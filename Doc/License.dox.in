--- conflicted
+++ resolved
@@ -79,11 +79,7 @@
 
 \include LICENSE_ArUco.txt
 
-<<<<<<< HEAD
-\section LicenseEIGEN The Eigen License
-=======
 \section LicenseEigen The Eigen License
->>>>>>> 3318a2c7
 
 \include LICENSE_Eigen.txt
 
