--- conflicted
+++ resolved
@@ -233,11 +233,7 @@
 # or change the deploy path by changing the patch level.
 set(NIFTK_VERSION_CTK "ff2ae722d4" CACHE STRING "Version of CTK" FORCE)
 set(NIFTK_VERSION_OPENCV "2.4.6.1.2" CACHE STRING "Version of OpenCV" FORCE)
-<<<<<<< HEAD
-set(NIFTK_VERSION_MITK "3331222fb7" CACHE STRING "Version of MITK" FORCE)
-=======
-set(NIFTK_VERSION_MITK "d811026e79" CACHE STRING "Version of MITK" FORCE)
->>>>>>> 9349fe3b
+set(NIFTK_VERSION_MITK "4f708bfe61" CACHE STRING "Version of MITK" FORCE)
 set(NIFTK_VERSION_NIFTYLINK "6db5cef309" CACHE STRING "Version of NiftyLink" FORCE)
 set(NIFTK_VERSION_NIFTYREG "380" CACHE STRING "Version of NiftyReg" FORCE)
 set(NIFTK_VERSION_NIFTYSEG "122" CACHE STRING "Version of NiftySeg" FORCE)
