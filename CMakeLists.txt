--- conflicted
+++ resolved
@@ -25,10 +25,7 @@
 ###########################################################################
 set(NIFTK_VERSION_MAJOR 14 CACHE STRING "Year version number" FORCE )
 set(NIFTK_VERSION_MINOR 03 CACHE STRING "Month version number" FORCE )
-<<<<<<< HEAD
-=======
 set(NIFTK_VERSION_PATCH 0 CACHE STRING "Patch version number" FORCE )
->>>>>>> 6725f93a
 mark_as_advanced(NIFTK_VERSION_MAJOR)
 mark_as_advanced(NIFTK_VERSION_MINOR)
 mark_as_advanced(NIFTK_VERSION_PATCH)
@@ -231,11 +228,7 @@
 # or change the deploy path by changing the patch level.
 set(NIFTK_VERSION_CTK "ff2ae722d4" CACHE STRING "Version of CTK" FORCE)
 set(NIFTK_VERSION_OPENCV "2.4.6.1.2" CACHE STRING "Version of OpenCV" FORCE)
-<<<<<<< HEAD
 set(NIFTK_VERSION_MITK "63d6f044a9" CACHE STRING "Version of MITK" FORCE)
-=======
-set(NIFTK_VERSION_MITK "b552a9157b" CACHE STRING "Version of MITK" FORCE)
->>>>>>> 6725f93a
 set(NIFTK_VERSION_NIFTYLINK "b8a4e7c281" CACHE STRING "Version of NiftyLink" FORCE)
 set(NIFTK_VERSION_NIFTYREG "380" CACHE STRING "Version of NiftyReg" FORCE)
 set(NIFTK_VERSION_NIFTYSEG "122" CACHE STRING "Version of NiftySeg" FORCE)
