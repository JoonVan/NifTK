#/*============================================================================
#
#  NifTK: A software platform for medical image computing.
#
#  Copyright (c) University College London (UCL). All rights reserved.
#
#  This software is distributed WITHOUT ANY WARRANTY; without even
#  the implied warranty of MERCHANTABILITY or FITNESS FOR A PARTICULAR
#  PURPOSE.
#
#  See LICENSE.txt in the top level directory for details.
#
#============================================================================*/

######################################################################
# Set the minimum CMake version.
######################################################################
set(NIFTK_CMAKE_MINIMUM_REQUIRED_VERSION 3.2)
cmake_minimum_required(VERSION ${NIFTK_CMAKE_MINIMUM_REQUIRED_VERSION})

##################################################################################
# Set some CMake Policies.
# See http://cmake.org/cmake/help/cmake-2-8-docs.html#section_Policies for details
##################################################################################

set(project_policies )
foreach(policy ${project_policies})
  if(POLICY ${policy})
    cmake_policy(SET ${policy} NEW)
  endif()
endforeach()

###########################################################################
# Precompiled headers
###########################################################################

option(NIFTK_USE_COTIRE "Use Cotire for compilation speed-up." OFF)
if(NIFTK_USE_COTIRE)
  set(CMAKE_MODULE_PATH ${CMAKE_SOURCE_DIR}/CMake ${CMAKE_MODULE_PATH})
  include(cotire)
  mark_as_advanced(COTIRE_ADDITIONAL_PREFIX_HEADER_IGNORE_EXTENSIONS)
  mark_as_advanced(COTIRE_ADDITIONAL_PREFIX_HEADER_IGNORE_PATH)
  mark_as_advanced(COTIRE_DEBUG)
  mark_as_advanced(COTIRE_MAXIMUM_NUMBER_OF_UNITY_INCLUDES)
  mark_as_advanced(COTIRE_MINIMUM_NUMBER_OF_TARGET_SOURCES)
  mark_as_advanced(COTIRE_UNITY_SOURCE_EXCLUDE_EXTENSIONS)
  mark_as_advanced(COTIRE_VERBOSE)
endif()

######################################################################
# We have a super-build option. (Terminology comes from MITK/CTK).
######################################################################

option(BUILD_SUPERBUILD "Build NIFTK and the projects it depends on via SuperBuild.cmake." ON)

if (BUILD_SUPERBUILD)
  project(NIFTK-superbuild)
  set(NIFTK_SOURCE_DIR ${PROJECT_SOURCE_DIR})
  set(NIFTK_BINARY_DIR ${PROJECT_BINARY_DIR})
else()
  # Our version number. Edit this to generate a new version.
  # However, be warned, you need to set CMAKE_INSTALL_PREFIX manually.
  # Also, Trac 1592, version number must change if CTK changes significantly.
  project(NIFTK VERSION 15.09.0)
endif()

######################################################################
# Setting supported build types. Should ONLY be Release or Debug.
######################################################################

if(NOT CMAKE_BUILD_TYPE)
  set(CMAKE_BUILD_TYPE "Release" CACHE STRING "Valid options are Release or Debug" FORCE)
  set_property(CACHE CMAKE_BUILD_TYPE PROPERTY STRINGS "Release" "Debug")
endif()

if (NOT (CMAKE_BUILD_TYPE STREQUAL "Release" OR CMAKE_BUILD_TYPE STREQUAL "Debug"))
  message(FATAL_ERROR "Build type \"${CMAKE_BUILD_TYPE}\" is not supported.")
endif()

if(WIN32)
  # Restrict the generated configuration to be what we configured above.
  # No point creating project files for build types that will not compile.
  # Note: it's set to FORCE so that both CMAKE_BUILD_TYPE and CMAKE_CONFIGURATION_TYPES match up.
  set(CMAKE_CONFIGURATION_TYPES ${CMAKE_BUILD_TYPE} CACHE STRING "Build configurations to generate." FORCE)
  mark_as_advanced(CMAKE_CONFIGURATION_TYPES)
endif()


#-----------------------------------------------------------------------------
# Additional MITK Options (also shown during superbuild)
#-----------------------------------------------------------------------------

macro(env_option name doc value)
  set(_value $ENV{${name}})
  if("${_value}" STREQUAL "")
    set(_value ${value})
  endif()
  option(${name} "${doc}" ${_value})
endmacro()

######################################################################
# Configure GUI options from the choice of applications.
# The user cannot be expected to know the component parts of apps.
######################################################################

include("${CMAKE_CURRENT_SOURCE_DIR}/Code/Gui/MITK/Apps/Apps.cmake")
set(BUILD_GUI OFF)
mark_as_advanced(BUILD_GUI)
set(BUILD_IGI OFF)
mark_as_advanced(BUILD_IGI)
set(BUILD_MIDAS OFF)
mark_as_advanced(BUILD_MIDAS)

# Check each GUI application.
foreach(NIFTK_APP ${NIFTK_APPS})

  # extract option_name
  string(REPLACE "^^" "\\;" target_info ${NIFTK_APP})
  set(target_info_list ${target_info})
  list(GET target_info_list 1 option_name)
  list(GET target_info_list 0 app_name)

  if(${option_name})

    set(BUILD_GUI ON)

    if (${app_name} STREQUAL "NiftyIGI")
      set(BUILD_IGI ON)
    endif()

    if (${app_name} STREQUAL "NiftyMIDAS")
      set(BUILD_MIDAS ON)
    endif()

  endif()

endforeach()

######################################################################
# Options. These are set up front, so are available when configuring
# the SuperBuild, and hence they must also be passed to the normal
# build. So, look in CMake/Superbuild.cmake to see where they are
# passed to the main build of NifTK when doing the Superbuild.
######################################################################
option(BUILD_COMMAND_LINE_PROGRAMS "Build command line applications in NifTK/Code/Applications." ON)
option(BUILD_COMMAND_LINE_SCRIPTS "Build command line scripts in NifTK/Code/Scripts." ON)
option(BUILD_CAMINO "Build Camino." OFF)
option(BUILD_NiftyReg "Build NiftyReg." ON)
option(BUILD_NiftyRec "Build NiftyRec." OFF)
option(BUILD_NiftySim "Build NiftySim." ON)
option(BUILD_NiftySeg "Build NiftySeg." ON)
option(BUILD_Python "Build Python wrapping." OFF)
option(BUILD_PCL "Build PCL - Experimental." OFF)
option(BUILD_RTK "Build RTK - Experimental." OFF)
option(BUILD_VL "Build VisualizationLibrary - Experimental." OFF)
option(BUILD_ITKFFTW "Build ITK's FFTW - Not Supported." OFF)
option(BUILD_PROTOTYPE "Build prototype code in NifTK/Prototype." OFF)
option(BUILD_SHARED_LIBS "Build NifTK with shared libraries." ON)
option(BUILD_TESTING "Build Unit tests." OFF)
option(BUILD_UTILITIES "Build NifTK/Utilities." OFF)
option(BUILD_NiftyPipe "Build NiftyPipe: python pipelines." ON)
option(NIFTK_CHECK_COVERAGE "Enable/Disable code coverage checking." OFF)
# the console window is normally shown only for debug builds. but can be explicitly enabled.
#if(CMAKE_BUILD_TYPE MATCHES "Debug")
  set(NIFTK_SHOW_CONSOLE_WINDOW_VAL ON)
#else()
#  set(NIFTK_SHOW_CONSOLE_WINDOW_VAL OFF)
#endif()
option(NIFTK_SHOW_CONSOLE_WINDOW "Use this to enable or disable the console window when starting GUI Applications on Windows" ${NIFTK_SHOW_CONSOLE_WINDOW_VAL})
option(NIFTK_BUILD_ALL_PLUGINS "Build all NIFTK plugins" OFF)
option(NIFTK_GENERATE_DOXYGEN_HELP "Use this to generate Doxygen help in GUI" OFF)
option(NIFTK_VERBOSE_COMPILER_WARNINGS "Add in all the warning flags that MITK does" OFF)
option(NIFTK_USE_FFTW "Use FFTW. Warning FFTW is GPL, so for binary external releases we can't use this. This is used for Kelvin's Fluid registration implementation." OFF)
option(NIFTK_USE_CUDA "Use CUDA. Experimental. " OFF)
option(NIFTK_DELAYLOAD_CUDA "(Windows only) If enabled the CUDA DLLs will be a soft delay-load dependency and NifTK can run without them." OFF)
option(NIFTK_NIFTYLINK_DEV "Build NiftyLink development branch" OFF)
option(NIFTK_RESOLVE_COMMAND_LINE_DEPENDENCIES "For make install, for command line apps, we compute all library dependencies and install them" ON)
option(BUILD_MESHING "Build meshing? Experimental, may nor may not work." OFF)

######################################################################
# Meshing module-related checks and options
######################################################################
include (CheckIncludeFiles)

# Meshing components require CGAL, which is a bit fiddly to get right.
if(BUILD_MESHING)
  if(NOT MSVC)
    # On certain Linux variants, the Superbuild can build CGAL for you.
    # This depends on MPFR/GMP, so this header check here will issue a warning
    # if a required file is missing.
    # The Superbuild will then download a patched version of CGAL 4.4. It's
    # been modified only wrt to VTK 6 compatibility.
    CHECK_INCLUDE_FILES(mpfr.h NIFTK_MESHING_CAN_BUILD)
    if (NOT NIFTK_MESHING_CAN_BUILD)
      message(WARNING "Meshing depends on CGAL depends on MPFR but cannot find mpfr.h. Build will likely fail.")
    endif()
  else()
    # On Windows, the situation is significantly more complicated.
    # GMP will not compile in Visual Studio due to lack of C99 support and/or gcc-isms.
    # Therefore you need to:
    # 1. Build a Superbuild with BUILD_MESHING=OFF
    # 2. Download the Windows version of CGAL 4.4 (or newer?) that includes precompiled GMP/MPFR.
    # 3. Apply the VTK 6 patch from Utilities/cgal-vtk6.diff
    # 4. CMake-configure CGAL, enabling WITH_VTK=ON, explicitly pointing VTK_DIR to the correct Superbuild
    #    VTK from step 1, explicitly set BOOST_ROOT to the correct Superbuild Boost from step 1.
    #    BOOST_ROOT may not show up in the cmake gui, set it anyway.
    # 5. Explicitly define CMAKE_INSTALL_PREFIX to a local path of your choice, e.g. .../CGAL-4.4-install,
    #    making sure you only have slashes in the path, no back-slashes.
    # 6. Compile CGAL, and install it via the install target.
    # 7. Reconfigure NifTK, setting BUILD_MESHING=ON and defining CGAL_DIR to .../CGAL-4.4-install/lib/CGAL.
    # 8. Compile, etc. Should now work fine.
    # x. You will need to rebuild CGAL every time VTK or Boost changes.
    if(NOT CGAL_DIR)
      message(WARNING "Meshing depends on CGAL for which you need to explicitly define CGAL_DIR! Configure will probably fail.")
    endif()
  endif()
endif(BUILD_MESHING)

######################################################################
# Variables that get compiled into C++ code.
######################################################################
set(NIFTK_PLATFORM "NifTK" CACHE STRING "Full name of platform." FORCE )
set(NIFTK_LICENSE_SHORT_STRING "Not licensed for use outside of UCL." CACHE STRING "Short description of license" FORCE )
set(NIFTK_COPYRIGHT "Copyright (C) 2008-2014 University College London (UCL). All rights reserved." CACHE STRING "Copyright string." FORCE )
set(NIFTK_ORIGIN_URL "http://cmic.cs.ucl.ac.uk/" CACHE STRING "URL of originating institution." FORCE )
set(NIFTK_ORIGIN_SHORT_TEXT "CMIC" CACHE STRING "Short name of originating institution." FORCE)
set(NIFTK_ORIGIN_LONG_TEXT "Centre For Medical Image Computing" CACHE STRING "Full name of originating institution." FORCE)
set(NIFTK_USER_CONTACT "https://www.mailinglists.ucl.ac.uk/mailman/listinfo/niftk-users" CACHE STRING "Contact address for users." FORCE )
if(WIN32)
  set(NIFTK_BASE_NAME "NifTK" CACHE STRING "Base name for installation folder. Windows convention is upper case letters" FORCE )
else(WIN32)
  set(NIFTK_BASE_NAME "niftk" CACHE STRING "Base name for installation folder. Unix convention is lower case letters." FORCE )
endif(WIN32)
set(NIFTK_VERSION_STRING "${NIFTK_VERSION_MAJOR}.${NIFTK_VERSION_MINOR}.${NIFTK_VERSION_PATCH}" CACHE STRING "String to describe fully named version" FORCE)
set(NIFTK_DEPLOY_NAME "${NIFTK_BASE_NAME}-${NIFTK_VERSION_STRING}" CACHE STRING "String to describe deployed name" FORCE)

# Further variables for the external project names and locations are defined
# in the external project CMake files under CMake/CMakeExternals.

set(NIFTK_EP_TARBALL_LOCATION "http://cmic.cs.ucl.ac.uk/platform/dependencies")

set(NIFTK_LOCATION_PROTOTYPE "https://cmicdev.cs.ucl.ac.uk/svn/cmic/trunk/NiftyPrototype" CACHE STRING  "Location of prototype code (internal access only)")

######################################################################
# Hide these variables from the user, unless they are 'advanced' :-)
######################################################################
mark_as_advanced(NIFTK_PLATFORM)
mark_as_advanced(NIFTK_LICENSE_SHORT_STRING)
mark_as_advanced(NIFTK_COPYRIGHT)
mark_as_advanced(NIFTK_ORIGIN_URL)
mark_as_advanced(NIFTK_ORIGIN_SHORT_TEXT)
mark_as_advanced(NIFTK_ORIGIN_LONG_TEXT)
mark_as_advanced(NIFTK_HELP_URL_TEXT)
mark_as_advanced(NIFTK_USER_CONTACT)
mark_as_advanced(NIFTK_BASE_NAME)
mark_as_advanced(NIFTK_VERSION_STRING)
mark_as_advanced(NIFTK_DEPLOY_NAME)
mark_as_advanced(NIFTK_SHOW_CONSOLE_WINDOW)
mark_as_advanced(NIFTK_BUILD_ALL_PLUGINS)
mark_as_advanced(NIFTK_CHECK_COVERAGE)
mark_as_advanced(NIFTK_VERBOSE_COMPILER_WARNINGS)
mark_as_advanced(NIFTK_GENERATE_DOXYGEN_HELP)
mark_as_advanced(NIFTK_LOCATION_PROTOTYPE)
mark_as_advanced(NIFTK_USE_FFTW)
mark_as_advanced(NIFTK_USE_CUDA)
mark_as_advanced(NIFTK_DELAYLOAD_CUDA)
mark_as_advanced(NIFTK_NIFTYLINK_DEV)
mark_as_advanced(BUILD_SHARED_LIBS)
mark_as_advanced(NIFTK_RESOLVE_COMMAND_LINE_DEPENDENCIES)
mark_as_advanced(BUILD_CAMINO)
mark_as_advanced(BUILD_PCL)
mark_as_advanced(BUILD_RTK)
mark_as_advanced(BUILD_ITKFFTW)
mark_as_advanced(BUILD_MESHING)

######################################################################
# Make sure Git is available.
######################################################################
find_package(Git REQUIRED)
if (WIN32)
  set(GITCOMMAND ${GIT_EXECUTABLE})
endif()

######################################################################
# Check if Doxygen is available for the GUI help pages.
######################################################################
find_package(Doxygen)

######################################################################
# Setup the path to load CMake macros, and extra CMake files.
######################################################################
set(CMAKE_MODULE_PATH
    ${CMAKE_BINARY_DIR}
    ${CMAKE_SOURCE_DIR}/CMake
    ${CMAKE_SOURCE_DIR}/CMake/CMakeExternals
    ${CMAKE_SOURCE_DIR}/CMake/cuda
    ${CMAKE_MODULE_PATH}
   )

######################################################################
# Add in any functions/macros.
######################################################################
include(mitkMacroEmptyExternalProject)
include(mitkFunctionGetVersion)
include(mitkFunctionGetGccVersion)
include(mitkFunctionCheckCompilerFlags)
include(niftkMacroGetGitDateTime)
include(niftkMacroGetGitBranch)
include(niftkMacroBuildCLI)
include(niftkMacroGenerateCLIScript)
include(niftkMacroInstallCLIScript)
include(niftkMacroCreateCommandLineApplication)
include(niftkMacroCreateCommandLineScript)
include(niftkMacroCreateGuiApplication)
include(niftkMacroFixupCommandLineApps)
include(niftkMacroForcePluginCacheValue)
include(CMakePackageConfigHelpers)

include(mitkFunctionEnableBuildConfiguration)
include(mitkFunctionWhitelists)
include(mitkFunctionAddExternalProject)


# Standard CMake macros
#include(FeatureSummary)
include(CTestUseLaunchers)
#include(CMakeParseArguments)
#include(FindPackageHandleStandardArgs)

# MITK macros
include(mitkFunctionSuppressWarnings) # includes several functions
include(mitkMacroEmptyExternalProject)
#include(mitkFunctionGenerateProjectXml)

SUPPRESS_VC_DEPRECATED_WARNINGS()

######################################################################
# Test for some required system information. This came from old
# ITK CMake scripts, so I (Matt) am unsure if we still need it.
######################################################################
include(${CMAKE_ROOT}/Modules/CMakeBackwardCompatibilityC.cmake)
include(${CMAKE_ROOT}/Modules/CMakeBackwardCompatibilityCXX.cmake)


#-----------------------------------------------------------------------------
# Check miminum Mac OS X version
#-----------------------------------------------------------------------------
# The minimum supported Mac OS X version is 10.9. If you use a version less than 10.9, there is no guarantee that the build still works.
if(APPLE)
  exec_program(sw_vers ARGS -productVersion OUTPUT_VARIABLE osx_version)
  if (osx_version VERSION_LESS "10.10")
    message(WARNING "Detected OS X version \"${osx_version}\" is not supported anymore. Minimum required OS X version is 10.10 or greater.")
  endif()
  if (CMAKE_OSX_DEPLOYMENT_TARGET AND CMAKE_OSX_DEPLOYMENT_TARGET VERSION_LESS 10.10)
    message(WARNING "Detected OS X deployment target \"${CMAKE_OSX_DEPLOYMENT_TARGET}\" is not supported anymore. Minimum required OS X version is 10.10 or greater.")
  endif()
endif()

#-----------------------------------------------------------------------------
# Check miminum compiler versions
#-----------------------------------------------------------------------------

if("${CMAKE_CXX_COMPILER_ID}" STREQUAL "GNU")
  # require at least gcc 4.7.3 as provided by ppa:ubuntu-toolchain-r/test for Ubuntu 12.04
  if (CMAKE_CXX_COMPILER_VERSION VERSION_LESS 4.7.3)
    message(FATAL_ERROR "GCC version must be at least 4.7.3
If you are using Ubuntu 12.04, you can easily install gcc and g++ 4.7.3 (or any later version available) in addition to your version ${CMAKE_CXX_COMPILER_VERSION}:
  sudo add-apt-repository ppa:ubuntu-toolchain-r/test
  sudo apt-get update
  sudo apt-get install gcc-4.7 g++-4.7
Make sure to explicitly specify these compilers when configuring MITK:
  CMAKE_C_COMPILER:FILEPATH=/usr/bin/gcc-4.7
  CMAKE_CXX_COMPILER:FILEPATH=/usr/bin/g++-4.7
For more information on the proposed PPA see the Toolchain Updates section of https://wiki.ubuntu.com/ToolChain.")
  endif()
elseif("${CMAKE_CXX_COMPILER_ID}" STREQUAL "Clang")
  # require at least clang 3.4 as provided by Ubuntu 12.04
  if (CMAKE_CXX_COMPILER_VERSION VERSION_LESS 3.4)
    message(FATAL_ERROR "Clang version must be at least 3.4")
  endif()
elseif("${CMAKE_CXX_COMPILER_ID}" STREQUAL "AppleClang")
  # require at least clang 5.0
  if (CMAKE_CXX_COMPILER_VERSION VERSION_LESS 5.0)
    message(FATAL_ERROR "Apple Clang version must be at least 5.0")
  endif()
elseif("${CMAKE_CXX_COMPILER_ID}" STREQUAL "MSVC")
  # require at least Visual Studio 2012
  if (CMAKE_CXX_COMPILER_VERSION VERSION_LESS 17.0.61030.0)
    message(FATAL_ERROR "Microsoft Visual Studio 2012 Update 4 or newer required (MSVC 17.0.61030.0)")
  endif()
else()
  message(WARNING "You are using an unsupported compiler! Compilation has only been tested with Clang (Linux or Apple), GCC and MSVC.")
endif()

if(CMAKE_COMPILER_IS_GNUCXX)
  mitkFunctionGetGccVersion(${CMAKE_CXX_COMPILER} GCC_VERSION)
else()
  set(GCC_VERSION 0)
endif()

set(MITK_CXX_STANDARD 11)

set(CMAKE_CXX_EXTENSIONS 0)
set(CMAKE_CXX_STANDARD ${MITK_CXX_STANDARD})
set(CMAKE_CXX_STANDARD_REQUIRED 1)

# This is necessary to avoid problems with compile feature checks.
# CMAKE_CXX_STANDARD seems to only set the -std=c++11 flag for targets.
# However, compile flag checks also need to be done with -std=c++11.
# The MITK_CXX11_FLAG variable is also used for external projects
# build during the MITK super-build.
mitkFunctionCheckCompilerFlags("-std=c++11" MITK_CXX11_FLAG)
if(NOT MITK_CXX11_FLAG)
  # Older gcc compilers use -std=c++0x
  mitkFunctionCheckCompilerFlags("-std=c++0x" MITK_CXX11_FLAG)
endif()


######################################################################
# Setting build name based on local system details
######################################################################

mitkFunctionGetVersion(${CMAKE_SOURCE_DIR} NIFTK)
niftkMacroGetGitDateTime(${CMAKE_SOURCE_DIR} NIFTK)
niftkMacroGetGitBranch(${CMAKE_SOURCE_DIR} NIFTK)

if(CMAKE_GENERATOR MATCHES Make AND NOT (CMAKE_GENERATOR MATCHES NMake) )

  find_program(UNAME NAMES uname)
  mark_as_advanced(UNAME)

  macro(getuname name flag)
    exec_program("${UNAME}" ARGS "${flag}" OUTPUT_VARIABLE "${name}")
  endmacro(getuname)

  getuname(osname -s)
  getuname(cpu    -m)

  if (${CMAKE_CXX_COMPILER_ID} STREQUAL "GNU")
    set(CompilerName "gcc")
  elseif (${CMAKE_CXX_COMPILER_ID} STREQUAL "Clang")
    set(CompilerName "clang")
  else()
    set(CompilerName "${CMAKE_CXX_COMPILER_ID}")
  endif()

  set(CTBN "${osname}-${cpu}-${CompilerName}-${CMAKE_CXX_COMPILER_VERSION}-${NIFTK_BRANCH_NAME}-${NIFTK_REVISION_SHORTID}")

else()

  set(CTBN "${CMAKE_GENERATOR}-${NIFTK_BRANCH_NAME}-${NIFTK_REVISION_SHORTID}")

endif()

# append a short release/debug tag, so we know which one is which on the dashboard.
if (CMAKE_BUILD_TYPE STREQUAL "Debug")
  set(CTBN "${CTBN}-Dbg")
else()
if (CMAKE_BUILD_TYPE STREQUAL "Release")
  set(CTBN "${CTBN}-Rel")
else()
  # this should not happen. further above we check for Debug and Release and fail if it's neither.
  set(CTBN "${CTBN}-${CMAKE_BUILD_TYPE}")
endif()
endif()

string(REPLACE "\n" "" CTBN ${CTBN})
set(BUILDNAME ${CTBN} CACHE STRING "${CTBN}" FORCE)
set(CTEST_BUILD_NAME ${CTBN} CACHE STRING "${CTBN}" FORCE)
mark_as_advanced(BUILDNAME)
mark_as_advanced(CTEST_BUILD_NAME)

message("NifTK branch=${NIFTK_BRANCH_NAME}")
message("NifTK version=${NIFTK_REVISION_SHORTID}")
message("NifTK date=${NIFTK_DATE_TIME}")
message("NifTK build=${CTEST_BUILD_NAME}")

# Putting this here, so all subfolders have access to it.
if(CMAKE_COMPILER_IS_GNUCXX)
  mitkFunctionGetGccVersion(${CMAKE_CXX_COMPILER} GCC_VERSION)
  message("NifTK gcc=${GCC_VERSION}")
endif()

# -----------------------------------------
# Qt version related variables

if(APPLE)
  set(DESIRED_QT_VERSION 4 CACHE STRING "Pick a version of Qt to use: 4 or 5")
else()

  # For now, we stick with Qt 4.

  #set(DESIRED_QT_VERSION 5 CACHE STRING "Pick a version of Qt to use: 4 or 5")
  set(DESIRED_QT_VERSION 4 CACHE STRING "Pick a version of Qt to use: 4 or 5")

endif()

env_option(MITK_USE_QT "Use the Qt Company's Qt library" ON)
set(MITK_DESIRED_QT_VERSION ${DESIRED_QT_VERSION})

if(MITK_USE_QT)
  # find the package at the very beginning, so that QT4_FOUND is available
  if(DESIRED_QT_VERSION MATCHES 4)
    set(MITK_QT4_MINIMUM_VERSION 4.7)
    set(MITK_QT4_COMPONENTS QtCore QtGui QtXml)
    if(BUILD_IGI)
      list(APPEND MITK_QT4_COMPONENTS QtNetwork)
    endif()
    find_package(Qt4 ${MITK_QT4_MINIMUM_VERSION} COMPONENTS ${MITK_QT4_COMPONENTS} REQUIRED)
    set(MITK_USE_Qt4 TRUE)
    set(MITK_USE_Qt5 FALSE)
  endif()
  if(DESIRED_QT_VERSION MATCHES 5)
    set(MITK_QT5_MINIMUM_VERSION 5.0.0)
    set(MITK_USE_Qt4 FALSE)
    set(MITK_USE_Qt5 TRUE)
    set(CMAKE_PREFIX_PATH "${CMAKE_PREFIX_PATH}" CACHE PATH "")
    set(MITK_QT5_COMPONENTS Concurrent OpenGL PrintSupport Script Sql Svg Widgets WebKitWidgets Xml XmlPatterns UiTools Help)
    find_package(Qt5 ${MITK_QT5_MINIMUM_VERSION} COMPONENTS ${MITK_QT5_COMPONENTS} REQUIRED)
    if(Qt5_DIR)
      get_filename_component(_Qt5_DIR "${Qt5_DIR}/../../../" ABSOLUTE)
      list(FIND CMAKE_PREFIX_PATH "${_Qt5_DIR}" _result)
      if(_result LESS 0)
        set(CMAKE_PREFIX_PATH "${_Qt5_DIR};${CMAKE_PREFIX_PATH}" CACHE PATH "" FORCE)
      endif()
    endif()
  endif()
else()
  set(MITK_USE_Qt4 FALSE)
  set(MITK_USE_Qt5 FALSE)
endif()

if(QT_FOUND)
  set(QT_USE_QTXML 1)
  set(QT_USE_QTXMLPATTERNS 1)
  set(QT_USE_PHONON 0)
  include(${QT_USE_FILE})
else()
 message(FATAL "Qt is mandatory, but QT_FOUND is false.")
endif()

# ------------------------------------------------------------------------
# Register external projects which can be build with the MITK superbuild
# system. Each mitkFunctionAddExternalProject() call registers an external
# project for which a CMakeExternals/<project>.cmake file must exist. The
# call also creates a MITK_USE_<project> variable (appearing in the CMake
# UI if the NO_CACHE option is *not* given).
#
# Although the options are called 'MITK_USE_*', they mean whether NifTK uses
# those projects. To avoid confusion, we mark these options advanced so that
# they do not appear in the CMake GUI. We expose the 'BUILD_*' options to the
# users and set the 'MITK_USE_*' options accordingly.

# -----------------------------------------
# The following external projects must be ordered according to their inter-dependencies.

set_property(GLOBAL PROPERTY MITK_EXTERNAL_PROJECTS "")
#mitkFunctionAddExternalProject(NAME Camino OFF ADVANCED)

mitkFunctionAddExternalProject(NAME ZLIB      OFF ADVANCED NO_PACKAGE NO_CACHE)
mitkFunctionAddExternalProject(NAME PCRE      OFF ADVANCED NO_PACKAGE)
mitkFunctionAddExternalProject(NAME SWIG      OFF ADVANCED NO_PACKAGE DEPENDS PCRE)
mitkFunctionAddExternalProject(NAME Python    OFF ADVANCED NO_PACKAGE DEPENDS ZLIB SWIG DOC "Use Python wrapping in NifTK")
mitkFunctionAddExternalProject(NAME Numpy     OFF ADVANCED NO_PACKAGE DEPENDS Python)

mitkFunctionAddExternalProject(NAME Boost     ON  ADVANCED)
mitkFunctionAddExternalProject(NAME Eigen     ON  ADVANCED)
mitkFunctionAddExternalProject(NAME OpenCV    OFF ADVANCED)
mitkFunctionAddExternalProject(NAME AprilTags OFF ADVANCED DEPENDS OpenCV Eigen)
mitkFunctionAddExternalProject(NAME ArUco     OFF ADVANCED DEPENDS OpenCV)
mitkFunctionAddExternalProject(NAME FLANN     OFF ADVANCED)

mitkFunctionAddExternalProject(NAME VL        OFF ADVANCED)
mitkFunctionAddExternalProject(NAME CGAL      OFF ADVANCED DEPENDS Boost)
mitkFunctionAddExternalProject(NAME NiftyLink OFF ADVANCED)
mitkFunctionAddExternalProject(NAME NiftySim  OFF ADVANCED)
mitkFunctionAddExternalProject(NAME NiftySeg  OFF ADVANCED Eigen)
mitkFunctionAddExternalProject(NAME NiftyReg  OFF ADVANCED)
mitkFunctionAddExternalProject(NAME NiftyRec  OFF ADVANCED)
mitkFunctionAddExternalProject(NAME NifTKData OFF ADVANCED)
mitkFunctionAddExternalProject(NAME NiftyPipe ON ADVANCED)

mitkFunctionAddExternalProject(NAME DCMTK     ON  ADVANCED)
mitkFunctionAddExternalProject(NAME GDCM      ON  ADVANCED)
mitkFunctionAddExternalProject(NAME ITK       ON  ADVANCED NO_CACHE DEPENDS GDCM)
mitkFunctionAddExternalProject(NAME SimpleITK OFF ADVANCED DEPENDS ITK GDCM SWIG)
mitkFunctionAddExternalProject(NAME VTK       ON  ADVANCED NO_CACHE)
mitkFunctionAddExternalProject(NAME PCL       OFF ADVANCED DEPENDS Boost Eigen FLANN VTK)
mitkFunctionAddExternalProject(NAME CTK       ON  ADVANCED DEPENDS QT ITK VTK DCMTK)
mitkFunctionAddExternalProject(NAME MITK      ON  ADVANCED NO_CACHE DEPENDS ITK VTK GDCM DCMTK CTK Eigen)

mitkFunctionAddExternalProject(NAME SlicerExecutionModel ON ADVANCED DEPENDS ITK)
mitkFunctionAddExternalProject(NAME RTK                  OFF ADVANCED DEPENDS ITK GDCM)
# -----------------------------------------
# Other MITK_USE_* options not related to external projects build via the NifTK superbuild

#env_option(MITK_USE_OpenCL "Use OpenCL GPU-Computing library" OFF)

if (BUILD_IGI)
  set(MITK_USE_AprilTags ON CACHE BOOL "" FORCE)
  set(MITK_USE_ArUco ON CACHE BOOL "" FORCE)
  set(MITK_USE_NiftyLink ON CACHE BOOL "" FORCE)
  set(MITK_USE_OpenCV ON CACHE BOOL "" FORCE)
else()
  set(MITK_USE_AprilTags OFF CACHE BOOL "" FORCE)
  set(MITK_USE_ArUco OFF CACHE BOOL "" FORCE)
  set(MITK_USE_NiftyLink OFF CACHE BOOL "" FORCE)
  set(MITK_USE_OpenCV OFF CACHE BOOL "" FORCE)
endif()

if (BUILD_PCL)
  set(MITK_USE_PCL ON CACHE BOOL "" FORCE)
else()
  set(MITK_USE_PCL OFF CACHE BOOL  "" FORCE)
endif()

if (BUILD_NiftyReg)
  set(MITK_USE_NiftyReg ON CACHE BOOL "" FORCE)
else()
  set(MITK_USE_NiftyReg OFF CACHE BOOL "" FORCE)
endif()

if (BUILD_NiftySeg)
  set(MITK_USE_NiftySeg ON CACHE BOOL "" FORCE)
else()
  set(MITK_USE_NiftySeg OFF CACHE BOOL "" FORCE)
endif()

if (BUILD_NiftySim)
  set(MITK_USE_NiftySim ON CACHE BOOL "" FORCE)
else()
  set(MITK_USE_NiftySim OFF CACHE BOOL "" FORCE)
endif()

if (BUILD_NiftyRec)
  set(MITK_USE_NiftyRec ON CACHE BOOL "" FORCE)
else()
  set(MITK_USE_NiftyRec OFF CACHE BOOL "" FORCE)
endif()

if (BUILD_VL)
  set(MITK_USE_VL ON CACHE BOOL "" FORCE)
else()
  set(MITK_USE_VL OFF CACHE BOOL "" FORCE)
endif()

<<<<<<< HEAD
if (BUILD_NiftyPipe)
  set(MITK_USE_NiftyPipe ON CACHE BOOL "" FORCE)
else()
  set(MITK_USE_NiftyPipe OFF CACHE BOOL "" FORCE)
=======
if (BUILD_PCL)
  set(MITK_USE_PCL ON CACHE BOOL "" FORCE)
else()
  set(MITK_USE_PCL OFF CACHE BOOL "" FORCE)
endif()

if (BUILD_RTK)
  set(MITK_USE_RTK ON CACHE BOOL "" FORCE)
else()
  set(MITK_USE_RTK OFF CACHE BOOL "" FORCE)
endif()

######################################################################
# Python: Sanity check for supported Qt version. Only >= 5.3 is supported by CTK/PythonQt
######################################################################
if(MITK_USE_Qt5 AND BUILD_Python)
  set(minimum_required_python_qt5_version "5.3.0")
  find_package(Qt5 COMPONENTS Core REQUIRED)

  if(${Qt5Core_VERSION_STRING} VERSION_LESS ${minimum_required_python_qt5_version})
    message(WARNING "Can't build MITK Python with Qt version < ${minimum_required_python_qt5_version}. Disabling Python support")
    set(BUILD_Python OFF)
  endif()
endif()

######################################################################
# Python: Only Windows can't build Python in debug mode
######################################################################
if(BUILD_Python AND "${CMAKE_BUILD_TYPE}" STREQUAL "Debug" AND WIN32)
  message(WARNING "Disabling Python support. Building MITK Python in debug mode on Windows is not supported.")
  set(BUILD_Python OFF)
endif()

if(BUILD_Python)
  set(MITK_USE_Python ON CACHE BOOL "Use Python wrapping in MITK" FORCE)
  if(NOT MITK_USE_Numpy)
    message("> Forcing MITK_USE_Numpy to ON because of MITK_USE_Python")
    set(MITK_USE_Numpy ON CACHE BOOL "Use Numpy" FORCE)
  endif()
  if(NOT MITK_USE_SimpleITK)
    message("> Forcing MITK_USE_SimpleITK to ON because of MITK_USE_Python")
    set(MITK_USE_SimpleITK ON CACHE BOOL "Use SimpleITK" FORCE)
  endif()
  if(NOT MITK_USE_SWIG)
    message("> Forcing MITK_USE_SWIG to ON because of MITK_USE_Python")
    set(MITK_USE_SWIG ON CACHE BOOL "Use SWIG" FORCE)
  endif()
  if(NOT MITK_USE_PCRE)
    message("> Forcing MITK_USE_PCRE to ON because of MITK_USE_Python")
    set(MITK_USE_PCRE ON CACHE BOOL "Use PCRE" FORCE)
  endif()
  if(NOT MITK_USE_ZLIB)
    message("> Forcing MITK_USE_ZLIB to ON because of MITK_USE_Python")
    set(MITK_USE_ZLIB ON CACHE BOOL "Use ZLIB" FORCE)
  endif()

  option(MITK_USE_SYSTEM_PYTHON "Use the system Python runtime" OFF)
  if(MITK_USE_SYSTEM_PYTHON)
    find_package(PythonLibs REQUIRED)
    find_package(PythonInterp REQUIRED)
  endif()

else()
  set(MITK_USE_Python OFF CACHE BOOL "Use Python wrapping in MITK" FORCE)
  set(MITK_USE_Numpy OFF CACHE BOOL "Use Numpy" FORCE)
  set(MITK_USE_SimpleITK OFF CACHE BOOL "Use SimpleITK" FORCE)
  set(MITK_USE_SWIG OFF CACHE BOOL "Use SWIG" FORCE)
  set(MITK_USE_PCRE OFF CACHE BOOL "Use PCRE" FORCE)
  set(MITK_USE_ZLIB OFF CACHE BOOL "Use ZLIB" FORCE)
>>>>>>> e93be907
endif()

#-----------------------------------------------------------------------------
# Build configurations
#-----------------------------------------------------------------------------

set(_buildConfigs "Custom")

file(GLOB _buildConfigFiles CMake/BuildConfigurations/*.cmake)

foreach(_buildConfigFile ${_buildConfigFiles})
  get_filename_component(_buildConfigFile ${_buildConfigFile} NAME_WE)
  list(APPEND _buildConfigs ${_buildConfigFile})
endforeach()

set(MITK_BUILD_CONFIGURATION "Custom" CACHE STRING "Use pre-defined MITK configurations")
mark_as_advanced(MITK_BUILD_CONFIGURATION)
set_property(CACHE MITK_BUILD_CONFIGURATION PROPERTY STRINGS ${_buildConfigs})

mitkFunctionEnableBuildConfiguration()

mitkFunctionCreateWhitelistPaths(NifTK)
mitkFunctionFindWhitelists(NifTK)

######################################################################
# Configure Dart testing support.  This should be done before any
# message(FATAL_ERROR ...) commands are invoked.
######################################################################
include(${CMAKE_ROOT}/Modules/Dart.cmake)
mark_as_advanced(TCL_TCLSH DART_ROOT)
enable_testing()
if(BUILD_TESTING)
  configure_file(${CMAKE_SOURCE_DIR}/Doc/Images/NifTKLogo.gif
                 ${CMAKE_BINARY_DIR}/Testing/HTML/TestingResults/Icons/Logo.gif
                 COPYONLY IMMEDIATE)
  set(BUILDNAME "${BUILDNAME}" CACHE STRING "Name of build on the dashboard")
  mark_as_advanced(BUILDNAME)

  # Setup file for setting custom ctest vars
  configure_file(CMake/CTestCustom.cmake.in ${CMAKE_BINARY_DIR}/CTestCustom.cmake @ONLY)

  # Setup continuous test script
  CONFIGURE_FILE(CMake/CTestContinuous.cmake.in ${CMAKE_BINARY_DIR}/CTestContinuous.cmake @ONLY)

endif(BUILD_TESTING)

######################################################################
# Platform checks:
# Check availability of some standard API functions
######################################################################
include(${CMAKE_ROOT}/Modules/CheckFunctionExists.cmake)
include(${CMAKE_ROOT}/Modules/CheckIncludeFiles.cmake)
CHECK_FUNCTION_EXISTS(mkstemps HAVE_MKSTEMPS)
CHECK_INCLUDE_FILES("sys/socket.h" HAVE_SYS_SOCKET_H)
if(HAVE_SYS_SOCKET_H)
  add_definitions("-DHAVE_SYS_SOCKET_H")
endif()

###########################################################################
# Set these compiler flags early, so it can be applied to all dependencies.
###########################################################################

set(NIFTK_ADDITIONAL_C_FLAGS "" CACHE STRING "Additional C Flags for NifTK only")
mark_as_advanced(NIFTK_ADDITIONAL_C_FLAGS)
set(NIFTK_ADDITIONAL_CXX_FLAGS "" CACHE STRING "Additional CXX Flags for NifTK only")
mark_as_advanced(NIFTK_ADDITIONAL_CXX_FLAGS)

set(MITK_ADDITIONAL_C_FLAGS "" CACHE STRING "Additional C Flags for MITK only")
mark_as_advanced(MITK_ADDITIONAL_C_FLAGS)
set(MITK_ADDITIONAL_CXX_FLAGS "" CACHE STRING "Additional CXX Flags for MITK only")
mark_as_advanced(MITK_ADDITIONAL_CXX_FLAGS)
set(CTK_ADDITIONAL_C_FLAGS "" CACHE STRING "Additional C Flags for CTK only")
mark_as_advanced(CTK_ADDITIONAL_C_FLAGS)
set(CTK_ADDITIONAL_CXX_FLAGS "" CACHE STRING "Additional CXX Flags for CTK only")
mark_as_advanced(CTK_ADDITIONAL_CXX_FLAGS)
set(OPENCV_ADDITIONAL_C_FLAGS "" CACHE STRING "Additional C Flags for OpenCV only")
mark_as_advanced(OPENCV_ADDITIONAL_C_FLAGS)
set(OPENCV_ADDITIONAL_CXX_FLAGS "" CACHE STRING "Additional CXX Flags for OpenCV only")
mark_as_advanced(OPENCV_ADDITIONAL_CXX_FLAGS)
set(OPENCV_WITH_CUDA OFF CACHE BOOL "Build OpenCV with CUDA support (takes a long time)")
mark_as_advanced(OPENCV_WITH_CUDA)
if(WIN32)
  set(OPENCV_WITH_FFMPEG ON CACHE BOOL "Build OpenCV with FFMPEG support")
else(WIN32)
  set(OPENCV_WITH_FFMPEG OFF CACHE BOOL "Build OpenCV with FFMPEG support")
endif(WIN32)
mark_as_advanced(OPENCV_WITH_FFMPEG)
set(OPENCV_WITH_NONFREE OFF CACHE BOOL "Build OpenCV with nonfree library")
mark_as_advanced(OPENCV_WITH_NONFREE)

set(NIFTYSIM_USE_CUDA OFF CACHE BOOL "Build NiftySim with CUDA support")
mark_as_advanced(NIFTYSIM_USE_CUDA)


########################################################################
# Set NIFTK_INSTALL_PREFIX, and NIFTK_LINK_PREFIX, used in scripts.
# Note: DONT try changing CMAKE_INSTALL_PREFIX. Think of it as reserved.
########################################################################

get_filename_component(NIFTK_LINK_PREFIX ${CMAKE_INSTALL_PREFIX} PATH)
set(NIFTK_INSTALL_PREFIX ${CMAKE_INSTALL_PREFIX})

######################################################################
# Sanity Checks before doing Superbuild.
######################################################################
if(BUILD_GUI)
  if(NOT BUILD_SHARED_LIBS)
    message(FATAL_ERROR "If you wan't to build a GUI, you must use dynamic linking, turn BUILD_SHARED to ON.")
  endif(NOT BUILD_SHARED_LIBS)
endif(BUILD_GUI)

if(BUILD_GUI)
  set(NIFTK_GENERATE_DOXYGEN_HELP ON)
endif(BUILD_GUI)

if(BUILD_ITKFFTW)
  message(WARNING "You have chosen to compile FFTW. This means the binary code, and all executables linked against it will be covered by GPL. This is not supported by NifTK.")
endif(BUILD_ITKFFTW)

########################################################################
# Simplest if we list ALL our include directories here.
# We need to reference the CMAKE_BINARY_DIR, as we generate stuff there.
########################################################################
set(NIFTK_INCLUDE_DIRS_BUILD_TREE
  ${CMAKE_BINARY_DIR}
  ${CMAKE_BINARY_DIR}/Config
  ${CMAKE_BINARY_DIR}/Code
  ${CMAKE_SOURCE_DIR}/Code/Libs/Common
  ${CMAKE_SOURCE_DIR}/Code/Libs/Common/Exceptions
  ${CMAKE_SOURCE_DIR}/Code/Libs/MIDAS
  ${CMAKE_SOURCE_DIR}/Code/Libs/VTK
  ${CMAKE_SOURCE_DIR}/Code/Libs/VTK/Common
  ${CMAKE_SOURCE_DIR}/Code/Libs/ITK
  ${CMAKE_SOURCE_DIR}/Code/Libs/ITK/Common
  ${CMAKE_SOURCE_DIR}/Code/Libs/ITK/BasicFilters
  ${CMAKE_SOURCE_DIR}/Code/Libs/ITK/IO
  ${CMAKE_SOURCE_DIR}/Code/Libs/ITK/Numerics
  ${CMAKE_SOURCE_DIR}/Code/Libs/ITK/Pipelines
  ${CMAKE_SOURCE_DIR}/Code/Libs/ITK/BoundaryShiftIntegral
  ${CMAKE_SOURCE_DIR}/Code/Libs/ITK/BreastCancerImaging
  ${CMAKE_SOURCE_DIR}/Code/Libs/ITK/CorticalThickness
  ${CMAKE_SOURCE_DIR}/Code/Libs/ITK/RegistrationToolbox
  ${CMAKE_SOURCE_DIR}/Code/Libs/ITK/RegistrationToolbox/Metrics
  ${CMAKE_SOURCE_DIR}/Code/Libs/ITK/RegistrationToolbox/Methods
  ${CMAKE_SOURCE_DIR}/Code/Libs/ITK/RegistrationToolbox/Transforms
  ${CMAKE_SOURCE_DIR}/Code/Libs/ITK/RegistrationToolbox/Optimizers
  ${CMAKE_SOURCE_DIR}/Code/Libs/ITK/RegistrationToolbox/Commands
  ${CMAKE_SOURCE_DIR}/Code/Libs/ITK/RegistrationToolbox/Construction
  ${CMAKE_SOURCE_DIR}/Code/Libs/ITK/RegistrationToolbox/Constraints
  ${CMAKE_SOURCE_DIR}/Code/Libs/ITK/RegistrationToolbox/Filters
  ${CMAKE_SOURCE_DIR}/Code/Libs/ITK/2D3DToolbox/Methods
  ${CMAKE_SOURCE_DIR}/Code/Libs/ITK/2D3DToolbox/Optimizers
  ${CMAKE_SOURCE_DIR}/Code/Libs/ITK/2D3DToolbox/Projection
  ${CMAKE_SOURCE_DIR}/Code/Libs/ITK/2D3DToolbox/Metrics
  ${CMAKE_SOURCE_DIR}/Code/Libs/ITK/2D3DToolbox/Commands
  ${CMAKE_SOURCE_DIR}/Code/Libs/ITK/2D3DToolbox/xRay
  ${CMAKE_SOURCE_DIR}/Code/Libs/ITK/2D3DToolbox/Transforms
  ${CMAKE_SOURCE_DIR}/Code/Libs/ITK/Segmentation
  ${CMAKE_SOURCE_DIR}/Code/Libs/ITK/Segmentation/MIDASMorphologicalEditor
  ${CMAKE_SOURCE_DIR}/Code/Libs/ITK/Segmentation/MIDASIrregularVolumeEditor
  ${CMAKE_SOURCE_DIR}/Code/Libs/ITK/VesselToolbox
  ${CMAKE_SOURCE_DIR}/Code/Libs/ITKVTK/IO
  ${CMAKE_SOURCE_DIR}/Testing/Code/
  ${CMAKE_SOURCE_DIR}/Testing/Code/Libs/ITK/RegistrationToolbox
)
if (BUILD_MESHING)
  set(NIFTK_INCLUDE_DIRS_BUILD_TREE
    ${NIFTK_INCLUDE_DIRS_BUILD_TREE}
    ${CMAKE_SOURCE_DIR}/Code/Libs/Meshing
  )
endif (BUILD_MESHING)
 
######################################################################
# Find CUDA: Required by the Nifty packages
######################################################################

if(NIFTK_USE_CUDA)
  find_package(CUDA)
  if(CUDA_FOUND)
    set(NIFTK_INCLUDE_DIRS_BUILD_TREE ${NIFTK_INCLUDE_DIRS_BUILD_TREE} ${CUDA_TOOLKIT_INCLUDE})
    add_definitions(-D_USE_CUDA)
    set(CUDA_NVCC_FLAGS "${CUDA_NVCC_FLAGS};-D_USE_CUDA")
    message("Found CUDA")
    if(APPLE)
      set(CMAKE_SHARED_LINKER_FLAGS "-F/Library/Frameworks ${CMAKE_SHARED_LINKER_FLAGS}")
    endif()
  else(CUDA_FOUND)
    message("Didn't find CUDA")
  endif(CUDA_FOUND)
endif(NIFTK_USE_CUDA)

######################################################################
# Find NVidia API: Required for NVidia SDI pipeline in IGI GUI
######################################################################
find_package(NVidiaAPI)
if(NVAPI_FOUND)
  message("Found NVidia API")
  if (CUDA_FOUND AND NIFTK_USE_CUDA)
    set(NIFTK_INCLUDE_DIRS_BUILD_TREE ${NIFTK_INCLUDE_DIRS_BUILD_TREE} ${NVAPI_INCLUDE_DIR})
    add_definitions(-D_USE_NVAPI)
  else()
    message("NVidia API disabled: need CUDA. Try NIFTK_USE_CUDA.")
    set(NVAPI_FOUND 0)
  endif()
else()
  message("Did not find NVidia API")
endif()

######################################################################
# Now, if required, do the SuperBuild
# If we are doing SuperBuild
#   We configure up to this point (see the return() statement)
#   and then we call SuperBuild.cmake, which builds all the
#   dependencies as CMake ExternalProjects, and then also builds
#   NifTK as an ExternalProject. However instead of downloading
#   a tar file, you set the SOURCE_DIR to be THIS project, and force
#   the BUILD_SUPERBUILD flag to be off (to avoid infinite loop).
#
# If we are NOT doing superbuild, then the next statement has no
# effect, and the build goes on the same as before, as in version
# NifTK 2.2.0 and earlier.
######################################################################

if(BUILD_SUPERBUILD)
  include("CMake/SuperBuild.cmake")
  return()
endif(BUILD_SUPERBUILD)


######################################################################
# End of SuperBuild. Print out where the source and binary folders
# are, just to make it really explicit... well, explicit to the user
# that bothers to read these messages! :-)
######################################################################

message("CMAKE_SOURCE_DIR=${CMAKE_SOURCE_DIR}")
message("CMAKE_BINARY_DIR=${CMAKE_BINARY_DIR}")

######################################################################
# Add additional entries to the CMAKE_MODULE_PATH, now all externals
# are already built.
######################################################################
set(CMAKE_MODULE_PATH
    ${aruco_DIR}/lib/cmake
    ${CMAKE_MODULE_PATH}
   )

######################################################################
# Configure CMake files before we need to use them in the FIND_XXX.
#
# So, the variables NIFTK_BOOSTINSTALL etc.
# should be passed in on cmake command line, or set up using ccmake.
######################################################################
find_package(aruco)
if(aruco_FOUND)
  configure_file(${CMAKE_SOURCE_DIR}/CMake/FindArUco.cmake ${CMAKE_BINARY_DIR}/FindArUco.cmake @ONLY)
endif()
configure_file(${CMAKE_SOURCE_DIR}/CMake/FindFFTW.cmake ${CMAKE_BINARY_DIR}/FindFFTW.cmake @ONLY)
configure_file(${CMAKE_SOURCE_DIR}/CMake/FindNiftyReg.cmake ${CMAKE_BINARY_DIR}/FindNiftyReg.cmake @ONLY)
configure_file(${CMAKE_SOURCE_DIR}/CMake/FindNiftyRec.cmake ${CMAKE_BINARY_DIR}/FindNiftyRec.cmake @ONLY)
configure_file(${CMAKE_SOURCE_DIR}/CMake/FindNiftySim.cmake ${CMAKE_BINARY_DIR}/FindNiftySim.cmake @ONLY)
configure_file(${CMAKE_SOURCE_DIR}/CMake/FindNiftySeg.cmake ${CMAKE_BINARY_DIR}/FindNiftySeg.cmake @ONLY)
configure_file(${CMAKE_SOURCE_DIR}/CMake/FindEigen.cmake ${CMAKE_BINARY_DIR}/FindEigen.cmake @ONLY)
configure_file(${CMAKE_SOURCE_DIR}/CMake/FindAprilTags.cmake ${CMAKE_BINARY_DIR}/FindAprilTags.cmake @ONLY)
configure_file(${CMAKE_SOURCE_DIR}/CMake/mitkFunctionGetGccVersion.cmake ${CMAKE_BINARY_DIR}/CMakeMacros/mitkFunctionGetGccVersion.cmake COPYONLY)
configure_file(${CMAKE_SOURCE_DIR}/CMake/mitkFunctionGetVersion.cmake ${CMAKE_BINARY_DIR}/CMakeMacros/mitkFunctionGetVersion.cmake COPYONLY)
configure_file(${CMAKE_SOURCE_DIR}/CMake/mitkMacroEmptyExternalProject.cmake ${CMAKE_BINARY_DIR}/CMakeMacros/mitkMacroEmptyExternalProject.cmake COPYONLY)
configure_file(${CMAKE_SOURCE_DIR}/CMake/niftkMacroBuildCLI.cmake ${CMAKE_BINARY_DIR}/CMakeMacros/niftkMacroBuildCLI.cmake COPYONLY)
configure_file(${CMAKE_SOURCE_DIR}/CMake/niftkMacroCreateCommandLineApplication.cmake ${CMAKE_BINARY_DIR}/CMakeMacros/niftkMacroCreateCommandLineApplication.cmake COPYONLY)
configure_file(${CMAKE_SOURCE_DIR}/CMake/niftkMacroCreateCommandLineScript.cmake ${CMAKE_BINARY_DIR}/CMakeMacros/niftkMacroCreateCommandLineScript.cmake COPYONLY)
configure_file(${CMAKE_SOURCE_DIR}/CMake/niftkMacroCreateGuiApplication.cmake ${CMAKE_BINARY_DIR}/CMakeMacros/niftkMacroCreateGuiApplication.cmake COPYONLY)
configure_file(${CMAKE_SOURCE_DIR}/CMake/niftkMacroGenerateCLIScript.cmake ${CMAKE_BINARY_DIR}/CMakeMacros/niftkMacroGenerateCLIScript.cmake COPYONLY)
configure_file(${CMAKE_SOURCE_DIR}/CMake/niftkMacroGetGitBranch.cmake ${CMAKE_BINARY_DIR}/CMakeMacros/niftkMacroGetGitBranch.cmake COPYONLY)
configure_file(${CMAKE_SOURCE_DIR}/CMake/niftkMacroGetGitDateTime.cmake ${CMAKE_BINARY_DIR}/CMakeMacros/niftkMacroGetGitDateTime.cmake COPYONLY)
configure_file(${CMAKE_SOURCE_DIR}/CMake/niftkMacroInstallCLIScript.cmake ${CMAKE_BINARY_DIR}/CMakeMacros/niftkMacroInstallCLIScript.cmake COPYONLY)
file(GLOB package_depends_files ${CMAKE_SOURCE_DIR}/CMake/PackageDepends/*.cmake)
foreach(file_to_copy ${package_depends_files})
  file(COPY ${file_to_copy} DESTINATION ${CMAKE_BINARY_DIR}/CMakePackageDepends)
endforeach()

# Configure module naming conventions
set(MITK_MODULE_NAME_REGEX_MATCH "^[A-Z].*$")
set(MITK_MODULE_NAME_REGEX_NOT_MATCH "^[Nn][Ii][Ff][Tt][Kk].*$")
set(MITK_MODULE_NAME_PREFIX "niftk")
set(MITK_MODULE_NAME_DEFAULTS_TO_DIRECTORY_NAME 1)
set(MITK_LEGACY_EXPORT_MACRO_NAME 0)

# Boost-cmake is a helper project that provides CMake files for Boost,
# e.g. BoostConfig.cmake. We do not use Boost-cmake and do not provide
# BoostConfig.cmake, therefore we have to disable Boost-cmake, explicitly.
# Otherwise, if Boost is installed on the system with a valid
# BoostConfig.cmake file then CMake will pick up Boost from there,
# instead of where we installed it as an external project.
set(Boost_NO_BOOST_CMAKE ON)

# This property is populated at the top half of this file
get_property(MITK_EXTERNAL_PROJECTS GLOBAL PROPERTY MITK_EXTERNAL_PROJECTS)
foreach(ep ${MITK_EXTERNAL_PROJECTS})
  get_property(_package GLOBAL PROPERTY MITK_${ep}_PACKAGE)
  get_property(_components GLOBAL PROPERTY MITK_${ep}_COMPONENTS)
  if(MITK_USE_${ep} AND _package)
    if(_components)
      find_package(${_package} COMPONENTS ${_components} REQUIRED CONFIG)
    else()
      # Prefer config mode first because it finds external
      # <proj>Config.cmake files pointed at by <proj>_DIR variables.
      # Otherwise, existing Find<proj>.cmake files could fail.
      # (e.g. in the case of GLEW and the FindGLEW.cmake file shipped
      # with CMake).
      find_package(${_package} QUIET CONFIG NO_SYSTEM_ENVIRONMENT_PATH NO_CMAKE_SYSTEM_PATH)
      string(TOUPPER "${_package}" _package_uc)
      if(NOT (${_package}_FOUND OR ${_package_uc}_FOUND))
        find_package(${_package} REQUIRED)
      endif()
    endif()
  endif()
endforeach()

# MITKConfig.cmake sets this variable therefore we need to clear it again.
set(MITK_LEGACY_EXPORT_MACRO_NAME 0)

# Ensure that the MITK CMake module path comes first
set(CMAKE_MODULE_PATH
  ${MITK_CMAKE_DIR}
  ${CMAKE_MODULE_PATH}
  )

######################################################################
# Check each GUI application to set up MACOSX_BUNDLE_NAMES
# as libraries are copied into each bundle.
######################################################################

if(APPLE)

  set(MACOSX_BUNDLE_NAMES)
  include("${CMAKE_CURRENT_SOURCE_DIR}/Code/Gui/MITK/Apps/Apps.cmake")

  foreach(NIFTK_APP ${NIFTK_APPS})

    # extract option_name
    string(REPLACE "^^" "\\;" target_info ${NIFTK_APP})
    set(target_info_list ${target_info})
    list(GET target_info_list 1 option_name)
    list(GET target_info_list 0 app_name)

    if(${option_name})
      set(MACOSX_BUNDLE_NAMES ${MACOSX_BUNDLE_NAMES} ${app_name})
    endif()

  endforeach()

endif()

if(BUILD_IGI)
  add_definitions(-DBUILD_IGI)
endif()

######################################################################
# Find Mandatory External packages
######################################################################



######################################################################
# (Optional) Find PCL.
# find it before boost because it will mess up Boost_LIBRARIES with its own requested components.
######################################################################
set(Boost_NO_SYSTEM_PATHS ON)
# off is the default, but our optional pcl dependency will try to use static libs if we dont define it explicitly.
set(Boost_USE_STATIC_LIBS OFF)

if(BUILD_PCL)
  # PCL's cmake bits are extremely chatty and fill the cmake window/log with noise.
  set(PCL_FIND_QUIETLY ON)
  find_package(PCL 1.7 REQUIRED)
  # do not add the include paths, etc to the global compiler settings!
  # instead, this is done for each module/plugin separately in PackageDepends/MITK_PCL_Config.cmake.
endif()


######################################################################
# Find Boost.
######################################################################
find_package( Boost 1.54 COMPONENTS filesystem system date_time regex thread REQUIRED)
if(Boost_FOUND)
  message("Found Boost")
  set(NIFTK_INCLUDE_DIRS_BUILD_TREE ${NIFTK_INCLUDE_DIRS_BUILD_TREE} ${Boost_INCLUDE_DIRS})
  link_directories(${Boost_LIBRARY_DIRS})
  if(WIN32)
    if(NIFTK_WITHIN_SUPERBUILD)
      add_definitions(-DBoost_LIB_DIAGNOSTIC_DEFINITIONS)  # To get debug messages
      add_definitions(-DBOOST_ALL_NO_LIB)      # To stop auto-linking, which seems to be adding "lib" as library prefix in .obj files.
    endif(NIFTK_WITHIN_SUPERBUILD)
  endif(WIN32)
endif(Boost_FOUND)

######################################################################
# Find OpenMP and make sure Microsoft DirectComposition Library (dcomp.dll) is deployed
######################################################################

if (WIN32)
  find_package(OpenMP)

  if(OPENMP_FOUND)
    message("Found OpenMP")

    # the debug versions of the runtime library are considered "non redistributable".
    # we never hand out debug-build installers, so no problem having these packaged along correctly for internal testing.
    set(CMAKE_MSVC_ARCH_DEBUG_PREFIX "")
    set(CMAKE_MSVC_LIBNAME_FRAGMENT "")
    set(CMAKE_MSVC_OPENMP_DLLNAMESUFFIX "")
    if (CMAKE_BUILD_TYPE STREQUAL "Debug")
      set(CMAKE_MSVC_ARCH_DEBUG_PREFIX "Debug_NonRedist/")
      set(CMAKE_MSVC_LIBNAME_FRAGMENT "Debug")
      set(CMAKE_MSVC_OPENMP_DLLNAMESUFFIX "d")
    endif()

    if(CMAKE_CL_64)
      if(MSVC_VERSION GREATER 1599)
        # VS 10 and later:
        set(CMAKE_MSVC_ARCH "${CMAKE_MSVC_ARCH_DEBUG_PREFIX}x64")
      else()
        # VS 9 and earlier:
        set(CMAKE_MSVC_ARCH "${CMAKE_MSVC_ARCH_DEBUG_PREFIX}amd64")
      endif()
    else()
      set(CMAKE_MSVC_ARCH "${CMAKE_MSVC_ARCH_DEBUG_PREFIX}x86")
    endif()

    if (MSVC90)
      set (_omp_dll "${MSVC90_REDIST_DIR}/${CMAKE_MSVC_ARCH}/Microsoft.VC90.${CMAKE_MSVC_LIBNAME_FRAGMENT}OPENMP/vcomp90${CMAKE_MSVC_OPENMP_DLLNAMESUFFIX}.dll")
    elseif (MSVC10)
      # for some random reason, MSVC10_REDIST_DIR can be empty sometimes. as in empty-string, not
      # as in undefined-value.
      if (NOT "${MSVC10_REDIST_DIR}" STREQUAL "")
        set (_omp_dll "${MSVC10_REDIST_DIR}/${CMAKE_MSVC_ARCH}/Microsoft.VC100.${CMAKE_MSVC_LIBNAME_FRAGMENT}OPENMP/vcomp100${CMAKE_MSVC_OPENMP_DLLNAMESUFFIX}.dll")
      endif()
    elseif (MSVC11)
      # MSVC11_REDIST_DIR being empty, like above for 2010, has so far never happened for 2011.
      # so this is only precautionary.
      if (NOT "${MSVC11_REDIST_DIR}" STREQUAL "")
        set (_omp_dll "${MSVC11_REDIST_DIR}/${CMAKE_MSVC_ARCH}/Microsoft.VC110.${CMAKE_MSVC_LIBNAME_FRAGMENT}OPENMP/vcomp110${CMAKE_MSVC_OPENMP_DLLNAMESUFFIX}.dll")
      endif()
    elseif (MSVC12)
      if (NOT "${MSVC12_REDIST_DIR}" STREQUAL "")
        set (_omp_dll "${MSVC12_REDIST_DIR}/${CMAKE_MSVC_ARCH}/Microsoft.VC120.${CMAKE_MSVC_LIBNAME_FRAGMENT}OPENMP/vcomp120${CMAKE_MSVC_OPENMP_DLLNAMESUFFIX}.dll")
      endif()
    endif ()

    if ((NOT ("${_omp_dll}" STREQUAL "")) AND (EXISTS "${_omp_dll}"))
      message("Found OpenMP dll at: ${_omp_dll}")
      set (CMAKE_INSTALL_SYSTEM_RUNTIME_LIBS "${CMAKE_INSTALL_SYSTEM_RUNTIME_LIBS};${_omp_dll}")
    else()
      message(WARNING "Did not find OpenMP DLLs (even though the compiler supports it)! The built installer might be missing dependencies.")
    endif()

  endif()
endif()

######################################################################
# Find VTK.
######################################################################
find_package(VTK REQUIRED)
if(VTK_FOUND)
  message("Found VTK")
  include(${VTK_USE_FILE})
endif(VTK_FOUND)

######################################################################
# Find GDCM. ITK is built with GDCM, so GDCM is effectively mandatory.
######################################################################
find_package(GDCM PATHS ${GDCM_DIR} REQUIRED)
if(GDCM_FOUND)
  message("Found GDCM")
  list(APPEND NIFTK_INCLUDE_DIRS_BUILD_TREE ${GDCM_INCLUDE_DIRS})
  link_directories(${GDCM_LIBRARY_DIRS})
endif()

######################################################################
# Find OpenCV.
######################################################################
if(BUILD_IGI)
  set(OpenCV_FIND_QUIETLY ON)
  find_package(OpenCV REQUIRED)
  if(OpenCV_FOUND)
    message("Found OpenCV")
  endif(OpenCV_FOUND)

  # Here we do a find, just so we can read the license file
  find_package(NiftyLink REQUIRED)
  if(NiftyLink_FOUND)
    include(${NiftyLink_USE_FILE})
  endif()

endif(BUILD_IGI)


######################################################################
# Find MITK. Even though MITK can be built without Qt, CTK can't.
######################################################################
set(MITK_USE_EXT 1)
set(MITK_USE_Boost 1)
set(MITK_USE_DCMTK 1)
set(MITK_USE_BLUEBERRY ${QT_FOUND})
set(MITK_USE_QT ${QT_FOUND})
set(MITK_DESIRED_QT_VERSION ${DESIRED_QT_VERSION})
set(MITK_USE_OpenCV ${BUILD_IGI})

if(NIFTK_GENERATE_DOXYGEN_HELP)
  set(BLUEBERRY_USE_QT_HELP ON)
endif(NIFTK_GENERATE_DOXYGEN_HELP)

# Note:
# We build NifTK with Boost but MITK without it. The next 'find_package(MITK REQUIRED)'
# loads values from MITKConfig.cmake that overwrites some Boost related variables, e.g.
# MITK_USE_Boost. This causes that if a module depends on the Boost package, the
# MITK_CREATE_MODULE macro will think that the software is being built without Boost,
# and it will not create the module because of the missing dependency.
# As a workaround, here we save the values of these variables and restore them after
# the find_package() call.

set(_boost_root ${BOOST_ROOT})
set(_mitk_use_boost ${MITK_USE_Boost})
set(_mitk_use_system_boost ${MITK_USE_SYSTEM_Boost})
set(_mitk_use_boost_libraries ${MITK_USE_Boost_LIBRARIES})
set(_mitk_legacy_export_macro_name ${MITK_LEGACY_EXPORT_MACRO_NAME})

find_package(MITK REQUIRED)
if(MITK_FOUND)
  message("Found MITK")
  set(CMAKE_MODULE_PATH
    ${MITK_SOURCE_DIR}/CMake
    ${CMAKE_MODULE_PATH}
  )
  link_directories(${MITK_LINK_DIRECTORIES})
endif(MITK_FOUND)

set(BOOST_ROOT ${_boost_root})
set(MITK_USE_Boost ${_mitk_use_boost})
set(MITK_USE_SYSTEM_Boost ${_mitk_use_system_boost})
set(MITK_USE_Boost_LIBRARIES ${_mitk_use_boost_libraries})
set(MITK_LEGACY_EXPORT_MACRO_NAME ${_mitk_legacy_export_macro_name})

######################################################################
# Find Optional External packages
######################################################################


######################################################################
# Find CGAL.
######################################################################

if (BUILD_MESHING)
  find_package(CGAL REQUIRED COMPONENTS Core ImageIO)
  include("${CGAL_USE_FILE}")

  if(NOT WIN32)
    # UseCGAL.cmake is buggy: despite reading the correct requested modules
    # it only adds the libCGAL.so base library to CGAL_LIBRARIES
    set(CGAL_LIBRARIES
      CGAL
      CGAL_Core
      CGAL_ImageIO)
  endif()
endif (BUILD_MESHING)

######################################################################
# Find FFTW.
######################################################################
if(NIFTK_USE_FFTW)
  find_package(FFTW)
  if(FFTW_FOUND)
    set(NIFTK_INCLUDE_DIRS_BUILD_TREE ${NIFTK_INCLUDE_DIRS_BUILD_TREE} ${FFTW_INCLUDE_DIR})
    message("Found FFTW")
  else(FFTW_FOUND)
    message("Didn't find FFTW, so Fluid based registration will not be built.")
  endif(FFTW_FOUND)
endif(NIFTK_USE_FFTW)

######################################################################
# Find NiftyReg - (version will vary according to whether CUDA found)
######################################################################
if(BUILD_NiftyReg)
  find_package(NiftyReg)
  if(NiftyReg_FOUND)
    set(NIFTK_INCLUDE_DIRS_BUILD_TREE ${NIFTK_INCLUDE_DIRS_BUILD_TREE} ${NiftyReg_INCLUDE_DIR})
    add_definitions(-DUSE_NIFTYREG)
    set(NIFTYREG_NVCC_FLAGS "${NIFTYREG_NVCC_FLAGS};-DUSE_NIFTYREG")
    message("Found NiftyReg")
  else()
    message("Didn't find NiftyReg")
  endif()
endif()

if(NOT NiftyReg_FOUND)
  message("No NiftyReg found, so turning off plugin")
  set("NIFTK_Plugins/uk.ac.ucl.cmic.niftyreg" OFF CACHE BOOL "NiftyReg plugin" FORCE)
endif()

######################################################################
# Find NiftyRec - (version will vary according to whether CUDA found)
# NB: Is dependent on NiftyReg and at time of writing only has GPU version
######################################################################

if(BUILD_NiftyRec)
  find_package(NiftyRec)
  if(NiftyRec_FOUND)
    set(NIFTK_INCLUDE_DIRS_BUILD_TREE ${NIFTK_INCLUDE_DIRS_BUILD_TREE} ${NiftyRec_INCLUDE_DIR})
    add_definitions(-DUSE_NIFTYREC)
    set(NIFTYREC_NVCC_FLAGS "${NIFTYREC_NVCC_FLAGS};-DUSE_NIFTYREC")
    message("Found NiftyRec")
  else()
    message("Didn't find NiftyRec")
  endif()
endif()

######################################################################
# Find NiftySim
######################################################################

if(BUILD_NiftySim)
  find_package(NiftySim)
  if(NiftySim_FOUND)
    set(NIFTK_INCLUDE_DIRS_BUILD_TREE ${NIFTK_INCLUDE_DIRS_BUILD_TREE} ${NiftySim_INCLUDE_DIR})
    add_definitions(-DUSE_NIFTYSIM)
    set(NIFTYSIM_NVCC_FLAGS "${NIFTYSIM_NVCC_FLAGS};-DUSE_NIFTYSIM")
    message("Found NiftySim")
  else()
    message("Didn't find NiftySim")
  endif()
endif()

######################################################################
# Find NiftySeg
######################################################################

if(BUILD_NiftySeg)
  find_package(NiftySeg)
  if(NiftySeg_FOUND)
    set(NIFTK_INCLUDE_DIRS_BUILD_TREE ${NIFTK_INCLUDE_DIRS_BUILD_TREE} ${NiftySeg_INCLUDE_DIR})
    add_definitions(-DUSE_NIFTYSEG)
    set(NIFTYSEG_NVCC_FLAGS "${NIFTYSEG_NVCC_FLAGS};-DUSE_NIFTYSEG")
    message("Found NiftySeg")
  else()
    message("Didn't find NiftySeg")
  endif()
endif()

if(NOT NiftySeg_FOUND)
  message("No NiftySeg found, so turning off breast segmentation plugin")
  set("NIFTK_Plugins/uk.ac.ucl.cmic.breastsegmentation" OFF CACHE BOOL "Breast segmentation plugin" FORCE)
endif()

######################################################################
# Find RTK
######################################################################

if(BUILD_RTK)
  find_package(RTK)
  if(RTK_FOUND)
    message("Found RTK")
    include(${RTK_USE_FILE})
  endif(RTK_FOUND)
endif(BUILD_RTK)

######################################################################
# Find VL
######################################################################

if(BUILD_VL)
  find_package(VL COMPONENTS VLCore VLGraphics VLVolume REQUIRED)
  if(VL_FOUND)
    message("Found VL")
    #include(${VL_USE_FILE})
  endif(VL_FOUND)
endif(BUILD_VL)

######################################################################
# Find SlicerExecutionModel
######################################################################
if(BUILD_COMMAND_LINE_PROGRAMS)

  set(_itk_dir ${ITK_DIR})

  ######################################################################
  # Warning: This process corrupts ITK_DIR
  ######################################################################
  find_package(SlicerExecutionModel REQUIRED)
  if(SlicerExecutionModel_FOUND)
    message("Found SlicerExecutionModel")
    include(${SlicerExecutionModel_USE_FILE})
  else()
    message("Didn't find SlicerExecutionModel")
  endif()

  ######################################################################
  # So, here we set ITK_DIR back
  ######################################################################
  set(ITK_DIR ${_itk_dir})

endif()

######################################################################
# Configure prototype section, to get correct include path.
######################################################################
if (BUILD_PROTOTYPE)
  set(PROTOTYPE_DIR ${CMAKE_SOURCE_DIR}/Prototype)

  if (NOT EXISTS ${PROTOTYPE_DIR})
    find_package(Subversion)
    if (Subversion_FOUND)
      message("Found Subversion")
      message("Retrieving NiftyPrototype...")
      execute_process(
        COMMAND "${Subversion_SVN_EXECUTABLE}" checkout "${NIFTK_LOCATION_PROTOTYPE}" Prototype
        WORKING_DIRECTORY ${CMAKE_SOURCE_DIR}
      )
    else()
      message("Subversion not found. The Prototype project will not be built.")
    endif()
  endif()

  if (EXISTS ${PROTOTYPE_DIR} AND IS_DIRECTORY ${PROTOTYPE_DIR})
    set(NIFTK_INCLUDE_DIRS_BUILD_TREE
        ${NIFTK_INCLUDE_DIRS_BUILD_TREE}
        ${CMAKE_SOURCE_DIR}/Prototype/CUDA

        # Note that for these Insight Journal extensions, we dont compile the subpackage,
        # but by adding them to the include path, you can use any templated classes easily.
        # You may however have to recompile your ITK using ITK_USE_REVIEW=ON and ITK_USE_OPTIMIZED_REGISTRATION_METHODS=ON
        # depending on which classes you use.

        ${PROTOTYPE_DIR}/InsightJournal/Filters
        ${PROTOTYPE_DIR}/InsightJournal/IJ_181_ITKbinaryThinningImageFilter3D/Source
        ${PROTOTYPE_DIR}/InsightJournal/IJ_120_ITKSkeleton
        ${PROTOTYPE_DIR}/InsightJournal/IJ_644_ITKLogDomainDemonsRegistration/LogDomainDemonsRegistration-0.0.4-Source/Code
        ${PROTOTYPE_DIR}/InsightJournal/IJ_687_ITKSphericalDemons/QuadEdgeMeshFieldSmoothingFilters/Source
        ${PROTOTYPE_DIR}/InsightJournal/IJ_687_ITKSphericalDemons/QuadEdgeMeshRigidRegistration/Source
        ${PROTOTYPE_DIR}/InsightJournal/IJ_845_FuzzyClusteringForImageSegmentation
    )
  endif()
endif()


######################################################################
# NifTK uses KWStyle for checking the coding style
######################################################################
include(${CMAKE_SOURCE_DIR}/Utilities/KWStyle/NifTKKWStyle.cmake)


######################################################################
# NifTK uses CppCheck for static analysis
######################################################################
include(${CMAKE_SOURCE_DIR}/Utilities/CppCheck/NifTKCppCheck.cmake)


######################################################################
# Output directories, for when compiling, not installing.
######################################################################

set(EXECUTABLE_OUTPUT_PATH ${CMAKE_BINARY_DIR}/bin)
set(SLICER_EXECUTABLE_OUTPUTPATH ${EXECUTABLE_OUTPUT_PATH}/cli-modules)
set(CXX_TEST_PATH ${EXECUTABLE_OUTPUT_PATH})              # Used to control, where to put unit test binaries.
set(BASELINE ${NIFTK_DATA_DIR}/Baseline)
set(INPUT_DATA ${NIFTK_DATA_DIR}/Input)
make_directory(${CMAKE_BINARY_DIR}/Testing/Temporary)
set(TEMP ${CMAKE_BINARY_DIR}/Testing/Temporary)

foreach(type LIBRARY RUNTIME ARCHIVE)
  set(output_dir ${CMAKE_BINARY_DIR}/bin)
  set(CMAKE_${type}_OUTPUT_DIRECTORY ${output_dir} CACHE INTERNAL "Single output directory for building all libraries.")
  mark_as_advanced(CMAKE_${type}_OUTPUT_DIRECTORY)
endforeach()

######################################################################
# For doxygen:
######################################################################

configure_file(${CMAKE_SOURCE_DIR}/Utilities/GenerateCommandLineDoxygen.sh.in
  ${EXECUTABLE_OUTPUT_PATH}/GenerateCommandLineDoxygen @ONLY)

configure_file(${CMAKE_SOURCE_DIR}/Utilities/GenerateTestingReports.sh.in
  ${EXECUTABLE_OUTPUT_PATH}/GenerateTestingReports @ONLY)

######################################################################
# Compilation specific stuff, like flags etc.
######################################################################

if(NIFTK_CHECK_COVERAGE)
  if("${CMAKE_CXX_COMPILER_ID}" STREQUAL "GNU")
    set(NIFTK_COVERAGE_FLAGS "-g -fprofile-arcs -ftest-coverage  -O0 -DNDEBUG" )
    set(NIFTK_COVERAGE_C_FLAGS ${NIFTK_COVERAGE_FLAGS} CACHE STRING "C flags for coverage checking")
    set(NIFTK_COVERAGE_CXX_FLAGS ${NIFTK_COVERAGE_FLAGS} CACHE STRING "C++ flags for coverage checking")
  endif()
endif()

if(WIN32)
  set(CMAKE_CXX_FLAGS "${CMAKE_CXX_FLAGS} -DNOMINMAX /W2")
  set(CMAKE_CXX_WARNING_LEVEL 2)
  if(NIFTK_WITHIN_SUPERBUILD)
    set(CMAKE_CXX_FLAGS "${CMAKE_CXX_FLAGS} -DBOOST_LIB_PREFIX=\"\"")
  endif(NIFTK_WITHIN_SUPERBUILD)
endif(WIN32)

# On Visual Studio 8 MS deprecated C. This removes all 1.276E1265 security warnings
if(WIN32)
  if(NOT BORLAND)
    if(NOT CYGWIN)
      if(NOT MINGW)
        if(NOT ITK_ENABLE_VISUAL_STUDIO_DEPRECATED_C_WARNINGS)
          add_definitions(
            -D_CRT_FAR_MAPPINGS_NO_DEPRECATE
            -D_CRT_IS_WCTYPE_NO_DEPRECATE
            -D_CRT_MANAGED_FP_NO_DEPRECATE
            -D_CRT_NONSTDC_NO_DEPRECATE
            -D_CRT_SECURE_NO_DEPRECATE
            -D_CRT_SECURE_NO_DEPRECATE_GLOBALS
            -D_CRT_SETERRORMODE_BEEP_SLEEP_NO_DEPRECATE
            -D_CRT_TIME_FUNCTIONS_NO_DEPRECATE
            -D_CRT_VCCLRIT_NO_DEPRECATE
            -D_SCL_SECURE_NO_DEPRECATE
            )
        endif(NOT ITK_ENABLE_VISUAL_STUDIO_DEPRECATED_C_WARNINGS)
      endif(NOT MINGW)
    endif(NOT CYGWIN)
  endif(NOT BORLAND)
endif(WIN32)

# This should now always be true as MITK is required.
if(MITK_FOUND)
  set(${PROJECT_NAME}_MODULES_PACKAGE_DEPENDS_DIR "${PROJECT_SOURCE_DIR}/CMake/PackageDepends")
  list(INSERT MODULES_PACKAGE_DEPENDS_DIRS 0 ${${PROJECT_NAME}_MODULES_PACKAGE_DEPENDS_DIR})
  include(mitkCompilerSettings)
endif()

if(WIN32 AND NOT BUILD_SHARED_LIBS)
  add_definitions(-DNIFTK_STATIC)
endif()

#######################################################################
# Set the main install locations.
# These are relative to CMAKE_INSTALL_PREFIX which we MUST NOT touch.
#######################################################################
set(NIFTK_INSTALL_BASE_DIR ".")
set(NIFTK_INSTALL_BIN_DIR "bin")
set(NIFTK_INSTALL_INCLUDE_DIR "include/NifTK")
set(NIFTK_INSTALL_MATLAB_DIR "matlab")
set(NIFTK_INSTALL_DOC_DIR "doc")
set(NIFTK_INSTALL_LICENSES_DIR "licenses")
set(NIFTK_INSTALL_LIB_DIR "bin")

#######################################################################
# Set the main include path, just before generating NifTKConfigure.
#######################################################################
include_directories(
  ${NIFTK_INCLUDE_DIRS_BUILD_TREE}
  )

######################################################################
# Configure files that need variables substituting. Note that
# we 'Configure' them, which copies them to the CMAKE_BINARY_DIR
# while substituting variables, but it is the 'INSTALL' directives
# that place them in the installation directory.
######################################################################

configure_file(${CMAKE_SOURCE_DIR}/INSTALLATION.txt ${CMAKE_BINARY_DIR}/INSTALLATION.txt @ONLY)
configure_file(${CMAKE_SOURCE_DIR}/LICENSE.txt ${CMAKE_BINARY_DIR}/LICENSE.txt @ONLY)
configure_file(${CMAKE_SOURCE_DIR}/README.txt ${CMAKE_BINARY_DIR}/README.txt @ONLY)
configure_file(${CMAKE_SOURCE_DIR}/CONTRIBUTORS.txt ${CMAKE_BINARY_DIR}/CONTRIBUTORS.txt @ONLY)
configure_file(${CMAKE_SOURCE_DIR}/Config/SetupDependencies.sh.in ${CMAKE_BINARY_DIR}/SetupDependencies.sh @ONLY )
configure_file(${CMAKE_SOURCE_DIR}/Config/SetupDependencies.csh.in ${CMAKE_BINARY_DIR}/SetupDependencies.csh @ONLY )
configure_file(${CMAKE_SOURCE_DIR}/Config/SetupNifTK.sh.in ${CMAKE_BINARY_DIR}/SetupNifTK.sh @ONLY )
configure_file(${CMAKE_SOURCE_DIR}/Config/SetupNifTK.csh.in ${CMAKE_BINARY_DIR}/SetupNifTK.csh @ONLY )
configure_file(${CMAKE_SOURCE_DIR}/Doc/Doxygen/niftkdoxygen.pl.in ${CMAKE_BINARY_DIR}/niftkdoxygen.pl)
configure_file(${CMAKE_SOURCE_DIR}/Doc/Doxygen/doxygen.config.in ${CMAKE_BINARY_DIR}/doxygen.config)
configure_file(${CMAKE_SOURCE_DIR}/Doc/License.dox.in ${CMAKE_BINARY_DIR}/Doxygen/License.dox)
configure_file(${CMAKE_SOURCE_DIR}/Doc/Licenses/ArUco.txt ${CMAKE_BINARY_DIR}/LICENSE_ArUco.txt)
configure_file(${CMAKE_SOURCE_DIR}/Doc/Licenses/AprilTags.txt ${CMAKE_BINARY_DIR}/LICENSE_AprilTags.txt)
configure_file(${CMAKE_SOURCE_DIR}/Doc/Licenses/Boost.txt ${CMAKE_BINARY_DIR}/LICENSE_Boost.txt)
configure_file(${CMAKE_SOURCE_DIR}/Doc/Licenses/CTK.txt ${CMAKE_BINARY_DIR}/LICENSE_CTK.txt)
configure_file(${CMAKE_SOURCE_DIR}/Doc/Licenses/DCMTK.txt ${CMAKE_BINARY_DIR}/LICENSE_DCMTK.txt)
configure_file(${CMAKE_SOURCE_DIR}/Doc/Licenses/GDCM.txt ${CMAKE_BINARY_DIR}/LICENSE_GDCM.txt)
configure_file(${CMAKE_SOURCE_DIR}/Doc/Licenses/ITK.txt ${CMAKE_BINARY_DIR}/LICENSE_ITK.txt)
configure_file(${CMAKE_SOURCE_DIR}/Doc/Licenses/RTK.txt ${CMAKE_BINARY_DIR}/LICENSE_RTK.txt)
configure_file(${CMAKE_SOURCE_DIR}/Doc/Licenses/VL.txt ${CMAKE_BINARY_DIR}/LICENSE_VL.txt)
configure_file(${CMAKE_SOURCE_DIR}/Doc/Licenses/VTK.txt ${CMAKE_BINARY_DIR}/LICENSE_VTK.txt)
configure_file(${CMAKE_SOURCE_DIR}/Doc/Licenses/MITK.txt ${CMAKE_BINARY_DIR}/LICENSE_MITK.txt)
configure_file(${CMAKE_SOURCE_DIR}/Doc/Licenses/NiftyReg.txt ${CMAKE_BINARY_DIR}/LICENSE_NiftyReg.txt)
configure_file(${CMAKE_SOURCE_DIR}/Doc/Licenses/NiftySeg.txt ${CMAKE_BINARY_DIR}/LICENSE_NiftySeg.txt)
configure_file(${CMAKE_SOURCE_DIR}/Doc/Licenses/NiftySim.txt ${CMAKE_BINARY_DIR}/LICENSE_NiftySim.txt)
configure_file(${CMAKE_SOURCE_DIR}/Doc/Licenses/OpenCV.txt ${CMAKE_BINARY_DIR}/LICENSE_OpenCV.txt)
configure_file(${CMAKE_SOURCE_DIR}/Doc/Licenses/Qt.txt ${CMAKE_BINARY_DIR}/LICENSE_Qt.txt)
configure_file(${CMAKE_SOURCE_DIR}/Doc/Licenses/Eigen.txt ${CMAKE_BINARY_DIR}/LICENSE_Eigen.txt)
configure_file(${CMAKE_SOURCE_DIR}/Doc/Licenses/FLANN.txt ${CMAKE_BINARY_DIR}/LICENSE_FLANN.txt)
configure_file(${CMAKE_SOURCE_DIR}/Doc/Licenses/PCL.txt ${CMAKE_BINARY_DIR}/LICENSE_PCL.txt)
configure_file(${CMAKE_SOURCE_DIR}/Doc/Licenses/NiftyPipe.txt ${CMAKE_BINARY_DIR}/LICENSE_NiftyPipe.txt)
if(BUILD_IGI)
  configure_file(${NiftyLink_LICENSE_FILE} ${CMAKE_BINARY_DIR}/ExternalLicenses/NiftyLink.txt @ONLY)
  configure_file(${NiftyLink_OIGT_LICENSE_FILE} ${CMAKE_BINARY_DIR}/ExternalLicenses/OpenIGTLink.txt @ONLY)
  configure_file(${NiftyLink_QSLOG_LICENSE_FILE} ${CMAKE_BINARY_DIR}/ExternalLicenses/QsLog.txt @ONLY)
endif()

#############################################################################################
# These represent the libraries that the apps, libraries and unit tests actually link against
#############################################################################################

set(NIFTK_VTK_LIBS_BUT_WITHOUT_QT vtkIOCore vtkIOLegacy vtkCommonCore vtkRenderingCore vtkRenderingOpenGL vtkFiltersSources vtkFiltersGeometry vtkInteractionStyle vtkRenderingFreeType vtkRenderingFreeTypeOpenGL vtkIOImage vtkIOPLY)
set(NIFTK_VTK_LIBS_WITH_QT vtkViewsQt vtkRenderingQt vtkGUISupportQt vtkGUISupportQtSQL vtkGUISupportQtWebkit)

######################################################################
# Install commands for things like README, licenses etc.
######################################################################

install(PROGRAMS ${CMAKE_SOURCE_DIR}/Doc/Licenses/Boost.txt DESTINATION ${NIFTK_INSTALL_LICENSES_DIR} COMPONENT documentation)
install(PROGRAMS ${CMAKE_SOURCE_DIR}/Doc/Licenses/ITK.txt DESTINATION ${NIFTK_INSTALL_LICENSES_DIR} COMPONENT documentation)
install(PROGRAMS ${CMAKE_SOURCE_DIR}/Doc/Licenses/RTK.txt DESTINATION ${NIFTK_INSTALL_LICENSES_DIR} COMPONENT documentation)
install(PROGRAMS ${CMAKE_SOURCE_DIR}/Doc/Licenses/VL.txt DESTINATION ${NIFTK_INSTALL_LICENSES_DIR} COMPONENT documentation)
install(PROGRAMS ${CMAKE_SOURCE_DIR}/Doc/Licenses/VTK.txt DESTINATION ${NIFTK_INSTALL_LICENSES_DIR} COMPONENT documentation)
install(PROGRAMS ${CMAKE_SOURCE_DIR}/Doc/Licenses/Qt.txt DESTINATION ${NIFTK_INSTALL_LICENSES_DIR} COMPONENT documentation)
install(PROGRAMS ${CMAKE_SOURCE_DIR}/Doc/Licenses/MITK.txt DESTINATION ${NIFTK_INSTALL_LICENSES_DIR} COMPONENT documentation)
install(PROGRAMS ${CMAKE_SOURCE_DIR}/Doc/Licenses/CTK.txt DESTINATION ${NIFTK_INSTALL_LICENSES_DIR} COMPONENT documentation)
install(PROGRAMS ${CMAKE_SOURCE_DIR}/Doc/Licenses/NiftyReg.txt DESTINATION ${NIFTK_INSTALL_LICENSES_DIR} COMPONENT documentation)
install(PROGRAMS ${CMAKE_SOURCE_DIR}/Doc/Licenses/NiftyRec.txt DESTINATION ${NIFTK_INSTALL_LICENSES_DIR} COMPONENT documentation)
install(PROGRAMS ${CMAKE_SOURCE_DIR}/Doc/Licenses/NiftySeg.txt DESTINATION ${NIFTK_INSTALL_LICENSES_DIR} COMPONENT documentation)
install(PROGRAMS ${CMAKE_SOURCE_DIR}/Doc/Licenses/NiftySim.txt DESTINATION ${NIFTK_INSTALL_LICENSES_DIR} COMPONENT documentation)
install(PROGRAMS ${CMAKE_SOURCE_DIR}/Doc/Licenses/DCMTK.txt DESTINATION ${NIFTK_INSTALL_LICENSES_DIR} COMPONENT documentation)
install(PROGRAMS ${CMAKE_SOURCE_DIR}/Doc/Licenses/OpenCV.txt DESTINATION ${NIFTK_INSTALL_LICENSES_DIR} COMPONENT documentation)
install(PROGRAMS ${CMAKE_SOURCE_DIR}/Doc/Licenses/SlicerExecutionModel.txt DESTINATION ${NIFTK_INSTALL_LICENSES_DIR} COMPONENT documentation)
install(PROGRAMS ${CMAKE_SOURCE_DIR}/Doc/Licenses/ArUco.txt DESTINATION ${NIFTK_INSTALL_LICENSES_DIR} COMPONENT documentation)
install(PROGRAMS ${CMAKE_SOURCE_DIR}/Doc/Licenses/AprilTags.txt DESTINATION ${NIFTK_INSTALL_LICENSES_DIR} COMPONENT documentation)
install(PROGRAMS ${CMAKE_SOURCE_DIR}/Doc/Licenses/Eigen.txt DESTINATION ${NIFTK_INSTALL_LICENSES_DIR} COMPONENT documentation)
install(PROGRAMS ${CMAKE_SOURCE_DIR}/Doc/Licenses/FLANN.txt DESTINATION ${NIFTK_INSTALL_LICENSES_DIR} COMPONENT documentation)
install(PROGRAMS ${CMAKE_SOURCE_DIR}/Doc/Licenses/PCL.txt DESTINATION ${NIFTK_INSTALL_LICENSES_DIR} COMPONENT documentation)
install(PROGRAMS ${CMAKE_SOURCE_DIR}/Doc/Licenses/NiftyPipe.txt DESTINATION ${NIFTK_INSTALL_LICENSES_DIR} COMPONENT documentation)
if(BUILD_IGI)
  install(PROGRAMS ${CMAKE_BINARY_DIR}/ExternalLicenses/NiftyLink.txt DESTINATION ${NIFTK_INSTALL_LICENSES_DIR} COMPONENT documentation)
  install(PROGRAMS ${CMAKE_BINARY_DIR}/ExternalLicenses/OpenIGTLink.txt DESTINATION ${NIFTK_INSTALL_LICENSES_DIR} COMPONENT documentation)
  install(PROGRAMS ${CMAKE_BINARY_DIR}/ExternalLicenses/QsLog.txt DESTINATION ${NIFTK_INSTALL_LICENSES_DIR} COMPONENT documentation)
endif()
install(PROGRAMS ${CMAKE_BINARY_DIR}/LICENSE.txt DESTINATION ${NIFTK_INSTALL_BASE_DIR} COMPONENT applications)
install(PROGRAMS ${CMAKE_BINARY_DIR}/README.txt DESTINATION ${NIFTK_INSTALL_BASE_DIR} COMPONENT applications)
install(PROGRAMS ${CMAKE_BINARY_DIR}/INSTALLATION.txt DESTINATION ${NIFTK_INSTALL_BASE_DIR} COMPONENT applications)
install(PROGRAMS ${CMAKE_BINARY_DIR}/CONTRIBUTORS.txt DESTINATION ${NIFTK_INSTALL_BASE_DIR} COMPONENT applications)
if(NOT WIN32 AND NOT APPLE)
  install(PROGRAMS ${CMAKE_BINARY_DIR}/SetupDependencies.sh DESTINATION ${NIFTK_INSTALL_BIN_DIR} COMPONENT applications)
  install(PROGRAMS ${CMAKE_BINARY_DIR}/SetupDependencies.csh DESTINATION ${NIFTK_INSTALL_BIN_DIR} COMPONENT applications)
  install(PROGRAMS ${CMAKE_BINARY_DIR}/SetupNifTK.sh DESTINATION ${NIFTK_INSTALL_BIN_DIR} COMPONENT applications)
  install(PROGRAMS ${CMAKE_BINARY_DIR}/SetupNifTK.csh DESTINATION ${NIFTK_INSTALL_BIN_DIR} COMPONENT applications)
endif()

##########################################################################
# Install commands for the NiftyReg, NiftySeg, NiftyRec, NiftySim packages
##########################################################################

# NiftyReg
if(BUILD_NiftyReg AND NiftyReg_FOUND)
  file(GLOB _NiftyReg_LIB_FILES
       ${NiftyReg_DIR}/lib/*.so
       ${NiftyReg_DIR}/lib/*.dylib
       )
  MITK_INSTALL(PROGRAMS ${_NiftyReg_LIB_FILES})

  file(GLOB _NiftyReg_BIN_FILES ${NiftyReg_DIR}/bin/*)
  MITK_INSTALL(PROGRAMS ${_NiftyReg_BIN_FILES})

  foreach(prog reg_aladin reg_f3d reg_jacobian reg_resample)
    set(FULL_APP_NAME ${prog})
    NIFTK_GENERATE_CLI_SCRIPT(NAME ${prog})
  endforeach()
endif()

# NiftySeg
if(BUILD_NiftySeg)
  file(GLOB _NiftySeg_LIB_FILES
       ${NiftySeg_DIR}/lib/*.so
       ${NiftySeg_DIR}/lib/*.dylib
       )
  MITK_INSTALL(PROGRAMS ${_NiftySeg_LIB_FILES})

  file(GLOB _NiftySeg_BIN_FILES ${NiftySeg_DIR}/bin/*)
  MITK_INSTALL(PROGRAMS ${_NiftySeg_BIN_FILES})

  foreach(prog seg_EM seg_LabFusion)
    set(FULL_APP_NAME ${prog})
    NIFTK_GENERATE_CLI_SCRIPT(NAME ${prog})
  endforeach()

  file(GLOB _NiftySeg_PRIORS_FILES ${NiftySeg_DIR}/priors/*)
  install(PROGRAMS ${_NiftySeg_PRIORS_FILES} DESTINATION ${NIFTK_INSTALL_BASE_DIR}/priors COMPONENT applications)
endif()

# NiftyRec
if(BUILD_NiftyRec AND NiftyRec_FOUND)
  file(GLOB _NiftyRec_LIB_FILES
       ${NiftyRec_DIR}/lib/*.so
       ${NiftyRec_DIR}/lib/*.dylib
       )
  MITK_INSTALL(PROGRAMS ${_NiftyRec_LIB_FILES})

  file(GLOB _NiftyRec_INCL_FILES ${NiftyRec_DIR}/include/*)
  MITK_INSTALL(PROGRAMS ${_NiftyRec_INCL_FILES})
endif()

# NiftySim
if(BUILD_NiftySim AND NiftySim_FOUND)
  file(GLOB _NiftySim_LIB_FILES
       ${NiftySim_DIR}/lib/*.so
       ${NiftySim_DIR}/lib/*.dylib
       )
  MITK_INSTALL(PROGRAMS ${_NiftySim_LIB_FILES})

  file(GLOB _NiftySim_BIN_FILES ${NiftySim_DIR}/bin/*)
  MITK_INSTALL(PROGRAMS ${_NIFTY_SIM_BIN_FILES})
endif()

# Camino
if(BUILD_CAMINO AND NOT WIN32 AND NOT APPLE )
  file(GLOB CAMINO_BIN_FILES
       ${camino_DIR}/bin/*
      )
  file(GLOB CAMINO_MAN_FILES
       ${camino_DIR}/man/man1/*
      )
  install(FILES ${CAMINO_MAN_FILES} DESTINATION man/man1/ PERMISSIONS OWNER_READ GROUP_READ WORLD_READ)
  install(FILES ${CAMINO_BIN_FILES} DESTINATION bin PERMISSIONS OWNER_READ OWNER_EXECUTE GROUP_READ GROUP_EXECUTE WORLD_READ WORLD_EXECUTE)
endif()

# NiftyPipe
if(BUILD_NiftyPipe AND NOT WIN32)
  file(GLOB niftypipe_bash_files      ${NiftyPipe_ROOT}/bin/*.sh)
  file(GLOB niftypipe_matlab_files    ${NiftyPipe_ROOT}/bin/*.m)
  file(GLOB niftypipe_python_programs ${NiftyPipe_ROOT}/python/perform_*.py)
  
  install(FILES    ${niftypipe_matlab_files}    DESTINATION bin)
  install(PROGRAMS ${niftypipe_bash_files}      DESTINATION bin)
  install(PROGRAMS ${niftypipe_python_programs} DESTINATION python)

  install(
    DIRECTORY ${NiftyPipe_ROOT}/python/niftk
    DESTINATION python 
    USE_SOURCE_PERMISSIONS
  )
endif()


######################################################################
# Decide what subdirectories we are building, and go and build them.
######################################################################

add_subdirectory(Doc)
add_subdirectory(Code)

if(BUILD_UTILITIES)
  add_subdirectory(Utilities)
endif(BUILD_UTILITIES)

if(BUILD_TESTING)
  add_subdirectory(Testing)
endif(BUILD_TESTING)

if(BUILD_PROTOTYPE)
  add_subdirectory(Prototype)
endif(BUILD_PROTOTYPE)

######################################################################
# Packaging code.
######################################################################

# 1. Setup defaults, common for all generators.
include(CPackSetup)

# 2. Set variables that may be platform (Windows/Linux/Mac) or Generator (TGZ,DEB,NSIS) specific.
#    When CPack runs, it just uses all the information in the generated files cmake_install.cmake.
#    So, CPack does not read all your configuration information in CMakeLists.txt, and CPack
#    does not re-run any cmake process.  So, it is cmake that reads all the CMakeLists. files
#    and generates all the cmake_install.cmake.  So this command will use cmake to generate
#    and additional file, that we can politely ask cpack to include, in addition to all the
#    cmake_install.cmake files.

#~~~~~~~~~~~~~~~~~~~~~~~~~~~~~~~~~~~~~~~~~~~~~~~~~~~~~~~~~~~~~~~~~~~~~~~~~~~~~~~~~~~~~~~~~~~~~~~~~~~~~~#
# Configuring the Start Menu and Desktop icon strings for NSIS

if (WIN32)
  set(ICONS_SETUP_STRING "")
  set(ICONS_REMOVE_STRING "")
  set(DESKTOP_ICONS_SETUP_STRING "")
  set(DESKTOP_ICONS_REMOVE_STRING "")
  set(DESKTOP_ICONS_REMOVE_STRING "")

  foreach(NIFTK_APP ${NIFTK_APPS})
    # extract option_name
    string(REPLACE "^^" "\\;" target_info ${NIFTK_APP})
    set(target_info_list ${target_info})
    list(GET target_info_list 1 option_name)
    list(GET target_info_list 0 app_name)

    message("Current App Name: ${app_name}")

    if(EXISTS "${CMAKE_BINARY_DIR}/bin/${CMAKE_BUILD_TYPE}/${app_name}.exe")
      set(ICONS_SETUP_STRING "${ICONS_SETUP_STRING}CreateShortCut '$SMPROGRAMS\\\\$STARTMENU_FOLDER\\\\${app_name}.lnk' '$INSTDIR\\\\bin\\\\${app_name}.exe'\n")
      set(ICONS_REMOVE_STRING "${ICONS_REMOVE_STRING}Delete '$SMPROGRAMS\\\\$MUI_TEMP\\\\${app_name}.lnk'\n")

      set(DESKTOP_ICONS_SETUP_STRING "${DESKTOP_ICONS_SETUP_STRING}CreateShortCut '$DESKTOP\\\\${app_name}.lnk' '$INSTDIR\\\\bin\\\\${app_name}.exe'\n")
      set(DESKTOP_ICONS_REMOVE_STRING "${DESKTOP_ICONS_REMOVE_STRING}Delete '$DESKTOP\\\\${app_name}.lnk'\n")
    endif()
  endforeach()
endif()
#~~~~~~~~~~~~~~~~~~~~~~~~~~~~~~~~~~~~~~~~~~~~~~~~~~~~~~~~~~~~~~~~~~~~~~~~~~~~~~~~~~~~~~~~~~~~~~~~~~~~~~#

configure_file(${CMAKE_SOURCE_DIR}/CMake/CPackOptions.cmake.in
               ${CMAKE_BINARY_DIR}/NIFTKCPackOptions.cmake)

# 3. Set a variable with the name of this file.		
set(CPACK_PROJECT_CONFIG_FILE "${CMAKE_BINARY_DIR}/NIFTKCPackOptions.cmake")

# 4. Include this optional file.
include(NIFTKCPackOptions)

# 5. Include CPack module once all variables are set.
include(CPack)

# 6. Trac #1796 - Still need to call MITK rules to get Mac Bundles etc.
include(mitkInstallRules)

######################################################################
# If we are under Windows, create two batch files which correctly
# set up the environment for the application and for Visual Studio.
# These are only used to start VS when developing. Not used in
# the final installation package.
######################################################################
if(WIN32)
  if(MITK_FOUND)

    include(mitkFunctionCreateWindowsBatchScript)

    # if we didnt build pcl then substitute some benign empty path instead of potential garbage.
    if(BUILD_PCL)
      set(PCL_BIN_PATH_FOR_BATCH_FILE "${PCL_DIR}/bin;${PCL_DIR}/../bin")
    else()
      set(PCL_BIN_PATH_FOR_BATCH_FILE "")
    endif()

    # on windows, the cgal-provided installer has some required 3rd party dlls.
    if(BUILD_MESHING AND CGAL_FOUND)
      # both gmp and mpfr sit in the same directory, so we only need one here.
      get_filename_component(CGALGMP_BIN_PATH_FOR_BATCH_FILE ${GMP_LIBRARIES} PATH)
      # and of course, dont forget cgal's own dlls.
      set(CGALGMP_BIN_PATH_FOR_BATCH_FILE "${CGALGMP_BIN_PATH_FOR_BATCH_FILE};${CGAL_INSTALL_PREFIX}/bin")
    else()
      set(CGALGMP_BIN_PATH_FOR_BATCH_FILE "")
    endif()

    # some other (top secret) fem code needs niftysim at runtime.
    if(NiftySim_FOUND)
      set(NIFTYSIM_BIN_PATH_FOR_BATCH_FILE "${NiftySim_DIR}/bin")
    else()
      set(NIFTYSIM_BIN_PATH_FOR_BATCH_FILE "")
    endif()

    set(VS_SOLUTION_FILE "${PROJECT_BINARY_DIR}/${PROJECT_NAME}.sln")
    foreach(VS_BUILD_TYPE debug release)
      mitkFunctionCreateWindowsBatchScript("${CMAKE_SOURCE_DIR}/CMake/StartVS.bat.in"
        ${PROJECT_BINARY_DIR}/StartVS_${VS_BUILD_TYPE}.bat
        ${VS_BUILD_TYPE})

      message( "CreateWindowsBatchScript: Creating ${PROJECT_BINARY_DIR}/StartVS_${VS_BUILD_TYPE}.bat" )
    endforeach()

    foreach(NIFTK_APP ${NIFTK_APPS})
      # extract option_name
      string(REPLACE "^^" "\\;" target_info ${NIFTK_APP})
      set(target_info_list ${target_info})
      list(GET target_info_list 1 option_name)
      list(GET target_info_list 0 app_name)
      message("Current App Name: ${app_name}")

      foreach(VS_BUILD_TYPE debug release)
        message("CreateWindowsBatchScript: Creating ${PROJECT_BINARY_DIR}/bin/Start_${app_name}_${VS_BUILD_TYPE}.bat" )
        mitkFunctionCreateWindowsBatchScript("${CMAKE_SOURCE_DIR}/CMake/StartApp.bat.in"
          ${PROJECT_BINARY_DIR}/bin/Start${app_name}_${VS_BUILD_TYPE}.bat
          ${VS_BUILD_TYPE})
      endforeach()
    endforeach()

  else(MITK_FOUND)
    message( "CreateWindowsBatchScript: MITK not found" )
  endif(MITK_FOUND)
else(WIN32)
  message( "CreateWindowsBatchScript: WIN32 not found" )
endif(WIN32)

######################################################################
# Start: "NifTK Package Config"
######################################################################
set(NIFTK_EXPORTS_FILE "${NIFTK_BINARY_DIR}/NifTKExports.cmake")
file(REMOVE ${NIFTK_EXPORTS_FILE})

set(targets_to_export)
get_property(module_targets GLOBAL PROPERTY MITK_MODULE_TARGETS)
if(module_targets)
  list(APPEND targets_to_export ${module_targets})
endif()

if(MITK_USE_BLUEBERRY)
  get_property(plugin_targets GLOBAL PROPERTY NIFTK_EXPORTED_PLUGINS)
  if(plugin_targets)
    list(APPEND targets_to_export ${plugin_targets})
  endif()
endif()

export(TARGETS ${targets_to_export} APPEND FILE ${NIFTK_EXPORTS_FILE})

set(NIFTK_EXPORTED_TARGET_PROPERTIES )
foreach(target_to_export ${targets_to_export})
  get_target_property(autoload_targets ${target_to_export} MITK_AUTOLOAD_TARGETS)
  if(autoload_targets)
    set(MITK_EXPORTED_TARGET_PROPERTIES "${MITK_EXPORTED_TARGET_PROPERTIES} set_target_properties(${target_to_export} PROPERTIES MITK_AUTOLOAD_TARGETS \"${autoload_targets}\")")
  endif()
  get_target_property(autoload_dir ${target_to_export} MITK_AUTOLOAD_DIRECTORY)
  if(autoload_dir)
    set(MITK_EXPORTED_TARGET_PROPERTIES "${MITK_EXPORTED_TARGET_PROPERTIES} set_target_properties(${target_to_export} PROPERTIES MITK_AUTOLOAD_DIRECTORY \"${autoload_dir}\")")
  endif()
endforeach()


# ---------------- External projects -----------------

get_property(MITK_ADDITIONAL_LIBRARY_SEARCH_PATHS_CONFIG GLOBAL PROPERTY MITK_ADDITIONAL_LIBRARY_SEARCH_PATHS)

set(MITK_CONFIG_EXTERNAL_PROJECTS )
#string(REPLACE "^^" ";" _mitk_external_projects ${MITK_EXTERNAL_PROJECTS})

foreach(ep ${MITK_EXTERNAL_PROJECTS})
  get_property(_components GLOBAL PROPERTY MITK_${ep}_COMPONENTS)
  set(MITK_CONFIG_EXTERNAL_PROJECTS "${MITK_CONFIG_EXTERNAL_PROJECTS}
set(MITK_USE_${ep} ${MITK_USE_${ep}})
set(MITK_${ep}_DIR \"${${ep}_DIR}\")
set(MITK_${ep}_COMPONENTS ${_components})
")
endforeach()

foreach(ep ${MITK_EXTERNAL_PROJECTS})
  get_property(_package GLOBAL PROPERTY MITK_${ep}_PACKAGE)
  get_property(_components GLOBAL PROPERTY MITK_${ep}_COMPONENTS)
  if(_components)
      set(_components_arg COMPONENTS \${_components})
  else()
    set(_components_arg)
  endif()

  if(_package)
    set(MITK_CONFIG_EXTERNAL_PROJECTS "${MITK_CONFIG_EXTERNAL_PROJECTS}
if(MITK_USE_${ep})
  set(${ep}_DIR \${MITK_${ep}_DIR})
  if(MITK_${ep}_COMPONENTS)
    mitkMacroFindDependency(${_package} COMPONENTS \${MITK_${ep}_COMPONENTS})
  else()
    mitkMacroFindDependency(${_package})
  endif()
endif()")
  endif()
endforeach()

# This generates a C++ header file with values that need compiling into code.
configure_file(${CMAKE_SOURCE_DIR}/Config/NifTKConfigure.h.in ${CMAKE_BINARY_DIR}/NifTKConfigure.h)

# The next two generate CMake code to enable external projects to correctly use NifTK.
configure_file(${CMAKE_SOURCE_DIR}/Config/NifTKConfig.cmake.in ${CMAKE_BINARY_DIR}/NifTKConfig.cmake @ONLY)
write_basic_config_version_file(${CMAKE_CURRENT_BINARY_DIR}/NifTKConfigVersion.cmake VERSION "${NIFTK_VERSION_MAJOR}.${NIFTK_VERSION_MINOR}.${NIFTK_VERSION_PATCH}" COMPATIBILITY AnyNewerVersion)

######################################################################
# End: "NifTK Package Config"
######################################################################<|MERGE_RESOLUTION|>--- conflicted
+++ resolved
@@ -644,12 +644,12 @@
   set(MITK_USE_VL OFF CACHE BOOL "" FORCE)
 endif()
 
-<<<<<<< HEAD
 if (BUILD_NiftyPipe)
   set(MITK_USE_NiftyPipe ON CACHE BOOL "" FORCE)
 else()
   set(MITK_USE_NiftyPipe OFF CACHE BOOL "" FORCE)
-=======
+endif()
+
 if (BUILD_PCL)
   set(MITK_USE_PCL ON CACHE BOOL "" FORCE)
 else()
@@ -719,7 +719,6 @@
   set(MITK_USE_SWIG OFF CACHE BOOL "Use SWIG" FORCE)
   set(MITK_USE_PCRE OFF CACHE BOOL "Use PCRE" FORCE)
   set(MITK_USE_ZLIB OFF CACHE BOOL "Use ZLIB" FORCE)
->>>>>>> e93be907
 endif()
 
 #-----------------------------------------------------------------------------
