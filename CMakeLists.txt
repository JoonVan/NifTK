#/*============================================================================
#
#  NifTK: A software platform for medical image computing.
#
#  Copyright (c) University College London (UCL). All rights reserved.
#
#  This software is distributed WITHOUT ANY WARRANTY; without even
#  the implied warranty of MERCHANTABILITY or FITNESS FOR A PARTICULAR
#  PURPOSE.
#
#  See LICENSE.txt in the top level directory for details.
#
#============================================================================*/

######################################################################
# Set the minimum CMake version.
######################################################################
set(NIFTK_CMAKE_MINIMUM_REQUIRED_VERSION 3.2)
cmake_minimum_required(VERSION ${NIFTK_CMAKE_MINIMUM_REQUIRED_VERSION})

##################################################################################
# Set some CMake Policies.
# See http://cmake.org/cmake/help/cmake-2-8-docs.html#section_Policies for details
##################################################################################

set(project_policies
  CMP0063 # Honor visibility properties for all target types.
)
foreach(policy ${project_policies})
  if(POLICY ${policy})
    cmake_policy(SET ${policy} NEW)
  endif()
endforeach()

###########################################################################
# Precompiled headers
###########################################################################

option(NIFTK_USE_COTIRE "Use Cotire for compilation speed-up." OFF)
if(NIFTK_USE_COTIRE)
  set(CMAKE_MODULE_PATH ${CMAKE_SOURCE_DIR}/CMake ${CMAKE_MODULE_PATH})
  include(cotire)
  mark_as_advanced(COTIRE_ADDITIONAL_PREFIX_HEADER_IGNORE_EXTENSIONS)
  mark_as_advanced(COTIRE_ADDITIONAL_PREFIX_HEADER_IGNORE_PATH)
  mark_as_advanced(COTIRE_DEBUG)
  mark_as_advanced(COTIRE_MAXIMUM_NUMBER_OF_UNITY_INCLUDES)
  mark_as_advanced(COTIRE_MINIMUM_NUMBER_OF_TARGET_SOURCES)
  mark_as_advanced(COTIRE_UNITY_SOURCE_EXCLUDE_EXTENSIONS)
  mark_as_advanced(COTIRE_VERBOSE)
endif()

######################################################################
# We have a super-build option. (Terminology comes from MITK/CTK).
######################################################################

option(BUILD_SUPERBUILD "Build NIFTK and the projects it depends on via SuperBuild.cmake." ON)

if (BUILD_SUPERBUILD)
  project(NIFTK-superbuild)
  set(NIFTK_SOURCE_DIR ${PROJECT_SOURCE_DIR})
  set(NIFTK_BINARY_DIR ${PROJECT_BINARY_DIR})
else()
  # Our version number. Edit this to generate a new version.
  # However, be warned, you need to set CMAKE_INSTALL_PREFIX manually.
  # Also, Trac 1592, version number must change if CTK changes significantly.
  project(NIFTK VERSION 16.04.1)
endif()

######################################################################
# Setting supported build types. Should ONLY be Release or Debug.
######################################################################

if(NOT CMAKE_BUILD_TYPE)
  set(CMAKE_BUILD_TYPE "Release" CACHE STRING "Valid options are Release or Debug" FORCE)
  set_property(CACHE CMAKE_BUILD_TYPE PROPERTY STRINGS "Release" "Debug")
endif()

if (NOT (CMAKE_BUILD_TYPE STREQUAL "Release" OR CMAKE_BUILD_TYPE STREQUAL "Debug"))
  message(FATAL_ERROR "Build type \"${CMAKE_BUILD_TYPE}\" is not supported.")
endif()

if(WIN32)
  # Restrict the generated configuration to be what we configured above.
  # No point creating project files for build types that will not compile.
  # Note: it's set to FORCE so that both CMAKE_BUILD_TYPE and CMAKE_CONFIGURATION_TYPES match up.
  set(CMAKE_CONFIGURATION_TYPES ${CMAKE_BUILD_TYPE} CACHE STRING "Build configurations to generate." FORCE)
  mark_as_advanced(CMAKE_CONFIGURATION_TYPES)
endif()


#-----------------------------------------------------------------------------
# Additional MITK Options (also shown during superbuild)
#-----------------------------------------------------------------------------

macro(env_option name doc value)
  set(_value $ENV{${name}})
  if("${_value}" STREQUAL "")
    set(_value ${value})
  endif()
  option(${name} "${doc}" ${_value})
endmacro()

######################################################################
# Configure GUI options from the choice of applications.
# The user cannot be expected to know the component parts of apps.
######################################################################

include("${CMAKE_CURRENT_SOURCE_DIR}/MITK/Applications/Apps.cmake")
set(BUILD_GUI OFF)
mark_as_advanced(BUILD_GUI)
set(BUILD_IGI OFF)
mark_as_advanced(BUILD_IGI)
set(BUILD_MIDAS OFF)
mark_as_advanced(BUILD_MIDAS)

# Check each GUI application.
foreach(NIFTK_APP ${NIFTK_APPS})

  # extract option_name
  string(REPLACE "^^" "\\;" target_info ${NIFTK_APP})
  set(target_info_list ${target_info})
  list(GET target_info_list 1 option_name)
  list(GET target_info_list 0 app_name)

  if(${option_name})

    set(BUILD_GUI ON)

    if (${app_name} STREQUAL "NiftyIGI")
      set(BUILD_IGI ON)
    endif()

    if (${app_name} STREQUAL "NiftyMIDAS")
      set(BUILD_MIDAS ON)
    endif()

  endif()

endforeach()

######################################################################
# Options. These are set up front, so are available when configuring
# the SuperBuild, and hence they must also be passed to the normal
# build. So, look in CMake/Superbuild.cmake to see where they are
# passed to the main build of NifTK when doing the Superbuild.
######################################################################
option(BUILD_COMMAND_LINE_PROGRAMS "Build command line applications in NifTK/Applications." ON)
option(BUILD_COMMAND_LINE_SCRIPTS "Build command line scripts in NifTK/Scripts." ON)
option(BUILD_CAMINO "Build Camino." OFF)
option(BUILD_NiftyReg "Build NiftyReg." ON)
option(BUILD_NiftyRec "Build NiftyRec." OFF)
option(BUILD_NiftySim "Build NiftySim." ON)
option(BUILD_NiftySeg "Build NiftySeg." ON)
option(BUILD_Python "Build Python wrapping." OFF)
option(BUILD_PCL "Build PCL - Experimental." OFF)
option(BUILD_RTK "Build RTK - Experimental." OFF)
option(BUILD_VL "Build VisualizationLibrary - Experimental." OFF)
option(BUILD_PROTOTYPE "Build prototype code in NifTK/Prototype." OFF)
option(BUILD_SHARED_LIBS "Build NifTK with shared libraries." ON)
option(BUILD_TESTING "Build Unit tests." OFF)
option(BUILD_UTILITIES "Build NifTK/Utilities." OFF)
#option(BUILD_OpenBLAS "Build OpenBLAS." OFF)
#option(BUILD_ProtoBuf "Build ProtoBuf." OFF)
#option(BUILD_GLog "Build GLog." OFF)
#option(BUILD_GFlags "Build GFlags." OFF)
#option(BUILD_HDF5 "Build HDF5." OFF)
option(BUILD_CAFFE "Build Caffe." ON)
option(NIFTK_CHECK_COVERAGE "Enable/Disable code coverage checking." OFF)
# the console window is normally shown only for debug builds. but can be explicitly enabled.
#if(CMAKE_BUILD_TYPE MATCHES "Debug")
  set(NIFTK_SHOW_CONSOLE_WINDOW_VAL ON)
#else()
#  set(NIFTK_SHOW_CONSOLE_WINDOW_VAL OFF)
#endif()
option(NIFTK_SHOW_CONSOLE_WINDOW "Use this to enable or disable the console window when starting GUI Applications on Windows" ${NIFTK_SHOW_CONSOLE_WINDOW_VAL})
option(NIFTK_BUILD_ALL_PLUGINS "Build all NIFTK plugins" OFF)
option(NIFTK_GENERATE_DOXYGEN_HELP "Use this to generate Doxygen help in GUI" OFF)
option(NIFTK_VERBOSE_COMPILER_WARNINGS "Add in all the warning flags that MITK does" OFF)
option(NIFTK_USE_FFTW "Use FFTW. Warning FFTW is GPL, so for binary external releases we can't use this. This is used for Kelvin's Fluid registration implementation." OFF)
option(NIFTK_USE_CUDA "Use CUDA. Experimental. " OFF)
option(NIFTK_DELAYLOAD_CUDA "(Windows only) If enabled the CUDA DLLs will be a soft delay-load dependency and NifTK can run without them." OFF)
option(NIFTK_NIFTYLINK_DEV "Build NiftyLink development branch" OFF)
option(NIFTK_RESOLVE_COMMAND_LINE_DEPENDENCIES "For make install, for command line apps, we compute all library dependencies and install them" ON)
option(BUILD_MESHING "Build meshing? Experimental, may nor may not work." OFF)

######################################################################
# Meshing module-related checks and options
######################################################################
include (CheckIncludeFiles)

# Meshing components require CGAL, which is a bit fiddly to get right.
if(BUILD_MESHING)
  if(NOT MSVC)
    # On certain Linux variants, the Superbuild can build CGAL for you.
    # This depends on MPFR/GMP, so this header check here will issue a warning
    # if a required file is missing.
    # The Superbuild will then download a patched version of CGAL 4.4. It's
    # been modified only wrt to VTK 6 compatibility.
    CHECK_INCLUDE_FILES(mpfr.h NIFTK_MESHING_CAN_BUILD)
    if (NOT NIFTK_MESHING_CAN_BUILD)
      message(WARNING "Meshing depends on CGAL depends on MPFR but cannot find mpfr.h. Build will likely fail.")
    endif()
  else()
    # On Windows, the situation is significantly more complicated.
    # GMP will not compile in Visual Studio due to lack of C99 support and/or gcc-isms.
    # Therefore you need to:
    # 1. Build a Superbuild with BUILD_MESHING=OFF
    # 2. Download the Windows version of CGAL 4.4 (or newer?) that includes precompiled GMP/MPFR.
    # 3. Apply the VTK 6 patch from Utilities/cgal-vtk6.diff
    # 4. CMake-configure CGAL, enabling WITH_VTK=ON, explicitly pointing VTK_DIR to the correct Superbuild
    #    VTK from step 1, explicitly set BOOST_ROOT to the correct Superbuild Boost from step 1.
    #    BOOST_ROOT may not show up in the cmake gui, set it anyway.
    # 5. Explicitly define CMAKE_INSTALL_PREFIX to a local path of your choice, e.g. .../CGAL-4.4-install,
    #    making sure you only have slashes in the path, no back-slashes.
    # 6. Compile CGAL, and install it via the install target.
    # 7. Reconfigure NifTK, setting BUILD_MESHING=ON and defining CGAL_DIR to .../CGAL-4.4-install/lib/CGAL.
    # 8. Compile, etc. Should now work fine.
    # x. You will need to rebuild CGAL every time VTK or Boost changes.
    if(NOT CGAL_DIR)
      message(WARNING "Meshing depends on CGAL for which you need to explicitly define CGAL_DIR! Configure will probably fail.")
    endif()
  endif()
endif(BUILD_MESHING)

######################################################################
# Variables that get compiled into C++ code.
######################################################################
set(NIFTK_PLATFORM "NifTK" CACHE STRING "Full name of platform." FORCE )
set(NIFTK_LICENSE_SHORT_STRING "Not licensed for use outside of UCL." CACHE STRING "Short description of license" FORCE )
set(NIFTK_COPYRIGHT "Copyright (C) 2008-2016 University College London (UCL). All rights reserved." CACHE STRING "Copyright string." FORCE )
set(NIFTK_ORIGIN_URL "http://cmic.cs.ucl.ac.uk/" CACHE STRING "URL of originating institution." FORCE )
set(NIFTK_ORIGIN_SHORT_TEXT "CMIC" CACHE STRING "Short name of originating institution." FORCE)
set(NIFTK_ORIGIN_LONG_TEXT "Centre For Medical Image Computing" CACHE STRING "Full name of originating institution." FORCE)
set(NIFTK_USER_CONTACT "https://www.mailinglists.ucl.ac.uk/mailman/listinfo/niftk-users" CACHE STRING "Contact address for users." FORCE )
if(WIN32)
  set(NIFTK_BASE_NAME "NifTK" CACHE STRING "Base name for installation folder. Windows convention is upper case letters" FORCE )
else(WIN32)
  set(NIFTK_BASE_NAME "niftk" CACHE STRING "Base name for installation folder. Unix convention is lower case letters." FORCE )
endif(WIN32)
set(NIFTK_VERSION_STRING "${NIFTK_VERSION_MAJOR}.${NIFTK_VERSION_MINOR}.${NIFTK_VERSION_PATCH}" CACHE STRING "String to describe fully named version" FORCE)
set(NIFTK_DEPLOY_NAME "${NIFTK_BASE_NAME}-${NIFTK_VERSION_STRING}" CACHE STRING "String to describe deployed name" FORCE)

# Further variables for the external project names and locations are defined
# in the external project CMake files under CMake/ExternalProjects.

set(NIFTK_EP_TARBALL_LOCATION "http://cmic.cs.ucl.ac.uk/platform/dependencies")

set(NIFTK_LOCATION_PROTOTYPE "https://cmicdev.cs.ucl.ac.uk/svn/cmic/trunk/NiftyPrototype" CACHE STRING  "Location of prototype code (internal access only)")

######################################################################
# Hide these variables from the user, unless they are 'advanced' :-)
######################################################################
mark_as_advanced(NIFTK_PLATFORM)
mark_as_advanced(NIFTK_LICENSE_SHORT_STRING)
mark_as_advanced(NIFTK_COPYRIGHT)
mark_as_advanced(NIFTK_ORIGIN_URL)
mark_as_advanced(NIFTK_ORIGIN_SHORT_TEXT)
mark_as_advanced(NIFTK_ORIGIN_LONG_TEXT)
mark_as_advanced(NIFTK_HELP_URL_TEXT)
mark_as_advanced(NIFTK_USER_CONTACT)
mark_as_advanced(NIFTK_BASE_NAME)
mark_as_advanced(NIFTK_VERSION_STRING)
mark_as_advanced(NIFTK_DEPLOY_NAME)
mark_as_advanced(NIFTK_SHOW_CONSOLE_WINDOW)
mark_as_advanced(NIFTK_BUILD_ALL_PLUGINS)
mark_as_advanced(NIFTK_CHECK_COVERAGE)
mark_as_advanced(NIFTK_VERBOSE_COMPILER_WARNINGS)
mark_as_advanced(NIFTK_GENERATE_DOXYGEN_HELP)
mark_as_advanced(NIFTK_LOCATION_PROTOTYPE)
mark_as_advanced(NIFTK_USE_FFTW)
mark_as_advanced(NIFTK_USE_CUDA)
mark_as_advanced(NIFTK_DELAYLOAD_CUDA)
mark_as_advanced(NIFTK_NIFTYLINK_DEV)
mark_as_advanced(BUILD_SHARED_LIBS)
mark_as_advanced(NIFTK_RESOLVE_COMMAND_LINE_DEPENDENCIES)
mark_as_advanced(BUILD_CAMINO)
mark_as_advanced(BUILD_PCL)
mark_as_advanced(BUILD_RTK)
mark_as_advanced(BUILD_MESHING)
#mark_as_advanced(BUILD_OpenBLAS)
#mark_as_advanced(BUILD_ProtoBuf)
#mark_as_advanced(BUILD_GLog)
#mark_as_advanced(BUILD_GFlags)
#mark_as_advanced(BUILD_HDF5)
mark_as_advanced(BUILD_CAFFE)

######################################################################
# Make sure Git is available.
######################################################################
find_package(Git REQUIRED)
if (WIN32)
  set(GITCOMMAND ${GIT_EXECUTABLE})
endif()

######################################################################
# Check if Doxygen is available for the GUI help pages.
######################################################################
find_package(Doxygen)

######################################################################
# Setup the path to load CMake macros, and extra CMake files.
######################################################################
set(CMAKE_MODULE_PATH
    ${CMAKE_BINARY_DIR}
    ${CMAKE_SOURCE_DIR}/CMake
    ${CMAKE_SOURCE_DIR}/CMake/ExternalProjects
    ${CMAKE_SOURCE_DIR}/CMake/cuda
    ${CMAKE_MODULE_PATH}
   )

######################################################################
# Add in any functions/macros.
######################################################################
include(mitkMacroEmptyExternalProject)
include(mitkFunctionGetVersion)
include(mitkFunctionGetGccVersion)
include(mitkFunctionCheckCompilerFlags)
include(niftkMacroGetGitDateTime)
include(niftkMacroGetGitBranch)
include(niftkMacroBuildCLI)
include(niftkMacroGenerateCLIScript)
include(niftkMacroInstallCLIScript)
include(niftkMacroCreateCommandLineApplication)
include(niftkMacroCreateCommandLineScript)
include(niftkMacroCreateGuiApplication)
include(niftkMacroFixupCommandLineApps)
include(niftkMacroForcePluginCacheValue)
include(CMakePackageConfigHelpers)

include(mitkFunctionEnableBuildConfiguration)
include(mitkFunctionWhitelists)
include(mitkFunctionAddExternalProject)


# Standard CMake macros
#include(FeatureSummary)
include(CTestUseLaunchers)
#include(CMakeParseArguments)
#include(FindPackageHandleStandardArgs)

# MITK macros
include(mitkFunctionSuppressWarnings) # includes several functions
include(mitkMacroEmptyExternalProject)
#include(mitkFunctionGenerateProjectXml)

SUPPRESS_VC_DEPRECATED_WARNINGS()

######################################################################
# Test for some required system information. This came from old
# ITK CMake scripts, so I (Matt) am unsure if we still need it.
######################################################################
include(${CMAKE_ROOT}/Modules/CMakeBackwardCompatibilityC.cmake)
include(${CMAKE_ROOT}/Modules/CMakeBackwardCompatibilityCXX.cmake)


#-----------------------------------------------------------------------------
# Check miminum Mac OS X version
#-----------------------------------------------------------------------------
# The minimum supported Mac OS X version is 10.9. If you use a version less than 10.9, there is no guarantee that the build still works.
if(APPLE)
  exec_program(sw_vers ARGS -productVersion OUTPUT_VARIABLE osx_version)
  if (osx_version VERSION_LESS "10.10")
    message(WARNING "Detected OS X version \"${osx_version}\" is not supported anymore. Minimum required OS X version is 10.10 or greater.")
  endif()
  if (CMAKE_OSX_DEPLOYMENT_TARGET AND CMAKE_OSX_DEPLOYMENT_TARGET VERSION_LESS 10.10)
    message(WARNING "Detected OS X deployment target \"${CMAKE_OSX_DEPLOYMENT_TARGET}\" is not supported anymore. Minimum required OS X version is 10.10 or greater.")
  endif()
endif()

#-----------------------------------------------------------------------------
# Check miminum compiler versions
#-----------------------------------------------------------------------------

if("${CMAKE_CXX_COMPILER_ID}" STREQUAL "GNU")
  # require at least gcc 4.7.3 as provided by ppa:ubuntu-toolchain-r/test for Ubuntu 12.04
  if (CMAKE_CXX_COMPILER_VERSION VERSION_LESS 4.7.3)
    message(FATAL_ERROR "GCC version must be at least 4.7.3
If you are using Ubuntu 12.04, you can easily install gcc and g++ 4.7.3 (or any later version available) in addition to your version ${CMAKE_CXX_COMPILER_VERSION}:
  sudo add-apt-repository ppa:ubuntu-toolchain-r/test
  sudo apt-get update
  sudo apt-get install gcc-4.7 g++-4.7
Make sure to explicitly specify these compilers when configuring MITK:
  CMAKE_C_COMPILER:FILEPATH=/usr/bin/gcc-4.7
  CMAKE_CXX_COMPILER:FILEPATH=/usr/bin/g++-4.7
For more information on the proposed PPA see the Toolchain Updates section of https://wiki.ubuntu.com/ToolChain.")
  endif()
elseif("${CMAKE_CXX_COMPILER_ID}" STREQUAL "Clang")
  # require at least clang 3.4 as provided by Ubuntu 12.04
  if (CMAKE_CXX_COMPILER_VERSION VERSION_LESS 3.4)
    message(FATAL_ERROR "Clang version must be at least 3.4")
  endif()
elseif("${CMAKE_CXX_COMPILER_ID}" STREQUAL "AppleClang")
  # require at least clang 5.0
  if (CMAKE_CXX_COMPILER_VERSION VERSION_LESS 5.0)
    message(FATAL_ERROR "Apple Clang version must be at least 5.0")
  endif()
elseif("${CMAKE_CXX_COMPILER_ID}" STREQUAL "MSVC")
  # require at least Visual Studio 2012
  if (CMAKE_CXX_COMPILER_VERSION VERSION_LESS 17.0.61030.0)
    message(FATAL_ERROR "Microsoft Visual Studio 2012 Update 4 or newer required (MSVC 17.0.61030.0)")
  endif()
else()
  message(WARNING "You are using an unsupported compiler! Compilation has only been tested with Clang (Linux or Apple), GCC and MSVC.")
endif()

if(CMAKE_COMPILER_IS_GNUCXX)
  mitkFunctionGetGccVersion(${CMAKE_CXX_COMPILER} GCC_VERSION)
else()
  set(GCC_VERSION 0)
endif()

set(MITK_CXX_STANDARD 11)

set(CMAKE_CXX_EXTENSIONS 0)
set(CMAKE_CXX_STANDARD ${MITK_CXX_STANDARD})
set(CMAKE_CXX_STANDARD_REQUIRED 1)

# This is necessary to avoid problems with compile feature checks.
# CMAKE_CXX_STANDARD seems to only set the -std=c++11 flag for targets.
# However, compile flag checks also need to be done with -std=c++11.
# The MITK_CXX11_FLAG variable is also used for external projects
# build during the MITK super-build.
mitkFunctionCheckCompilerFlags("-std=c++11" MITK_CXX11_FLAG)
if(NOT MITK_CXX11_FLAG)
  # Older gcc compilers use -std=c++0x
  mitkFunctionCheckCompilerFlags("-std=c++0x" MITK_CXX11_FLAG)
endif()


######################################################################
# Setting build name based on local system details
######################################################################

mitkFunctionGetVersion(${CMAKE_SOURCE_DIR} NIFTK)
niftkMacroGetGitDateTime(${CMAKE_SOURCE_DIR} NIFTK)
niftkMacroGetGitBranch(${CMAKE_SOURCE_DIR} NIFTK)

if(CMAKE_GENERATOR MATCHES Make AND NOT (CMAKE_GENERATOR MATCHES NMake) )

  find_program(UNAME NAMES uname)
  mark_as_advanced(UNAME)

  macro(getuname name flag)
    exec_program("${UNAME}" ARGS "${flag}" OUTPUT_VARIABLE "${name}")
  endmacro(getuname)

  getuname(osname -s)
  getuname(cpu    -m)

  if (${CMAKE_CXX_COMPILER_ID} STREQUAL "GNU")
    set(CompilerName "gcc")
  elseif (${CMAKE_CXX_COMPILER_ID} STREQUAL "Clang")
    set(CompilerName "clang")
  else()
    set(CompilerName "${CMAKE_CXX_COMPILER_ID}")
  endif()

  set(CTBN "${osname}-${cpu}-${CompilerName}-${CMAKE_CXX_COMPILER_VERSION}-${NIFTK_BRANCH_NAME}-${NIFTK_REVISION_SHORTID}")

else()

  set(CTBN "${CMAKE_GENERATOR}-${NIFTK_BRANCH_NAME}-${NIFTK_REVISION_SHORTID}")

endif()

# append a short release/debug tag, so we know which one is which on the dashboard.
if (CMAKE_BUILD_TYPE STREQUAL "Debug")
  set(CTBN "${CTBN}-Dbg")
else()
if (CMAKE_BUILD_TYPE STREQUAL "Release")
  set(CTBN "${CTBN}-Rel")
else()
  # this should not happen. further above we check for Debug and Release and fail if it's neither.
  set(CTBN "${CTBN}-${CMAKE_BUILD_TYPE}")
endif()
endif()

string(REPLACE "\n" "" CTBN ${CTBN})
set(BUILDNAME ${CTBN} CACHE STRING "${CTBN}" FORCE)
set(CTEST_BUILD_NAME ${CTBN} CACHE STRING "${CTBN}" FORCE)
mark_as_advanced(BUILDNAME)
mark_as_advanced(CTEST_BUILD_NAME)

message("NifTK branch=${NIFTK_BRANCH_NAME}")
message("NifTK version=${NIFTK_REVISION_SHORTID}")
message("NifTK date=${NIFTK_DATE_TIME}")
message("NifTK build=${CTEST_BUILD_NAME}")

# Putting this here, so all subfolders have access to it.
if(CMAKE_COMPILER_IS_GNUCXX)
  mitkFunctionGetGccVersion(${CMAKE_CXX_COMPILER} GCC_VERSION)
  message("NifTK gcc=${GCC_VERSION}")
endif()

# -----------------------------------------
# Qt version related variables

if(APPLE)
  set(DESIRED_QT_VERSION 5 CACHE STRING "Pick a version of Qt to use: 4 or 5")
else()

  # For now, we stick with Qt 5.

  set(DESIRED_QT_VERSION 5 CACHE STRING "Pick a version of Qt to use: 4 or 5")

endif()

env_option(MITK_USE_QT "Use the Qt Company's Qt library" ON)
env_option(MITK_USE_BLUEBERRY "Use MITK's GUI plugin framework." ON)

set(MITK_DESIRED_QT_VERSION ${DESIRED_QT_VERSION})

if(MITK_USE_QT)
  # find the package at the very beginning, so that QT4_FOUND is available
  if(DESIRED_QT_VERSION MATCHES 4)
    set(MITK_QT4_MINIMUM_VERSION 4.7)
    set(MITK_QT4_COMPONENTS QtCore QtGui QtXml QtScript)
    if(BUILD_IGI)
      list(APPEND MITK_QT4_COMPONENTS QtNetwork)
    endif()
    find_package(Qt4 ${MITK_QT4_MINIMUM_VERSION} COMPONENTS ${MITK_QT4_COMPONENTS} REQUIRED)
    if(QT_FOUND)
      set(QT_USE_QTTEST 1)
      set(QT_USE_QTXML 1)
      set(QT_USE_QTXMLPATTERNS 1)
      set(QT_USE_PHONON 0)
      include(${QT_USE_FILE})
      set(MITK_USE_Qt4 TRUE)
      set(MITK_USE_Qt5 FALSE)
    endif()
  endif()
  if(DESIRED_QT_VERSION MATCHES 5)
    set(MITK_QT5_MINIMUM_VERSION 5.0.0)
    set(MITK_USE_Qt4 FALSE)
    set(MITK_USE_Qt5 TRUE)
    set(CMAKE_PREFIX_PATH "${CMAKE_PREFIX_PATH}" CACHE PATH "")
    set(MITK_QT5_COMPONENTS Concurrent OpenGL PrintSupport Script Sql Svg Widgets WebKitWidgets Xml XmlPatterns UiTools Help)
    find_package(Qt5 ${MITK_QT5_MINIMUM_VERSION} COMPONENTS ${MITK_QT5_COMPONENTS} REQUIRED)
    if(Qt5_DIR)
      get_filename_component(_Qt5_DIR "${Qt5_DIR}/../../../" ABSOLUTE)
      list(FIND CMAKE_PREFIX_PATH "${_Qt5_DIR}" _result)
      if(_result LESS 0)
        set(CMAKE_PREFIX_PATH "${_Qt5_DIR};${CMAKE_PREFIX_PATH}" CACHE PATH "" FORCE)
      endif()
    endif()
  endif()
else()
  set(MITK_USE_Qt4 FALSE)
  set(MITK_USE_Qt5 FALSE)
endif()

# ------------------------------------------------------------------------
# Register external projects which can be build with the MITK superbuild
# system. Each mitkFunctionAddExternalProject() call registers an external
# project for which a ExternalProjects/<project>.cmake file must exist. The
# call also creates a MITK_USE_<project> variable (appearing in the CMake
# UI if the NO_CACHE option is *not* given).
#
# Although the options are called 'MITK_USE_*', they mean whether NifTK uses
# those projects. To avoid confusion, we mark these options advanced so that
# they do not appear in the CMake GUI. We expose the 'BUILD_*' options to the
# users and set the 'MITK_USE_*' options accordingly.

# -----------------------------------------
# The following external projects must be ordered according to their inter-dependencies.

set_property(GLOBAL PROPERTY MITK_EXTERNAL_PROJECTS "")
#mitkFunctionAddExternalProject(NAME Camino OFF ADVANCED)

mitkFunctionAddExternalProject(NAME ZLIB      OFF ADVANCED NO_PACKAGE NO_CACHE)
mitkFunctionAddExternalProject(NAME PCRE      OFF ADVANCED NO_PACKAGE)
mitkFunctionAddExternalProject(NAME SWIG      OFF ADVANCED NO_PACKAGE DEPENDS PCRE)
mitkFunctionAddExternalProject(NAME Python    OFF ADVANCED NO_PACKAGE DEPENDS ZLIB SWIG DOC "Use Python wrapping in NifTK")
mitkFunctionAddExternalProject(NAME Numpy     OFF ADVANCED NO_PACKAGE DEPENDS Python)

mitkFunctionAddExternalProject(NAME Boost     ON  ADVANCED)
mitkFunctionAddExternalProject(NAME Eigen     ON  ADVANCED)
mitkFunctionAddExternalProject(NAME OpenCV    OFF ADVANCED)
mitkFunctionAddExternalProject(NAME AprilTags OFF ADVANCED DEPENDS OpenCV Eigen)
mitkFunctionAddExternalProject(NAME ArUco     OFF ADVANCED DEPENDS OpenCV)
mitkFunctionAddExternalProject(NAME FLANN     OFF ADVANCED)

mitkFunctionAddExternalProject(NAME VL        OFF ADVANCED)
mitkFunctionAddExternalProject(NAME CGAL      OFF ADVANCED DEPENDS Boost)
mitkFunctionAddExternalProject(NAME NiftyLink OFF ADVANCED)
mitkFunctionAddExternalProject(NAME NiftySim  OFF ADVANCED NO_PACKAGE)
mitkFunctionAddExternalProject(NAME NiftySeg  OFF ADVANCED NO_PACKAGE DEPENDS Eigen)
mitkFunctionAddExternalProject(NAME NiftyReg  OFF ADVANCED NO_PACKAGE)
mitkFunctionAddExternalProject(NAME NiftyRec  OFF ADVANCED NO_PACKAGE)
mitkFunctionAddExternalProject(NAME NifTKData OFF ADVANCED)

mitkFunctionAddExternalProject(NAME DCMTK     ON  ADVANCED)
mitkFunctionAddExternalProject(NAME GDCM      ON  ADVANCED)
mitkFunctionAddExternalProject(NAME HDF5      OFF ADVANCED) # Needs to be built prior to ITK (used by Caffe)
mitkFunctionAddExternalProject(NAME ITK       ON  ADVANCED NO_CACHE DEPENDS GDCM)
mitkFunctionAddExternalProject(NAME SimpleITK OFF ADVANCED DEPENDS ITK GDCM SWIG)
mitkFunctionAddExternalProject(NAME VTK       ON  ADVANCED NO_CACHE)
mitkFunctionAddExternalProject(NAME PCL       OFF ADVANCED DEPENDS Boost Eigen FLANN VTK)
mitkFunctionAddExternalProject(NAME CTK       ON  ADVANCED DEPENDS QT ITK VTK DCMTK)
mitkFunctionAddExternalProject(NAME MITK      ON  ADVANCED NO_CACHE DEPENDS ITK VTK GDCM DCMTK CTK Eigen)

mitkFunctionAddExternalProject(NAME SlicerExecutionModel ON ADVANCED DEPENDS ITK)
mitkFunctionAddExternalProject(NAME RTK                  OFF ADVANCED DEPENDS ITK GDCM)
<<<<<<< HEAD
mitkFunctionAddExternalProject(NAME NiftyCal  OFF ADVANCED DEPENDS OpenCV AprilTags Eigen ITK)
=======
>>>>>>> 00991d93

mitkFunctionAddExternalProject(NAME OpenBLAS OFF ADVANCED)
mitkFunctionAddExternalProject(NAME ProtoBuf OFF ADVANCED)
mitkFunctionAddExternalProject(NAME ProtoBuf-CMake OFF ADVANCED ProtoBuf)
mitkFunctionAddExternalProject(NAME GFlags   OFF ADVANCED)
mitkFunctionAddExternalProject(NAME GLog     OFF ADVANCED GFlags)
mitkFunctionAddExternalProject(NAME Caffe    OFF ADVANCED DEPENDS OpenBLAS Boost ProtoBuf-CMake ProtoBuf GLog GFlags HDF5 ZLIB)


# -----------------------------------------
# Other MITK_USE_* options not related to external projects build via the NifTK superbuild

env_option(MITK_USE_OpenCL "Use OpenCL GPU-Computing library" ON)

if (BUILD_IGI)
  set(MITK_USE_AprilTags ON CACHE BOOL "" FORCE)
  set(MITK_USE_ArUco ON CACHE BOOL "" FORCE)
  set(MITK_USE_NiftyLink ON CACHE BOOL "" FORCE)
  set(MITK_USE_NiftyCal ON CACHE BOOL "" FORCE)
  set(MITK_USE_OpenCV ON CACHE BOOL "" FORCE)
  set(MITK_USE_HDF5 ON CACHE BOOL "" FORCE)
else()
  set(MITK_USE_AprilTags OFF CACHE BOOL "" FORCE)
  set(MITK_USE_ArUco OFF CACHE BOOL "" FORCE)
  set(MITK_USE_NiftyLink OFF CACHE BOOL "" FORCE)
  set(MITK_USE_NiftyCal OFF CACHE BOOL "" FORCE)
  set(MITK_USE_OpenCV OFF CACHE BOOL "" FORCE)
  set(MITK_USE_HDF5 OFF CACHE BOOL "" FORCE)
endif()

if (BUILD_PCL)
  set(MITK_USE_PCL ON CACHE BOOL "" FORCE)
else()
  set(MITK_USE_PCL OFF CACHE BOOL  "" FORCE)
endif()

if (BUILD_NiftyReg)
  set(MITK_USE_NiftyReg ON CACHE BOOL "" FORCE)
else()
  set(MITK_USE_NiftyReg OFF CACHE BOOL "" FORCE)
endif()

if (BUILD_NiftySeg)
  set(MITK_USE_NiftySeg ON CACHE BOOL "" FORCE)
else()
  set(MITK_USE_NiftySeg OFF CACHE BOOL "" FORCE)
endif()

if (BUILD_NiftySim)
  set(MITK_USE_NiftySim ON CACHE BOOL "" FORCE)
else()
  set(MITK_USE_NiftySim OFF CACHE BOOL "" FORCE)
endif()

if (BUILD_NiftyRec)
  set(MITK_USE_NiftyRec ON CACHE BOOL "" FORCE)
else()
  set(MITK_USE_NiftyRec OFF CACHE BOOL "" FORCE)
endif()

if (BUILD_VL)
  set(MITK_USE_VL ON CACHE BOOL "" FORCE)
else()
  set(MITK_USE_VL OFF CACHE BOOL "" FORCE)
endif()

if (BUILD_RTK)
  set(MITK_USE_RTK ON CACHE BOOL "" FORCE)
else()
  set(MITK_USE_RTK OFF CACHE BOOL "" FORCE)
endif()

if (BUILD_CAFFE)
  set(MITK_USE_Caffe          ON CACHE BOOL "" FORCE)
  set(MITK_USE_OpenBLAS       ON CACHE BOOL "" FORCE)
  set(MITK_USE_ProtoBuf       ON CACHE BOOL "" FORCE) 
  set(MITK_USE_ProtoBuf-CMake ON CACHE BOOL "" FORCE)
  set(MITK_USE_GLog           ON CACHE BOOL "" FORCE)
  set(MITK_USE_GFlags         ON CACHE BOOL "" FORCE)
  set(MITK_USE_HDF5           ON CACHE BOOL "" FORCE)
else()
  set(MITK_USE_Caffe          OFF CACHE BOOL "" FORCE)
  set(MITK_USE_OpenBLAS       OFF CACHE BOOL "" FORCE)
  set(MITK_USE_ProtoBuf       OFF CACHE BOOL "" FORCE)
  set(MITK_USE_ProtoBuf-CMake OFF CACHE BOOL "" FORCE)
  set(MITK_USE_GLog           OFF CACHE BOOL "" FORCE)
  set(MITK_USE_GFlags         OFF CACHE BOOL "" FORCE)
  set(MITK_USE_HDF5           OFF CACHE BOOL "" FORCE)
endif()

######################################################################
# Python: Sanity check for supported Qt version. Only >= 5.3 is supported by CTK/PythonQt
######################################################################
if(MITK_USE_Qt5 AND BUILD_Python)
  set(minimum_required_python_qt5_version "5.3.0")
  find_package(Qt5 COMPONENTS Core REQUIRED)

  if(${Qt5Core_VERSION_STRING} VERSION_LESS ${minimum_required_python_qt5_version})
    message(WARNING "Can't build MITK Python with Qt version < ${minimum_required_python_qt5_version}. Disabling Python support")
    set(BUILD_Python OFF)
  endif()
endif()

######################################################################
# Python: Only Windows can't build Python in debug mode
######################################################################
if(BUILD_Python AND "${CMAKE_BUILD_TYPE}" STREQUAL "Debug" AND WIN32)
  message(WARNING "Disabling Python support. Building MITK Python in debug mode on Windows is not supported.")
  set(BUILD_Python OFF)
endif()

if(BUILD_Python)
  set(MITK_USE_Python ON CACHE BOOL "Use Python wrapping in MITK" FORCE)
  if(NOT MITK_USE_Numpy)
    message("> Forcing MITK_USE_Numpy to ON because of MITK_USE_Python")
    set(MITK_USE_Numpy ON CACHE BOOL "Use Numpy" FORCE)
  endif()
  if(NOT MITK_USE_SimpleITK)
    message("> Forcing MITK_USE_SimpleITK to ON because of MITK_USE_Python")
    set(MITK_USE_SimpleITK ON CACHE BOOL "Use SimpleITK" FORCE)
  endif()
  if(NOT MITK_USE_SWIG)
    message("> Forcing MITK_USE_SWIG to ON because of MITK_USE_Python")
    set(MITK_USE_SWIG ON CACHE BOOL "Use SWIG" FORCE)
  endif()
  if(NOT MITK_USE_PCRE)
    message("> Forcing MITK_USE_PCRE to ON because of MITK_USE_Python")
    set(MITK_USE_PCRE ON CACHE BOOL "Use PCRE" FORCE)
  endif()
  if(NOT MITK_USE_ZLIB)
    message("> Forcing MITK_USE_ZLIB to ON because of MITK_USE_Python")
    set(MITK_USE_ZLIB ON CACHE BOOL "Use ZLIB" FORCE)
  endif()

  option(MITK_USE_SYSTEM_PYTHON "Use the system Python runtime" OFF)
  if(MITK_USE_SYSTEM_PYTHON)
    find_package(PythonLibs REQUIRED)
    find_package(PythonInterp REQUIRED)
  endif()

else()
  set(MITK_USE_Python OFF CACHE BOOL "Use Python wrapping in MITK" FORCE)
  set(MITK_USE_Numpy OFF CACHE BOOL "Use Numpy" FORCE)
  set(MITK_USE_SimpleITK OFF CACHE BOOL "Use SimpleITK" FORCE)
  set(MITK_USE_SWIG OFF CACHE BOOL "Use SWIG" FORCE)
  set(MITK_USE_PCRE OFF CACHE BOOL "Use PCRE" FORCE)
  set(MITK_USE_ZLIB OFF CACHE BOOL "Use ZLIB" FORCE)
endif()

#-----------------------------------------------------------------------------
# Build configurations
#-----------------------------------------------------------------------------

set(_buildConfigs "Custom")

file(GLOB _buildConfigFiles CMake/BuildConfigurations/*.cmake)

foreach(_buildConfigFile ${_buildConfigFiles})
  get_filename_component(_buildConfigFile ${_buildConfigFile} NAME_WE)
  list(APPEND _buildConfigs ${_buildConfigFile})
endforeach()

set(MITK_BUILD_CONFIGURATION "Custom" CACHE STRING "Use pre-defined MITK configurations")
mark_as_advanced(MITK_BUILD_CONFIGURATION)
set_property(CACHE MITK_BUILD_CONFIGURATION PROPERTY STRINGS ${_buildConfigs})

mitkFunctionEnableBuildConfiguration()

mitkFunctionCreateWhitelistPaths(NifTK)
mitkFunctionFindWhitelists(NifTK)

######################################################################
# Configure Dart testing support.  This should be done before any
# message(FATAL_ERROR ...) commands are invoked.
######################################################################
include(${CMAKE_ROOT}/Modules/Dart.cmake)
mark_as_advanced(TCL_TCLSH DART_ROOT)
enable_testing()
if(BUILD_TESTING)
  configure_file(${CMAKE_SOURCE_DIR}/Documentation/Images/NifTKLogo.gif
                 ${CMAKE_BINARY_DIR}/Testing/HTML/TestingResults/Icons/Logo.gif
                 COPYONLY IMMEDIATE)
  set(BUILDNAME "${BUILDNAME}" CACHE STRING "Name of build on the dashboard")
  mark_as_advanced(BUILDNAME)

  # Setup file for setting custom ctest vars
  configure_file(CMake/CTestCustom.cmake.in ${CMAKE_BINARY_DIR}/CTestCustom.cmake @ONLY)

  # Setup continuous test script
  CONFIGURE_FILE(CMake/CTestContinuous.cmake.in ${CMAKE_BINARY_DIR}/CTestContinuous.cmake @ONLY)

endif(BUILD_TESTING)

######################################################################
# Platform checks:
# Check availability of some standard API functions
######################################################################
include(${CMAKE_ROOT}/Modules/CheckFunctionExists.cmake)
include(${CMAKE_ROOT}/Modules/CheckIncludeFiles.cmake)
CHECK_FUNCTION_EXISTS(mkstemps HAVE_MKSTEMPS)
CHECK_INCLUDE_FILES("sys/socket.h" HAVE_SYS_SOCKET_H)
if(HAVE_SYS_SOCKET_H)
  add_definitions("-DHAVE_SYS_SOCKET_H")
endif()

###########################################################################
# Set these compiler flags early, so it can be applied to all dependencies.
###########################################################################

set(NIFTK_ADDITIONAL_C_FLAGS "" CACHE STRING "Additional C Flags for NifTK only")
mark_as_advanced(NIFTK_ADDITIONAL_C_FLAGS)
set(NIFTK_ADDITIONAL_CXX_FLAGS "" CACHE STRING "Additional CXX Flags for NifTK only")
mark_as_advanced(NIFTK_ADDITIONAL_CXX_FLAGS)

set(MITK_ADDITIONAL_C_FLAGS "" CACHE STRING "Additional C Flags for MITK only")
mark_as_advanced(MITK_ADDITIONAL_C_FLAGS)
set(MITK_ADDITIONAL_CXX_FLAGS "" CACHE STRING "Additional CXX Flags for MITK only")
mark_as_advanced(MITK_ADDITIONAL_CXX_FLAGS)
set(CTK_ADDITIONAL_C_FLAGS "" CACHE STRING "Additional C Flags for CTK only")
mark_as_advanced(CTK_ADDITIONAL_C_FLAGS)
set(CTK_ADDITIONAL_CXX_FLAGS "" CACHE STRING "Additional CXX Flags for CTK only")
mark_as_advanced(CTK_ADDITIONAL_CXX_FLAGS)
set(OPENCV_ADDITIONAL_C_FLAGS "" CACHE STRING "Additional C Flags for OpenCV only")
mark_as_advanced(OPENCV_ADDITIONAL_C_FLAGS)
set(OPENCV_ADDITIONAL_CXX_FLAGS "" CACHE STRING "Additional CXX Flags for OpenCV only")
mark_as_advanced(OPENCV_ADDITIONAL_CXX_FLAGS)
set(OPENCV_WITH_CUDA OFF CACHE BOOL "Build OpenCV with CUDA support (takes a long time)")
mark_as_advanced(OPENCV_WITH_CUDA)
set(OPENCV_WITH_NONFREE OFF CACHE BOOL "Build OpenCV with nonfree library")
mark_as_advanced(OPENCV_WITH_NONFREE)

set(NIFTYSIM_USE_CUDA OFF CACHE BOOL "Build NiftySim with CUDA support")
mark_as_advanced(NIFTYSIM_USE_CUDA)

######################################################################
# GPL restricted options. These must default to off.
# Basically, a researcher/developer can turn them on and use them.
# But we cannot distribute binaries unless we distribute code
# under the GPL, which we do not want to do. So, do not distribute.
######################################################################
option(BUILD_ITKFFTW "Build ITK's FFTW - Not Supported, do not distribute, due to GPL restrictions." OFF)
mark_as_advanced(BUILD_ITKFFTW)
if(BUILD_ITKFFTW)
  message(WARNING "You have chosen to compile FFTW. This means the binary code, and all executables linked against it will be covered by GPL. This means if you distribute binaries, you must also distribute all the NifTK source code and all the FFTW source code using the GPL license. Hence this option is not supported by NifTK.")
endif(BUILD_ITKFFTW)

option(OPENCV_WITH_FFMPEG "Build OpenCV with FFMPEG support - Not Supported, do not distribute, due to GPL restrictions." OFF)
mark_as_advanced(OPENCV_WITH_FFMPEG)
if(OPENCV_WITH_FFMPEG)
  message(WARNING "You have chosen to compile FFmpeg support. This is not recommended. It is possible to distribute FFmpeg under LGPLv2.1, but only if you fully comply with the legal requirements, and specifically, as FFmpeg contains GPL code, do not compile GPL code into FFmpeg. If you compile GPL code into FFmpeg and distribute binaries, you must also distribute all the NifTK source code along with all the FFmpeg source code using the GPL license. Hence this option is not supported by NifTK.")
endif()

########################################################################
# Set NIFTK_INSTALL_PREFIX, and NIFTK_LINK_PREFIX, used in scripts.
# Note: DONT try changing CMAKE_INSTALL_PREFIX. Think of it as reserved.
########################################################################

get_filename_component(NIFTK_LINK_PREFIX ${CMAKE_INSTALL_PREFIX} PATH)
set(NIFTK_INSTALL_PREFIX ${CMAKE_INSTALL_PREFIX})

######################################################################
# Sanity Checks before doing Superbuild.
######################################################################
if(BUILD_GUI)
  if(NOT BUILD_SHARED_LIBS)
    message(FATAL_ERROR "If you wan't to build a GUI, you must use dynamic linking, turn BUILD_SHARED to ON.")
  endif(NOT BUILD_SHARED_LIBS)
endif(BUILD_GUI)

if(BUILD_GUI)
  set(NIFTK_GENERATE_DOXYGEN_HELP ON)
endif(BUILD_GUI)

########################################################################
# Simplest if we list ALL our include directories here.
# We need to reference the CMAKE_BINARY_DIR, as we generate stuff there.
########################################################################
set(NIFTK_INCLUDE_DIRS_BUILD_TREE
  ${CMAKE_BINARY_DIR}
  ${CMAKE_SOURCE_DIR}/Libraries/Common
  ${CMAKE_SOURCE_DIR}/Libraries/Common/Exceptions
  ${CMAKE_SOURCE_DIR}/Libraries/MIDAS
  ${CMAKE_SOURCE_DIR}/Libraries/VTK
  ${CMAKE_SOURCE_DIR}/Libraries/VTK/Common
  ${CMAKE_SOURCE_DIR}/Libraries/ITK
  ${CMAKE_SOURCE_DIR}/Libraries/ITK/Common
  ${CMAKE_SOURCE_DIR}/Libraries/ITK/BasicFilters
  ${CMAKE_SOURCE_DIR}/Libraries/ITK/IO
  ${CMAKE_SOURCE_DIR}/Libraries/ITK/Numerics
  ${CMAKE_SOURCE_DIR}/Libraries/ITK/Pipelines
  ${CMAKE_SOURCE_DIR}/Libraries/ITK/BoundaryShiftIntegral
  ${CMAKE_SOURCE_DIR}/Libraries/ITK/BreastCancerImaging
  ${CMAKE_SOURCE_DIR}/Libraries/ITK/CorticalThickness
  ${CMAKE_SOURCE_DIR}/Libraries/ITK/RegistrationToolbox
  ${CMAKE_SOURCE_DIR}/Libraries/ITK/RegistrationToolbox/Metrics
  ${CMAKE_SOURCE_DIR}/Libraries/ITK/RegistrationToolbox/Methods
  ${CMAKE_SOURCE_DIR}/Libraries/ITK/RegistrationToolbox/Transforms
  ${CMAKE_SOURCE_DIR}/Libraries/ITK/RegistrationToolbox/Optimizers
  ${CMAKE_SOURCE_DIR}/Libraries/ITK/RegistrationToolbox/Commands
  ${CMAKE_SOURCE_DIR}/Libraries/ITK/RegistrationToolbox/Construction
  ${CMAKE_SOURCE_DIR}/Libraries/ITK/RegistrationToolbox/Constraints
  ${CMAKE_SOURCE_DIR}/Libraries/ITK/RegistrationToolbox/Filters
  ${CMAKE_SOURCE_DIR}/Libraries/ITK/2D3DToolbox/Methods
  ${CMAKE_SOURCE_DIR}/Libraries/ITK/2D3DToolbox/Optimizers
  ${CMAKE_SOURCE_DIR}/Libraries/ITK/2D3DToolbox/Projection
  ${CMAKE_SOURCE_DIR}/Libraries/ITK/2D3DToolbox/Metrics
  ${CMAKE_SOURCE_DIR}/Libraries/ITK/2D3DToolbox/Commands
  ${CMAKE_SOURCE_DIR}/Libraries/ITK/2D3DToolbox/xRay
  ${CMAKE_SOURCE_DIR}/Libraries/ITK/2D3DToolbox/Transforms
  ${CMAKE_SOURCE_DIR}/Libraries/ITK/Segmentation
  ${CMAKE_SOURCE_DIR}/Libraries/ITK/Segmentation/MIDASMorphologicalEditor
  ${CMAKE_SOURCE_DIR}/Libraries/ITK/Segmentation/MIDASIrregularVolumeEditor
  ${CMAKE_SOURCE_DIR}/Libraries/ITK/Testing
  ${CMAKE_SOURCE_DIR}/Libraries/ITK/Testing/RegistrationToolBox
  ${CMAKE_SOURCE_DIR}/Libraries/ITK/VesselToolbox
  ${CMAKE_SOURCE_DIR}/Libraries/ITKVTK/IO
  ${CMAKE_SOURCE_DIR}/Libraries/ITKIO
)
if (BUILD_MESHING)
  set(NIFTK_INCLUDE_DIRS_BUILD_TREE
    ${NIFTK_INCLUDE_DIRS_BUILD_TREE}
    ${CMAKE_SOURCE_DIR}/Libraries/Meshing
  )
endif (BUILD_MESHING)

######################################################################
# Find CUDA: Required by the Nifty packages
######################################################################

if(NIFTK_USE_CUDA)
  find_package(CUDA)
  if(CUDA_FOUND)
    set(NIFTK_INCLUDE_DIRS_BUILD_TREE ${NIFTK_INCLUDE_DIRS_BUILD_TREE} ${CUDA_TOOLKIT_INCLUDE})
    add_definitions(-D_USE_CUDA)
    set(CUDA_NVCC_FLAGS "${CUDA_NVCC_FLAGS};-D_USE_CUDA")
    message("Found CUDA")
    if(APPLE)
      set(CMAKE_SHARED_LINKER_FLAGS "-F/Library/Frameworks ${CMAKE_SHARED_LINKER_FLAGS}")
    endif()
  else(CUDA_FOUND)
    message("Didn't find CUDA")
  endif(CUDA_FOUND)
endif(NIFTK_USE_CUDA)

######################################################################
# Find NVidia API: Required for NVidia SDI pipeline in IGI GUI
######################################################################
find_package(NVidiaAPI)
if(NVAPI_FOUND)
  message("Found NVidia API")
  if (CUDA_FOUND AND NIFTK_USE_CUDA)
    set(NIFTK_INCLUDE_DIRS_BUILD_TREE ${NIFTK_INCLUDE_DIRS_BUILD_TREE} ${NVAPI_INCLUDE_DIR})
    add_definitions(-D_USE_NVAPI)
  else()
    message("NVidia API disabled: need CUDA. Try NIFTK_USE_CUDA.")
    set(NVAPI_FOUND 0)
  endif()
else()
  message("Did not find NVidia API")
endif()

######################################################################
# Now, if required, do the SuperBuild
# If we are doing SuperBuild
#   We configure up to this point (see the return() statement)
#   and then we call SuperBuild.cmake, which builds all the
#   dependencies as CMake ExternalProjects, and then also builds
#   NifTK as an ExternalProject. However instead of downloading
#   a tar file, you set the SOURCE_DIR to be THIS project, and force
#   the BUILD_SUPERBUILD flag to be off (to avoid infinite loop).
#
# If we are NOT doing superbuild, then the next statement has no
# effect, and the build goes on the same as before, as in version
# NifTK 2.2.0 and earlier.
######################################################################

if(BUILD_SUPERBUILD)
  include("CMake/SuperBuild.cmake")
  return()
endif(BUILD_SUPERBUILD)


######################################################################
# End of SuperBuild. Print out where the source and binary folders
# are, just to make it really explicit... well, explicit to the user
# that bothers to read these messages! :-)
######################################################################

message("CMAKE_SOURCE_DIR=${CMAKE_SOURCE_DIR}")
message("CMAKE_BINARY_DIR=${CMAKE_BINARY_DIR}")

######################################################################
# Add additional entries to the CMAKE_MODULE_PATH, now all externals
# are already built.
######################################################################
set(CMAKE_MODULE_PATH
    ${aruco_DIR}/lib/cmake
    ${CMAKE_MODULE_PATH}
   )

######################################################################
# Configure CMake files before we need to use them in the FIND_XXX.
#
# So, the variables NIFTK_BOOSTINSTALL etc.
# should be passed in on cmake command line, or set up using ccmake.
######################################################################

find_package(aruco)
if(aruco_FOUND)
  configure_file(${CMAKE_SOURCE_DIR}/CMake/FindArUco.cmake ${CMAKE_BINARY_DIR}/FindArUco.cmake @ONLY)
endif()
configure_file(${CMAKE_SOURCE_DIR}/CMake/FindFFTW.cmake ${CMAKE_BINARY_DIR}/FindFFTW.cmake @ONLY)
configure_file(${CMAKE_SOURCE_DIR}/CMake/FindNiftyReg.cmake ${CMAKE_BINARY_DIR}/FindNiftyReg.cmake @ONLY)
configure_file(${CMAKE_SOURCE_DIR}/CMake/FindNiftyRec.cmake ${CMAKE_BINARY_DIR}/FindNiftyRec.cmake @ONLY)
configure_file(${CMAKE_SOURCE_DIR}/CMake/FindNiftySim.cmake ${CMAKE_BINARY_DIR}/FindNiftySim.cmake @ONLY)
configure_file(${CMAKE_SOURCE_DIR}/CMake/FindNiftySeg.cmake ${CMAKE_BINARY_DIR}/FindNiftySeg.cmake @ONLY)
configure_file(${CMAKE_SOURCE_DIR}/CMake/FindEigen.cmake ${CMAKE_BINARY_DIR}/FindEigen.cmake @ONLY)
configure_file(${CMAKE_SOURCE_DIR}/CMake/FindAprilTags.cmake ${CMAKE_BINARY_DIR}/FindAprilTags.cmake @ONLY)
configure_file(${CMAKE_SOURCE_DIR}/CMake/FindOpenBLAS.cmake ${CMAKE_BINARY_DIR}/FindOpenBLAS.cmake @ONLY)
configure_file(${CMAKE_SOURCE_DIR}/CMake/FindProtoBuf.cmake ${CMAKE_BINARY_DIR}/FindProtoBuf.cmake @ONLY)
configure_file(${CMAKE_SOURCE_DIR}/CMake/FindGLog.cmake ${CMAKE_BINARY_DIR}/FindGLog.cmake @ONLY)
configure_file(${CMAKE_SOURCE_DIR}/CMake/FindGFlags.cmake ${CMAKE_BINARY_DIR}/FindGFlags.cmake @ONLY)
configure_file(${CMAKE_SOURCE_DIR}/CMake/FindHDF5.cmake ${CMAKE_BINARY_DIR}/FindHDF5.cmake @ONLY)
configure_file(${CMAKE_SOURCE_DIR}/CMake/FindCaffe.cmake ${CMAKE_BINARY_DIR}/FindCaffe.cmake @ONLY)
configure_file(${CMAKE_SOURCE_DIR}/CMake/mitkFunctionGetGccVersion.cmake ${CMAKE_BINARY_DIR}/CMakeMacros/mitkFunctionGetGccVersion.cmake COPYONLY)
configure_file(${CMAKE_SOURCE_DIR}/CMake/mitkFunctionGetVersion.cmake ${CMAKE_BINARY_DIR}/CMakeMacros/mitkFunctionGetVersion.cmake COPYONLY)
configure_file(${CMAKE_SOURCE_DIR}/CMake/mitkMacroEmptyExternalProject.cmake ${CMAKE_BINARY_DIR}/CMakeMacros/mitkMacroEmptyExternalProject.cmake COPYONLY)
configure_file(${CMAKE_SOURCE_DIR}/CMake/mitkMacroFindDependency.cmake ${CMAKE_BINARY_DIR}/CMakeMacros/mitkMacroFindDependency.cmake COPYONLY)
configure_file(${CMAKE_SOURCE_DIR}/CMake/niftkMacroBuildCLI.cmake ${CMAKE_BINARY_DIR}/CMakeMacros/niftkMacroBuildCLI.cmake COPYONLY)
configure_file(${CMAKE_SOURCE_DIR}/CMake/niftkMacroCreateCommandLineApplication.cmake ${CMAKE_BINARY_DIR}/CMakeMacros/niftkMacroCreateCommandLineApplication.cmake COPYONLY)
configure_file(${CMAKE_SOURCE_DIR}/CMake/niftkMacroCreateCommandLineScript.cmake ${CMAKE_BINARY_DIR}/CMakeMacros/niftkMacroCreateCommandLineScript.cmake COPYONLY)
configure_file(${CMAKE_SOURCE_DIR}/CMake/niftkMacroCreateGuiApplication.cmake ${CMAKE_BINARY_DIR}/CMakeMacros/niftkMacroCreateGuiApplication.cmake COPYONLY)
configure_file(${CMAKE_SOURCE_DIR}/CMake/niftkMacroGenerateCLIScript.cmake ${CMAKE_BINARY_DIR}/CMakeMacros/niftkMacroGenerateCLIScript.cmake COPYONLY)
configure_file(${CMAKE_SOURCE_DIR}/CMake/niftkMacroGetGitBranch.cmake ${CMAKE_BINARY_DIR}/CMakeMacros/niftkMacroGetGitBranch.cmake COPYONLY)
configure_file(${CMAKE_SOURCE_DIR}/CMake/niftkMacroGetGitDateTime.cmake ${CMAKE_BINARY_DIR}/CMakeMacros/niftkMacroGetGitDateTime.cmake COPYONLY)
configure_file(${CMAKE_SOURCE_DIR}/CMake/niftkMacroInstallCLIScript.cmake ${CMAKE_BINARY_DIR}/CMakeMacros/niftkMacroInstallCLIScript.cmake COPYONLY)
file(GLOB package_depends_files ${CMAKE_SOURCE_DIR}/CMake/PackageDepends/*.cmake)
foreach(file_to_copy ${package_depends_files})
  file(COPY ${file_to_copy} DESTINATION ${CMAKE_BINARY_DIR}/CMakePackageDepends)
endforeach()

# Configure module naming conventions
set(MITK_MODULE_NAME_REGEX_MATCH "^[A-Z].*$")
set(MITK_MODULE_NAME_REGEX_NOT_MATCH "^[Nn][Ii][Ff][Tt][Kk].*$")
set(MITK_MODULE_NAME_PREFIX "niftk")
set(MITK_MODULE_NAME_DEFAULTS_TO_DIRECTORY_NAME 1)
set(MITK_LEGACY_EXPORT_MACRO_NAME 0)

# Boost-cmake is a helper project that provides CMake files for Boost,
# e.g. BoostConfig.cmake. We do not use Boost-cmake and do not provide
# BoostConfig.cmake, therefore we have to disable Boost-cmake, explicitly.
# Otherwise, if Boost is installed on the system with a valid
# BoostConfig.cmake file then CMake will pick up Boost from there,
# instead of where we installed it as an external project.
set(Boost_NO_BOOST_CMAKE ON)

# This property is populated at the top half of this file
get_property(MITK_EXTERNAL_PROJECTS GLOBAL PROPERTY MITK_EXTERNAL_PROJECTS)
foreach(ep ${MITK_EXTERNAL_PROJECTS})
  get_property(_package GLOBAL PROPERTY MITK_${ep}_PACKAGE)
  get_property(_components GLOBAL PROPERTY MITK_${ep}_COMPONENTS)
  if(MITK_USE_${ep} AND _package)
    if(_components)
      find_package(${_package} COMPONENTS ${_components} REQUIRED CONFIG)
    else()
      # Prefer config mode first because it finds external
      # <proj>Config.cmake files pointed at by <proj>_DIR variables.
      # Otherwise, existing Find<proj>.cmake files could fail.
      # (e.g. in the case of GLEW and the FindGLEW.cmake file shipped
      # with CMake).
      find_package(${_package} QUIET CONFIG NO_SYSTEM_ENVIRONMENT_PATH NO_CMAKE_SYSTEM_PATH)
      string(TOUPPER "${_package}" _package_uc)
      if(NOT (${_package}_FOUND OR ${_package_uc}_FOUND))
        find_package(${_package} REQUIRED)
      endif()
    endif()
  endif()
endforeach()

# MITKConfig.cmake sets this variable therefore we need to clear it again.
set(MITK_LEGACY_EXPORT_MACRO_NAME 0)

# Ensure that the MITK CMake module path comes first
set(CMAKE_MODULE_PATH
  ${MITK_CMAKE_DIR}
  ${CMAKE_MODULE_PATH}
  )

######################################################################
# Check each GUI application to set up MACOSX_BUNDLE_NAMES
# as libraries are copied into each bundle.
######################################################################

if(APPLE)

  set(MACOSX_BUNDLE_NAMES)
  include("${CMAKE_CURRENT_SOURCE_DIR}/MITK/Applications/Apps.cmake")

  foreach(NIFTK_APP ${NIFTK_APPS})

    # extract option_name
    string(REPLACE "^^" "\\;" target_info ${NIFTK_APP})
    set(target_info_list ${target_info})
    list(GET target_info_list 1 option_name)
    list(GET target_info_list 0 app_name)

    if(${option_name})
      set(MACOSX_BUNDLE_NAMES ${MACOSX_BUNDLE_NAMES} ${app_name})
    endif()

  endforeach()

endif()

if(BUILD_IGI)
  add_definitions(-DBUILD_IGI)
endif()
if(BUILD_PCL)
  add_definitions(-DBUILD_PCL)
endif()

######################################################################
# Find Mandatory External packages
######################################################################



######################################################################
# (Optional) Find PCL.
# find it before boost because it will mess up Boost_LIBRARIES with its own requested components.
######################################################################
set(Boost_NO_SYSTEM_PATHS ON)
# off is the default, but our optional pcl dependency will try to use static libs if we dont define it explicitly.
set(Boost_USE_STATIC_LIBS OFF)

if(BUILD_PCL)
  # PCL's cmake bits are extremely chatty and fill the cmake window/log with noise.
  set(PCL_FIND_QUIETLY ON)
  find_package(PCL 1.7 REQUIRED)
  # do not add the include paths, etc to the global compiler settings!
  # instead, this is done for each module/plugin separately in PackageDepends/MITK_PCL_Config.cmake.
endif()


######################################################################
# Find Boost.
######################################################################
find_package( Boost 1.54 COMPONENTS filesystem system date_time regex thread REQUIRED)
if(Boost_FOUND)
  message("Found Boost")
  set(NIFTK_INCLUDE_DIRS_BUILD_TREE ${NIFTK_INCLUDE_DIRS_BUILD_TREE} ${Boost_INCLUDE_DIRS})
  link_directories(${Boost_LIBRARY_DIRS})
  if(WIN32)
    if(NIFTK_WITHIN_SUPERBUILD)
      add_definitions(-DBoost_LIB_DIAGNOSTIC_DEFINITIONS)  # To get debug messages
      add_definitions(-DBOOST_ALL_NO_LIB)      # To stop auto-linking, which seems to be adding "lib" as library prefix in .obj files.
    endif(NIFTK_WITHIN_SUPERBUILD)
  endif(WIN32)
endif(Boost_FOUND)

######################################################################
# Find OpenMP and make sure Microsoft DirectComposition Library (dcomp.dll) is deployed
######################################################################

if (WIN32)
  find_package(OpenMP)

  if(OPENMP_FOUND)
    message("Found OpenMP")

    # the debug versions of the runtime library are considered "non redistributable".
    # we never hand out debug-build installers, so no problem having these packaged along correctly for internal testing.
    set(CMAKE_MSVC_ARCH_DEBUG_PREFIX "")
    set(CMAKE_MSVC_LIBNAME_FRAGMENT "")
    set(CMAKE_MSVC_OPENMP_DLLNAMESUFFIX "")
    if (CMAKE_BUILD_TYPE STREQUAL "Debug")
      set(CMAKE_MSVC_ARCH_DEBUG_PREFIX "Debug_NonRedist/")
      set(CMAKE_MSVC_LIBNAME_FRAGMENT "Debug")
      set(CMAKE_MSVC_OPENMP_DLLNAMESUFFIX "d")
    endif()

    if(CMAKE_CL_64)
      if(MSVC_VERSION GREATER 1599)
        # VS 10 and later:
        set(CMAKE_MSVC_ARCH "${CMAKE_MSVC_ARCH_DEBUG_PREFIX}x64")
      else()
        # VS 9 and earlier:
        set(CMAKE_MSVC_ARCH "${CMAKE_MSVC_ARCH_DEBUG_PREFIX}amd64")
      endif()
    else()
      set(CMAKE_MSVC_ARCH "${CMAKE_MSVC_ARCH_DEBUG_PREFIX}x86")
    endif()

    if (MSVC90)
      set (_omp_dll "${MSVC90_REDIST_DIR}/${CMAKE_MSVC_ARCH}/Microsoft.VC90.${CMAKE_MSVC_LIBNAME_FRAGMENT}OPENMP/vcomp90${CMAKE_MSVC_OPENMP_DLLNAMESUFFIX}.dll")
    elseif (MSVC10)
      # for some random reason, MSVC10_REDIST_DIR can be empty sometimes. as in empty-string, not
      # as in undefined-value.
      if (NOT "${MSVC10_REDIST_DIR}" STREQUAL "")
        set (_omp_dll "${MSVC10_REDIST_DIR}/${CMAKE_MSVC_ARCH}/Microsoft.VC100.${CMAKE_MSVC_LIBNAME_FRAGMENT}OPENMP/vcomp100${CMAKE_MSVC_OPENMP_DLLNAMESUFFIX}.dll")
      endif()
    elseif (MSVC11)
      # MSVC11_REDIST_DIR being empty, like above for 2010, has so far never happened for 2011.
      # so this is only precautionary.
      if (NOT "${MSVC11_REDIST_DIR}" STREQUAL "")
        set (_omp_dll "${MSVC11_REDIST_DIR}/${CMAKE_MSVC_ARCH}/Microsoft.VC110.${CMAKE_MSVC_LIBNAME_FRAGMENT}OPENMP/vcomp110${CMAKE_MSVC_OPENMP_DLLNAMESUFFIX}.dll")
      endif()
    elseif (MSVC12)
      if (NOT "${MSVC12_REDIST_DIR}" STREQUAL "")
        set (_omp_dll "${MSVC12_REDIST_DIR}/${CMAKE_MSVC_ARCH}/Microsoft.VC120.${CMAKE_MSVC_LIBNAME_FRAGMENT}OPENMP/vcomp120${CMAKE_MSVC_OPENMP_DLLNAMESUFFIX}.dll")
      endif()
    endif ()

    if ((NOT ("${_omp_dll}" STREQUAL "")) AND (EXISTS "${_omp_dll}"))
      message("Found OpenMP dll at: ${_omp_dll}")
      set (CMAKE_INSTALL_SYSTEM_RUNTIME_LIBS "${CMAKE_INSTALL_SYSTEM_RUNTIME_LIBS};${_omp_dll}")
    else()
      message(WARNING "Did not find OpenMP DLLs (even though the compiler supports it)! The built installer might be missing dependencies.")
    endif()

  endif()
endif()

######################################################################
# Find GDCM. ITK is built with GDCM, so GDCM is effectively mandatory.
######################################################################
find_package(GDCM PATHS ${GDCM_DIR} REQUIRED)
if(GDCM_FOUND)
  message("Found GDCM")
  list(APPEND NIFTK_INCLUDE_DIRS_BUILD_TREE ${GDCM_INCLUDE_DIRS})
  link_directories(${GDCM_LIBRARY_DIRS})
endif()

######################################################################
# Find OpenCV.
######################################################################
if(BUILD_IGI)
  set(OpenCV_FIND_QUIETLY ON)
  find_package(OpenCV REQUIRED)
  if(OpenCV_FOUND)
    message("Found OpenCV")
  endif(OpenCV_FOUND)

  # Here we do a find, just so we can read the license file
  find_package(NiftyLink REQUIRED)
  if(NiftyLink_FOUND)
    include(${NiftyLink_USE_FILE})
  endif()

endif(BUILD_IGI)


######################################################################
# Find Caffe
######################################################################

#message("CMAKE_MODULE_PATH ${CMAKE_MODULE_PATH}")
#
if(BUILD_Caffe)
  find_package(Caffe)
  if(Caffe_FOUND)
    message("Found Caffe")
  else()
    message("Didn't find Caffe")
  endif()
endif()


######################################################################
# Find MITK. Even though MITK can be built without Qt, CTK can't.
######################################################################
set(MITK_USE_EXT 1)
set(MITK_USE_Boost 1)
set(MITK_USE_DCMTK 1)
set(MITK_USE_QT OFF)
if(MITK_USE_Qt4 OR MITK_USE_Qt5)
  set(MITK_USE_QT ON)
endif()
set(MITK_DESIRED_QT_VERSION ${DESIRED_QT_VERSION})
set(MITK_USE_OpenCV ${BUILD_IGI})

if(NIFTK_GENERATE_DOXYGEN_HELP)
  set(BLUEBERRY_USE_QT_HELP ON)
endif(NIFTK_GENERATE_DOXYGEN_HELP)

# Note:
# We build NifTK with Boost but MITK without it. The next 'find_package(MITK REQUIRED)'
# loads values from MITKConfig.cmake that overwrites some Boost related variables, e.g.
# MITK_USE_Boost. This causes that if a module depends on the Boost package, the
# MITK_CREATE_MODULE macro will think that the software is being built without Boost,
# and it will not create the module because of the missing dependency.
# As a workaround, here we save the values of these variables and restore them after
# the find_package() call.

set(_boost_root ${BOOST_ROOT})
set(_mitk_use_boost ${MITK_USE_Boost})
set(_mitk_use_system_boost ${MITK_USE_SYSTEM_Boost})
set(_mitk_use_boost_libraries ${MITK_USE_Boost_LIBRARIES})
set(_mitk_legacy_export_macro_name ${MITK_LEGACY_EXPORT_MACRO_NAME})

find_package(MITK REQUIRED)
if(MITK_FOUND)
  message("Found MITK")
  set(CMAKE_MODULE_PATH
    ${MITK_SOURCE_DIR}/CMake
    ${CMAKE_MODULE_PATH}
  )
  link_directories(${MITK_LINK_DIRECTORIES})
endif(MITK_FOUND)

set(BOOST_ROOT ${_boost_root})
set(MITK_USE_Boost ${_mitk_use_boost})
set(MITK_USE_SYSTEM_Boost ${_mitk_use_system_boost})
set(MITK_USE_Boost_LIBRARIES ${_mitk_use_boost_libraries})
set(MITK_LEGACY_EXPORT_MACRO_NAME ${_mitk_legacy_export_macro_name})

######################################################################
# Find Optional External packages
######################################################################


######################################################################
# Find CGAL.
######################################################################

if (BUILD_MESHING)
  find_package(CGAL REQUIRED COMPONENTS Core ImageIO)
  include("${CGAL_USE_FILE}")

  if(NOT WIN32)
    # UseCGAL.cmake is buggy: despite reading the correct requested modules
    # it only adds the libCGAL.so base library to CGAL_LIBRARIES
    set(CGAL_LIBRARIES
      CGAL
      CGAL_Core
      CGAL_ImageIO)
  endif()
endif (BUILD_MESHING)

######################################################################
# Find FFTW.
######################################################################
if(NIFTK_USE_FFTW)
  find_package(FFTW)
  if(FFTW_FOUND)
    set(NIFTK_INCLUDE_DIRS_BUILD_TREE ${NIFTK_INCLUDE_DIRS_BUILD_TREE} ${FFTW_INCLUDE_DIR})
    message("Found FFTW")
  else(FFTW_FOUND)
    message("Didn't find FFTW, so Fluid based registration will not be built.")
  endif(FFTW_FOUND)
endif(NIFTK_USE_FFTW)

######################################################################
# Find NiftyReg - (version will vary according to whether CUDA found)
######################################################################
if(BUILD_NiftyReg)
  find_package(NiftyReg)
  if(NiftyReg_FOUND)
    set(NIFTK_INCLUDE_DIRS_BUILD_TREE ${NIFTK_INCLUDE_DIRS_BUILD_TREE} ${NiftyReg_INCLUDE_DIR})
    add_definitions(-DUSE_NIFTYREG)
    set(NIFTYREG_NVCC_FLAGS "${NIFTYREG_NVCC_FLAGS};-DUSE_NIFTYREG")
    message("Found NiftyReg")
  else()
    message("Didn't find NiftyReg")
  endif()
endif()

if(NOT NiftyReg_FOUND)
  message("No NiftyReg found, so turning off plugin")
  set("NIFTK_Plugins/uk.ac.ucl.cmic.niftyreg" OFF CACHE BOOL "NiftyReg plugin" FORCE)
endif()

######################################################################
# Find NiftyRec - (version will vary according to whether CUDA found)
# NB: Is dependent on NiftyReg and at time of writing only has GPU version
######################################################################

if(BUILD_NiftyRec)
  find_package(NiftyRec)
  if(NiftyRec_FOUND)
    set(NIFTK_INCLUDE_DIRS_BUILD_TREE ${NIFTK_INCLUDE_DIRS_BUILD_TREE} ${NiftyRec_INCLUDE_DIR})
    add_definitions(-DUSE_NIFTYREC)
    set(NIFTYREC_NVCC_FLAGS "${NIFTYREC_NVCC_FLAGS};-DUSE_NIFTYREC")
    message("Found NiftyRec")
  else()
    message("Didn't find NiftyRec")
  endif()
endif()

######################################################################
# Find NiftySim
######################################################################

if(BUILD_NiftySim)
  find_package(NiftySim)
  if(NiftySim_FOUND)
    set(NIFTK_INCLUDE_DIRS_BUILD_TREE ${NIFTK_INCLUDE_DIRS_BUILD_TREE} ${NiftySim_INCLUDE_DIR})
    add_definitions(-DUSE_NIFTYSIM)
    set(NIFTYSIM_NVCC_FLAGS "${NIFTYSIM_NVCC_FLAGS};-DUSE_NIFTYSIM")
    message("Found NiftySim")
  else()
    message("Didn't find NiftySim")
  endif()
endif()

######################################################################
# Find NiftySeg
######################################################################

if(BUILD_NiftySeg)
  find_package(NiftySeg)
  if(NiftySeg_FOUND)
    set(NIFTK_INCLUDE_DIRS_BUILD_TREE ${NIFTK_INCLUDE_DIRS_BUILD_TREE} ${NiftySeg_INCLUDE_DIR})
    add_definitions(-DUSE_NIFTYSEG)
    set(NIFTYSEG_NVCC_FLAGS "${NIFTYSEG_NVCC_FLAGS};-DUSE_NIFTYSEG")
    message("Found NiftySeg")
  else()
    message("Didn't find NiftySeg")
  endif()
endif()

if(NOT NiftySeg_FOUND)
  message("No NiftySeg found, so turning off breast segmentation plugin")
  set("NIFTK_Plugins/uk.ac.ucl.cmic.breastsegmentation" OFF CACHE BOOL "Breast segmentation plugin" FORCE)
endif()

######################################################################
# Find RTK
######################################################################

if(BUILD_RTK)
  find_package(RTK)
  if(RTK_FOUND)
    message("Found RTK")
    include(${RTK_USE_FILE})
  endif(RTK_FOUND)
endif(BUILD_RTK)

######################################################################
# Find VL
######################################################################

if(BUILD_VL)
  set(_vl_components VLCore VLGraphics VLVolume VLVivid )
  if(MITK_USE_Qt4)
    list(APPEND _vl_components VLQt4)
  endif()
  if(MITK_USE_Qt5)
    list(APPEND _vl_components VLQt5)
  endif()
  find_package(VL COMPONENTS ${_vl_components} REQUIRED)
  if(VL_FOUND)
    message("Found VL: ${_vl_components}")
    #include(${VL_USE_FILE})
  endif(VL_FOUND)
endif(BUILD_VL)

######################################################################
# Find SlicerExecutionModel
######################################################################
if(BUILD_COMMAND_LINE_PROGRAMS)

  set(_itk_dir ${ITK_DIR})

  ######################################################################
  # Warning: This process corrupts ITK_DIR
  ######################################################################
  find_package(SlicerExecutionModel REQUIRED)
  if(SlicerExecutionModel_FOUND)
    message("Found SlicerExecutionModel")
    include(${SlicerExecutionModel_USE_FILE})
  else()
    message("Didn't find SlicerExecutionModel")
  endif()

  ######################################################################
  # So, here we set ITK_DIR back
  ######################################################################
  set(ITK_DIR ${_itk_dir})

endif()

######################################################################
# Configure prototype section, to get correct include path.
######################################################################
if (BUILD_PROTOTYPE)
  set(PROTOTYPE_DIR ${CMAKE_SOURCE_DIR}/Prototype)

  if (NOT EXISTS ${PROTOTYPE_DIR})
    find_package(Subversion)
    if (Subversion_FOUND)
      message("Found Subversion")
      message("Retrieving NiftyPrototype...")
      execute_process(
        COMMAND "${Subversion_SVN_EXECUTABLE}" checkout "${NIFTK_LOCATION_PROTOTYPE}" Prototype
        WORKING_DIRECTORY ${CMAKE_SOURCE_DIR}
      )
    else()
      message("Subversion not found. The Prototype project will not be built.")
    endif()
  endif()

  if (EXISTS ${PROTOTYPE_DIR} AND IS_DIRECTORY ${PROTOTYPE_DIR})
    set(NIFTK_INCLUDE_DIRS_BUILD_TREE
        ${NIFTK_INCLUDE_DIRS_BUILD_TREE}
        ${CMAKE_SOURCE_DIR}/Prototype/CUDA

        # Note that for these Insight Journal extensions, we dont compile the subpackage,
        # but by adding them to the include path, you can use any templated classes easily.
        # You may however have to recompile your ITK using ITK_USE_REVIEW=ON and ITK_USE_OPTIMIZED_REGISTRATION_METHODS=ON
        # depending on which classes you use.

        ${PROTOTYPE_DIR}/InsightJournal/Filters
        ${PROTOTYPE_DIR}/InsightJournal/IJ_181_ITKbinaryThinningImageFilter3D/Source
        ${PROTOTYPE_DIR}/InsightJournal/IJ_120_ITKSkeleton
        ${PROTOTYPE_DIR}/InsightJournal/IJ_644_ITKLogDomainDemonsRegistration/LogDomainDemonsRegistration-0.0.4-Source/Code
        ${PROTOTYPE_DIR}/InsightJournal/IJ_687_ITKSphericalDemons/QuadEdgeMeshFieldSmoothingFilters/Source
        ${PROTOTYPE_DIR}/InsightJournal/IJ_687_ITKSphericalDemons/QuadEdgeMeshRigidRegistration/Source
        ${PROTOTYPE_DIR}/InsightJournal/IJ_845_FuzzyClusteringForImageSegmentation
    )
  endif()
endif()


######################################################################
# NifTK uses KWStyle for checking the coding style
######################################################################
include(${CMAKE_SOURCE_DIR}/Utilities/KWStyle/NifTKKWStyle.cmake)


######################################################################
# NifTK uses CppCheck for static analysis
######################################################################
include(${CMAKE_SOURCE_DIR}/Utilities/CppCheck/NifTKCppCheck.cmake)


######################################################################
# Output directories, for when compiling, not installing.
######################################################################

set(EXECUTABLE_OUTPUT_PATH ${CMAKE_BINARY_DIR}/bin)
set(SLICER_EXECUTABLE_OUTPUTPATH ${EXECUTABLE_OUTPUT_PATH}/cli-modules)
set(CXX_TEST_PATH ${EXECUTABLE_OUTPUT_PATH})              # Used to control, where to put unit test binaries.
set(BASELINE ${NIFTK_DATA_DIR}/Baseline)
set(INPUT_DATA ${NIFTK_DATA_DIR}/Input)
make_directory(${CMAKE_BINARY_DIR}/Testing/Temporary)
set(TEMP ${CMAKE_BINARY_DIR}/Testing/Temporary)

foreach(type LIBRARY RUNTIME ARCHIVE)
  set(output_dir ${CMAKE_BINARY_DIR}/bin)
  set(CMAKE_${type}_OUTPUT_DIRECTORY ${output_dir} CACHE INTERNAL "Single output directory for building all libraries.")
  mark_as_advanced(CMAKE_${type}_OUTPUT_DIRECTORY)
endforeach()

######################################################################
# For doxygen:
######################################################################

configure_file(${CMAKE_SOURCE_DIR}/Utilities/GenerateCommandLineDoxygen.sh.in
  ${EXECUTABLE_OUTPUT_PATH}/GenerateCommandLineDoxygen @ONLY)

configure_file(${CMAKE_SOURCE_DIR}/Utilities/GenerateTestingReports.sh.in
  ${EXECUTABLE_OUTPUT_PATH}/GenerateTestingReports @ONLY)

######################################################################
# Compilation specific stuff, like flags etc.
######################################################################

if(NIFTK_CHECK_COVERAGE)
  if("${CMAKE_CXX_COMPILER_ID}" STREQUAL "GNU")
    set(NIFTK_COVERAGE_FLAGS "-g -fprofile-arcs -ftest-coverage  -O0 -DNDEBUG" )
    set(NIFTK_COVERAGE_C_FLAGS ${NIFTK_COVERAGE_FLAGS} CACHE STRING "C flags for coverage checking")
    set(NIFTK_COVERAGE_CXX_FLAGS ${NIFTK_COVERAGE_FLAGS} CACHE STRING "C++ flags for coverage checking")
  endif()
endif()

if(WIN32)
  set(CMAKE_CXX_FLAGS "${CMAKE_CXX_FLAGS} -DNOMINMAX /W2")
  set(CMAKE_CXX_WARNING_LEVEL 2)
  if(NIFTK_WITHIN_SUPERBUILD)
    set(CMAKE_CXX_FLAGS "${CMAKE_CXX_FLAGS} -DBOOST_LIB_PREFIX=\"\"")
  endif(NIFTK_WITHIN_SUPERBUILD)
endif(WIN32)

# On Visual Studio 8 MS deprecated C. This removes all 1.276E1265 security warnings
if(WIN32)
  if(NOT BORLAND)
    if(NOT CYGWIN)
      if(NOT MINGW)
        if(NOT ITK_ENABLE_VISUAL_STUDIO_DEPRECATED_C_WARNINGS)
          add_definitions(
            -D_CRT_FAR_MAPPINGS_NO_DEPRECATE
            -D_CRT_IS_WCTYPE_NO_DEPRECATE
            -D_CRT_MANAGED_FP_NO_DEPRECATE
            -D_CRT_NONSTDC_NO_DEPRECATE
            -D_CRT_SECURE_NO_DEPRECATE
            -D_CRT_SECURE_NO_DEPRECATE_GLOBALS
            -D_CRT_SETERRORMODE_BEEP_SLEEP_NO_DEPRECATE
            -D_CRT_TIME_FUNCTIONS_NO_DEPRECATE
            -D_CRT_VCCLRIT_NO_DEPRECATE
            -D_SCL_SECURE_NO_DEPRECATE
            )
        endif(NOT ITK_ENABLE_VISUAL_STUDIO_DEPRECATED_C_WARNINGS)
      endif(NOT MINGW)
    endif(NOT CYGWIN)
  endif(NOT BORLAND)
endif(WIN32)

# This should now always be true as MITK is required.
if(MITK_FOUND)
  set(${PROJECT_NAME}_MODULES_PACKAGE_DEPENDS_DIR "${PROJECT_SOURCE_DIR}/CMake/PackageDepends")
  list(INSERT MODULES_PACKAGE_DEPENDS_DIRS 0 ${${PROJECT_NAME}_MODULES_PACKAGE_DEPENDS_DIR})
  include(mitkCompilerSettings)
endif()

if(WIN32 AND NOT BUILD_SHARED_LIBS)
  add_definitions(-DNIFTK_STATIC)
endif()

#######################################################################
# Set the main install locations.
# These are relative to CMAKE_INSTALL_PREFIX which we MUST NOT touch.
#######################################################################
set(NIFTK_INSTALL_BASE_DIR ".")
set(NIFTK_INSTALL_BIN_DIR "bin")
set(NIFTK_INSTALL_INCLUDE_DIR "include/NifTK")
set(NIFTK_INSTALL_MATLAB_DIR "matlab")
set(NIFTK_INSTALL_DOC_DIR "doc")
set(NIFTK_INSTALL_LICENSES_DIR "licenses")
set(NIFTK_INSTALL_LIB_DIR "bin")

#######################################################################
# Set the main include path, just before generating NifTKConfigure.
#######################################################################
include_directories(
  ${NIFTK_INCLUDE_DIRS_BUILD_TREE}
  )

######################################################################
# Configure files that need variables substituting. Note that
# we 'Configure' them, which copies them to the CMAKE_BINARY_DIR
# while substituting variables, but it is the 'INSTALL' directives
# that place them in the installation directory.
######################################################################

configure_file(${CMAKE_SOURCE_DIR}/INSTALLATION.txt ${CMAKE_BINARY_DIR}/INSTALLATION.txt @ONLY)
configure_file(${CMAKE_SOURCE_DIR}/LICENSE.txt ${CMAKE_BINARY_DIR}/LICENSE.txt @ONLY)
configure_file(${CMAKE_SOURCE_DIR}/README.txt ${CMAKE_BINARY_DIR}/README.txt @ONLY)
configure_file(${CMAKE_SOURCE_DIR}/CONTRIBUTORS.txt ${CMAKE_BINARY_DIR}/CONTRIBUTORS.txt @ONLY)
configure_file(${CMAKE_SOURCE_DIR}/Utilities/SetupDependencies.sh.in ${CMAKE_BINARY_DIR}/SetupDependencies.sh @ONLY )
configure_file(${CMAKE_SOURCE_DIR}/Utilities/SetupDependencies.csh.in ${CMAKE_BINARY_DIR}/SetupDependencies.csh @ONLY )
configure_file(${CMAKE_SOURCE_DIR}/Utilities/SetupNifTK.sh.in ${CMAKE_BINARY_DIR}/SetupNifTK.sh @ONLY )
configure_file(${CMAKE_SOURCE_DIR}/Utilities/SetupNifTK.csh.in ${CMAKE_BINARY_DIR}/SetupNifTK.csh @ONLY )
configure_file(${CMAKE_SOURCE_DIR}/Documentation/Doxygen/niftkdoxygen.pl.in ${CMAKE_BINARY_DIR}/niftkdoxygen.pl)
configure_file(${CMAKE_SOURCE_DIR}/Documentation/Doxygen/doxygen.config.in ${CMAKE_BINARY_DIR}/doxygen.config)
configure_file(${CMAKE_SOURCE_DIR}/Documentation/License.dox.in ${CMAKE_BINARY_DIR}/Doxygen/License.dox)
configure_file(${CMAKE_SOURCE_DIR}/Documentation/Licenses/ArUco.txt ${CMAKE_BINARY_DIR}/LICENSE_ArUco.txt)
configure_file(${CMAKE_SOURCE_DIR}/Documentation/Licenses/AprilTags.txt ${CMAKE_BINARY_DIR}/LICENSE_AprilTags.txt)
configure_file(${CMAKE_SOURCE_DIR}/Documentation/Licenses/Boost.txt ${CMAKE_BINARY_DIR}/LICENSE_Boost.txt)
configure_file(${CMAKE_SOURCE_DIR}/Documentation/Licenses/CTK.txt ${CMAKE_BINARY_DIR}/LICENSE_CTK.txt)
configure_file(${CMAKE_SOURCE_DIR}/Documentation/Licenses/DCMTK.txt ${CMAKE_BINARY_DIR}/LICENSE_DCMTK.txt)
configure_file(${CMAKE_SOURCE_DIR}/Documentation/Licenses/GDCM.txt ${CMAKE_BINARY_DIR}/LICENSE_GDCM.txt)
configure_file(${CMAKE_SOURCE_DIR}/Documentation/Licenses/ITK.txt ${CMAKE_BINARY_DIR}/LICENSE_ITK.txt)
configure_file(${CMAKE_SOURCE_DIR}/Documentation/Licenses/RTK.txt ${CMAKE_BINARY_DIR}/LICENSE_RTK.txt)
configure_file(${CMAKE_SOURCE_DIR}/Documentation/Licenses/VL.txt ${CMAKE_BINARY_DIR}/LICENSE_VL.txt)
configure_file(${CMAKE_SOURCE_DIR}/Documentation/Licenses/VTK.txt ${CMAKE_BINARY_DIR}/LICENSE_VTK.txt)
configure_file(${CMAKE_SOURCE_DIR}/Documentation/Licenses/MITK.txt ${CMAKE_BINARY_DIR}/LICENSE_MITK.txt)
configure_file(${CMAKE_SOURCE_DIR}/Documentation/Licenses/NiftyReg.txt ${CMAKE_BINARY_DIR}/LICENSE_NiftyReg.txt)
configure_file(${CMAKE_SOURCE_DIR}/Documentation/Licenses/NiftySeg.txt ${CMAKE_BINARY_DIR}/LICENSE_NiftySeg.txt)
configure_file(${CMAKE_SOURCE_DIR}/Documentation/Licenses/NiftySim.txt ${CMAKE_BINARY_DIR}/LICENSE_NiftySim.txt)
configure_file(${CMAKE_SOURCE_DIR}/Documentation/Licenses/OpenCV.txt ${CMAKE_BINARY_DIR}/LICENSE_OpenCV.txt)
configure_file(${CMAKE_SOURCE_DIR}/Documentation/Licenses/Qt.txt ${CMAKE_BINARY_DIR}/LICENSE_Qt.txt)
configure_file(${CMAKE_SOURCE_DIR}/Documentation/Licenses/Eigen.txt ${CMAKE_BINARY_DIR}/LICENSE_Eigen.txt)
configure_file(${CMAKE_SOURCE_DIR}/Documentation/Licenses/FLANN.txt ${CMAKE_BINARY_DIR}/LICENSE_FLANN.txt)
configure_file(${CMAKE_SOURCE_DIR}/Documentation/Licenses/PCL.txt ${CMAKE_BINARY_DIR}/LICENSE_PCL.txt)
configure_file(${CMAKE_SOURCE_DIR}/Documentation/Licenses/Plus.txt ${CMAKE_BINARY_DIR}/LICENSE_PLUS.txt)
configure_file(${CMAKE_SOURCE_DIR}/Documentation/Licenses/Atamai.txt ${CMAKE_BINARY_DIR}/LICENSE_ATAMAI.txt)
if(BUILD_IGI)
  configure_file(${NiftyLink_LICENSE_FILE} ${CMAKE_BINARY_DIR}/ExternalLicenses/NiftyLink.txt @ONLY)
  configure_file(${NiftyLink_OIGT_LICENSE_FILE} ${CMAKE_BINARY_DIR}/ExternalLicenses/OpenIGTLink.txt @ONLY)
  configure_file(${NiftyLink_QSLOG_LICENSE_FILE} ${CMAKE_BINARY_DIR}/ExternalLicenses/QsLog.txt @ONLY)
endif()

#############################################################################################
# These represent the libraries that the apps, libraries and unit tests actually link against
#############################################################################################

set(NIFTK_VTK_LIBS_BUT_WITHOUT_QT vtkIOCore vtkIOLegacy vtkCommonCore vtkRenderingCore vtkRenderingOpenGL vtkFiltersSources vtkFiltersGeometry vtkFiltersModeling vtkInteractionStyle vtkRenderingFreeType vtkRenderingFreeTypeOpenGL vtkIOImage vtkIOPLY)
set(NIFTK_VTK_LIBS_WITH_QT vtkViewsQt vtkRenderingQt vtkGUISupportQt vtkGUISupportQtSQL vtkGUISupportQtWebkit)

######################################################################
# Install commands for things like README, licenses etc.
######################################################################

install(PROGRAMS ${CMAKE_SOURCE_DIR}/Documentation/Licenses/Boost.txt DESTINATION ${NIFTK_INSTALL_LICENSES_DIR} COMPONENT documentation)
install(PROGRAMS ${CMAKE_SOURCE_DIR}/Documentation/Licenses/ITK.txt DESTINATION ${NIFTK_INSTALL_LICENSES_DIR} COMPONENT documentation)
install(PROGRAMS ${CMAKE_SOURCE_DIR}/Documentation/Licenses/RTK.txt DESTINATION ${NIFTK_INSTALL_LICENSES_DIR} COMPONENT documentation)
install(PROGRAMS ${CMAKE_SOURCE_DIR}/Documentation/Licenses/VL.txt DESTINATION ${NIFTK_INSTALL_LICENSES_DIR} COMPONENT documentation)
install(PROGRAMS ${CMAKE_SOURCE_DIR}/Documentation/Licenses/VTK.txt DESTINATION ${NIFTK_INSTALL_LICENSES_DIR} COMPONENT documentation)
install(PROGRAMS ${CMAKE_SOURCE_DIR}/Documentation/Licenses/Qt.txt DESTINATION ${NIFTK_INSTALL_LICENSES_DIR} COMPONENT documentation)
install(PROGRAMS ${CMAKE_SOURCE_DIR}/Documentation/Licenses/MITK.txt DESTINATION ${NIFTK_INSTALL_LICENSES_DIR} COMPONENT documentation)
install(PROGRAMS ${CMAKE_SOURCE_DIR}/Documentation/Licenses/CTK.txt DESTINATION ${NIFTK_INSTALL_LICENSES_DIR} COMPONENT documentation)
install(PROGRAMS ${CMAKE_SOURCE_DIR}/Documentation/Licenses/NiftyReg.txt DESTINATION ${NIFTK_INSTALL_LICENSES_DIR} COMPONENT documentation)
install(PROGRAMS ${CMAKE_SOURCE_DIR}/Documentation/Licenses/NiftyRec.txt DESTINATION ${NIFTK_INSTALL_LICENSES_DIR} COMPONENT documentation)
install(PROGRAMS ${CMAKE_SOURCE_DIR}/Documentation/Licenses/NiftySeg.txt DESTINATION ${NIFTK_INSTALL_LICENSES_DIR} COMPONENT documentation)
install(PROGRAMS ${CMAKE_SOURCE_DIR}/Documentation/Licenses/NiftySim.txt DESTINATION ${NIFTK_INSTALL_LICENSES_DIR} COMPONENT documentation)
install(PROGRAMS ${CMAKE_SOURCE_DIR}/Documentation/Licenses/DCMTK.txt DESTINATION ${NIFTK_INSTALL_LICENSES_DIR} COMPONENT documentation)
install(PROGRAMS ${CMAKE_SOURCE_DIR}/Documentation/Licenses/OpenCV.txt DESTINATION ${NIFTK_INSTALL_LICENSES_DIR} COMPONENT documentation)
install(PROGRAMS ${CMAKE_SOURCE_DIR}/Documentation/Licenses/SlicerExecutionModel.txt DESTINATION ${NIFTK_INSTALL_LICENSES_DIR} COMPONENT documentation)
install(PROGRAMS ${CMAKE_SOURCE_DIR}/Documentation/Licenses/ArUco.txt DESTINATION ${NIFTK_INSTALL_LICENSES_DIR} COMPONENT documentation)
install(PROGRAMS ${CMAKE_SOURCE_DIR}/Documentation/Licenses/AprilTags.txt DESTINATION ${NIFTK_INSTALL_LICENSES_DIR} COMPONENT documentation)
install(PROGRAMS ${CMAKE_SOURCE_DIR}/Documentation/Licenses/Eigen.txt DESTINATION ${NIFTK_INSTALL_LICENSES_DIR} COMPONENT documentation)
install(PROGRAMS ${CMAKE_SOURCE_DIR}/Documentation/Licenses/FLANN.txt DESTINATION ${NIFTK_INSTALL_LICENSES_DIR} COMPONENT documentation)
install(PROGRAMS ${CMAKE_SOURCE_DIR}/Documentation/Licenses/PCL.txt DESTINATION ${NIFTK_INSTALL_LICENSES_DIR} COMPONENT documentation)
install(PROGRAMS ${CMAKE_SOURCE_DIR}/Documentation/Licenses/Plus.txt DESTINATION ${NIFTK_INSTALL_LICENSES_DIR} COMPONENT documentation)
install(PROGRAMS ${CMAKE_SOURCE_DIR}/Documentation/Licenses/Atamai.txt DESTINATION ${NIFTK_INSTALL_LICENSES_DIR} COMPONENT documentation)
if(BUILD_IGI)
  install(PROGRAMS ${CMAKE_BINARY_DIR}/ExternalLicenses/NiftyLink.txt DESTINATION ${NIFTK_INSTALL_LICENSES_DIR} COMPONENT documentation)
  install(PROGRAMS ${CMAKE_BINARY_DIR}/ExternalLicenses/OpenIGTLink.txt DESTINATION ${NIFTK_INSTALL_LICENSES_DIR} COMPONENT documentation)
  install(PROGRAMS ${CMAKE_BINARY_DIR}/ExternalLicenses/QsLog.txt DESTINATION ${NIFTK_INSTALL_LICENSES_DIR} COMPONENT documentation)
endif()
install(PROGRAMS ${CMAKE_BINARY_DIR}/LICENSE.txt DESTINATION ${NIFTK_INSTALL_BASE_DIR} COMPONENT applications)
install(PROGRAMS ${CMAKE_BINARY_DIR}/README.txt DESTINATION ${NIFTK_INSTALL_BASE_DIR} COMPONENT applications)
install(PROGRAMS ${CMAKE_BINARY_DIR}/INSTALLATION.txt DESTINATION ${NIFTK_INSTALL_BASE_DIR} COMPONENT applications)
install(PROGRAMS ${CMAKE_BINARY_DIR}/CONTRIBUTORS.txt DESTINATION ${NIFTK_INSTALL_BASE_DIR} COMPONENT applications)
if(NOT WIN32 AND NOT APPLE)
  install(PROGRAMS ${CMAKE_BINARY_DIR}/SetupDependencies.sh DESTINATION ${NIFTK_INSTALL_BIN_DIR} COMPONENT applications)
  install(PROGRAMS ${CMAKE_BINARY_DIR}/SetupDependencies.csh DESTINATION ${NIFTK_INSTALL_BIN_DIR} COMPONENT applications)
  install(PROGRAMS ${CMAKE_BINARY_DIR}/SetupNifTK.sh DESTINATION ${NIFTK_INSTALL_BIN_DIR} COMPONENT applications)
  install(PROGRAMS ${CMAKE_BINARY_DIR}/SetupNifTK.csh DESTINATION ${NIFTK_INSTALL_BIN_DIR} COMPONENT applications)
endif()

##########################################################################
# Install commands for the NiftyReg, NiftySeg, NiftyRec, NiftySim packages
##########################################################################

# NiftyReg
if(BUILD_NiftyReg AND NiftyReg_FOUND)
  file(GLOB _NiftyReg_LIB_FILES
       ${NiftyReg_DIR}/lib/*.so
       ${NiftyReg_DIR}/lib/*.dylib
       )
  MITK_INSTALL(PROGRAMS ${_NiftyReg_LIB_FILES})

  file(GLOB _NiftyReg_BIN_FILES ${NiftyReg_DIR}/bin/*)
  MITK_INSTALL(PROGRAMS ${_NiftyReg_BIN_FILES})

  foreach(prog reg_aladin reg_f3d reg_jacobian reg_resample)
    set(FULL_APP_NAME ${prog})
    NIFTK_GENERATE_CLI_SCRIPT(NAME ${prog})
  endforeach()
endif()

# NiftySeg
if(BUILD_NiftySeg)
  file(GLOB _NiftySeg_LIB_FILES
       ${NiftySeg_DIR}/lib/*.so
       ${NiftySeg_DIR}/lib/*.dylib
       )
  MITK_INSTALL(PROGRAMS ${_NiftySeg_LIB_FILES})

  file(GLOB _NiftySeg_BIN_FILES ${NiftySeg_DIR}/bin/*)
  MITK_INSTALL(PROGRAMS ${_NiftySeg_BIN_FILES})

  foreach(prog seg_EM seg_LabFusion)
    set(FULL_APP_NAME ${prog})
    NIFTK_GENERATE_CLI_SCRIPT(NAME ${prog})
  endforeach()

  file(GLOB _NiftySeg_PRIORS_FILES ${NiftySeg_DIR}/priors/*)
  install(PROGRAMS ${_NiftySeg_PRIORS_FILES} DESTINATION ${NIFTK_INSTALL_BASE_DIR}/priors COMPONENT applications)
endif()

# NiftyRec
if(BUILD_NiftyRec AND NiftyRec_FOUND)
  file(GLOB _NiftyRec_LIB_FILES
       ${NiftyRec_DIR}/lib/*.so
       ${NiftyRec_DIR}/lib/*.dylib
       )
  MITK_INSTALL(PROGRAMS ${_NiftyRec_LIB_FILES})

  file(GLOB _NiftyRec_INCL_FILES ${NiftyRec_DIR}/include/*)
  MITK_INSTALL(PROGRAMS ${_NiftyRec_INCL_FILES})
endif()

# NiftySim
if(BUILD_NiftySim AND NiftySim_FOUND)
  file(GLOB _NiftySim_LIB_FILES
       ${NiftySim_DIR}/lib/*.so
       ${NiftySim_DIR}/lib/*.dylib
       )
  MITK_INSTALL(PROGRAMS ${_NiftySim_LIB_FILES})

  file(GLOB _NiftySim_BIN_FILES ${NiftySim_DIR}/bin/*)
  MITK_INSTALL(PROGRAMS ${_NiftySim_BIN_FILES})
endif()

# Camino
if(BUILD_CAMINO AND NOT WIN32 AND NOT APPLE )
  file(GLOB CAMINO_BIN_FILES
       ${camino_DIR}/bin/*
      )
  file(GLOB CAMINO_MAN_FILES
       ${camino_DIR}/man/man1/*
      )
  install(FILES ${CAMINO_MAN_FILES} DESTINATION man/man1/ PERMISSIONS OWNER_READ GROUP_READ WORLD_READ)
  install(FILES ${CAMINO_BIN_FILES} DESTINATION bin PERMISSIONS OWNER_READ OWNER_EXECUTE GROUP_READ GROUP_EXECUTE WORLD_READ WORLD_EXECUTE)
endif()

# Caffe
if(BUILD_CAFFE)
  file(GLOB CAFFE_BIN_FILES
       ${Caffe_DIR}/bin/*
      )
  file(GLOB CAFFE_MAN_FILES
       ${Caffe_DIR}/man/man1/*
      )
  install(FILES ${CAFFE_MAN_FILES} DESTINATION man/man1/ PERMISSIONS OWNER_READ GROUP_READ WORLD_READ)
  install(FILES ${CAFFE_BIN_FILES} DESTINATION bin PERMISSIONS OWNER_READ OWNER_EXECUTE GROUP_READ GROUP_EXECUTE WORLD_READ WORLD_EXECUTE)
endif()

######################################################################
# ffmpeg packaging hacks.
######################################################################
if(OPENCV_WITH_FFMPEG)
  if(WIN32)
    set(_ffmpeg_lib_name "opencv_ffmpeg2411_64.dll") # warning: will change with each new OpenCV version.
    find_path(_opencv_with_ffmpeg_lib_path
      ${_ffmpeg_lib_name}
      PATHS ${OpenCV_DIR}/x64/vc11/bin ${OpenCV_DIR}/x64/vc12/bin
      NO_DEFAULT_PATH
    )
    if(_opencv_with_ffmpeg_lib_path)
      set(_ffmpeg_lib_full_path ${_opencv_with_ffmpeg_lib_path}/${_ffmpeg_lib_name})
      install(FILES ${_ffmpeg_lib_full_path} DESTINATION bin)
      message("Installing ffmpeg library:${_ffmpeg_lib_full_path}")
    endif()
  else()
    find_package(OpenCV REQUIRED)
    if(OpenCV_USE_FFMPEG)
      get_filename_component(_ffmpeg_lib_dir ${OpenCV_FFMPEG_CODEC_LIB} DIRECTORY)
      message("Adding ffmpeg library directory: ${_ffmpeg_lib_dir} to search path")
      get_property(_additional_search_paths GLOBAL PROPERTY MITK_ADDITIONAL_LIBRARY_SEARCH_PATHS)
      list(APPEND _additional_search_paths ${_ffmpeg_lib_dir})
      set_property(GLOBAL PROPERTY MITK_ADDITIONAL_LIBRARY_SEARCH_PATHS ${_additional_search_paths})
    endif()
  endif()
endif()

######################################################################
# Decide what subdirectories we are building, and go and build them.
######################################################################

add_subdirectory(Documentation)

add_subdirectory(Libraries)

if(BUILD_COMMAND_LINE_PROGRAMS)
  add_subdirectory(Applications)
endif()

if(BUILD_UTILITIES)
  add_subdirectory(Utilities)
endif(BUILD_UTILITIES)

if(BUILD_PROTOTYPE)
  add_subdirectory(Prototype)
endif(BUILD_PROTOTYPE)

if(BUILD_COMMAND_LINE_SCRIPTS)
  add_subdirectory(Scripts)
endif()

if(BUILD_GUI AND MITK_FOUND)
  add_subdirectory(MITK)
endif()

######################################################################
# Packaging code.
######################################################################

# 1. Setup defaults, common for all generators.
include(CPackSetup)

# 2. Set variables that may be platform (Windows/Linux/Mac) or Generator (TGZ,DEB,NSIS) specific.
#    When CPack runs, it just uses all the information in the generated files cmake_install.cmake.
#    So, CPack does not read all your configuration information in CMakeLists.txt, and CPack
#    does not re-run any cmake process.  So, it is cmake that reads all the CMakeLists. files
#    and generates all the cmake_install.cmake.  So this command will use cmake to generate
#    and additional file, that we can politely ask cpack to include, in addition to all the
#    cmake_install.cmake files.

#~~~~~~~~~~~~~~~~~~~~~~~~~~~~~~~~~~~~~~~~~~~~~~~~~~~~~~~~~~~~~~~~~~~~~~~~~~~~~~~~~~~~~~~~~~~~~~~~~~~~~~#
# Configuring the Start Menu and Desktop icon strings for NSIS

if (WIN32)
  set(ICONS_SETUP_STRING "")
  set(ICONS_REMOVE_STRING "")
  set(DESKTOP_ICONS_SETUP_STRING "")
  set(DESKTOP_ICONS_REMOVE_STRING "")
  set(DESKTOP_ICONS_REMOVE_STRING "")

  foreach(NIFTK_APP ${NIFTK_APPS})
    # extract option_name
    string(REPLACE "^^" "\\;" target_info ${NIFTK_APP})
    set(target_info_list ${target_info})
    list(GET target_info_list 1 option_name)
    list(GET target_info_list 0 app_name)

    message("Current App Name: ${app_name}")

    set(ICONS_SETUP_STRING "${ICONS_SETUP_STRING}CreateShortCut '$SMPROGRAMS\\\\$STARTMENU_FOLDER\\\\${app_name}.lnk' '$INSTDIR\\\\bin\\\\${app_name}.exe'\n")
    set(ICONS_REMOVE_STRING "${ICONS_REMOVE_STRING}Delete '$SMPROGRAMS\\\\$MUI_TEMP\\\\${app_name}.lnk'\n")

    set(DESKTOP_ICONS_SETUP_STRING "${DESKTOP_ICONS_SETUP_STRING}CreateShortCut '$DESKTOP\\\\${app_name}.lnk' '$INSTDIR\\\\bin\\\\${app_name}.exe'\n")
    set(DESKTOP_ICONS_REMOVE_STRING "${DESKTOP_ICONS_REMOVE_STRING}Delete '$DESKTOP\\\\${app_name}.lnk'\n")
  endforeach()
endif()
#~~~~~~~~~~~~~~~~~~~~~~~~~~~~~~~~~~~~~~~~~~~~~~~~~~~~~~~~~~~~~~~~~~~~~~~~~~~~~~~~~~~~~~~~~~~~~~~~~~~~~~#

configure_file(${CMAKE_SOURCE_DIR}/CMake/CPackOptions.cmake.in
               ${CMAKE_BINARY_DIR}/NifTKCPackOptions.cmake)

# 3. Set a variable with the name of this file.
set(CPACK_PROJECT_CONFIG_FILE "${CMAKE_BINARY_DIR}/NifTKCPackOptions.cmake")

# 4. Include this optional file.
include(NifTKCPackOptions)

# 5. Include CPack module once all variables are set.
include(CPack)

# 6. Trac #1796 - Still need to call MITK rules to get Mac Bundles etc.
include(mitkInstallRules)

######################################################################
# If we are under Windows, create two batch files which correctly
# set up the environment for the application and for Visual Studio.
# These are only used to start VS when developing. Not used in
# the final installation package.
######################################################################
if(WIN32)
  if(MITK_FOUND)

    include(mitkFunctionCreateWindowsBatchScript)

    # if we didnt build pcl then substitute some benign empty path instead of potential garbage.
    if(BUILD_PCL)
      set(PCL_BIN_PATH_FOR_BATCH_FILE "${PCL_DIR}/bin;${PCL_DIR}/../bin")
    else()
      set(PCL_BIN_PATH_FOR_BATCH_FILE "")
    endif()

    # on windows, the cgal-provided installer has some required 3rd party dlls.
    if(BUILD_MESHING AND CGAL_FOUND)
      # both gmp and mpfr sit in the same directory, so we only need one here.
      get_filename_component(CGALGMP_BIN_PATH_FOR_BATCH_FILE ${GMP_LIBRARIES} PATH)
      # and of course, dont forget cgal's own dlls.
      set(CGALGMP_BIN_PATH_FOR_BATCH_FILE "${CGALGMP_BIN_PATH_FOR_BATCH_FILE};${CGAL_INSTALL_PREFIX}/bin")
    else()
      set(CGALGMP_BIN_PATH_FOR_BATCH_FILE "")
    endif()

    # some other (top secret) fem code needs niftysim at runtime.
    if(NiftySim_FOUND)
      set(NIFTYSIM_BIN_PATH_FOR_BATCH_FILE "${NiftySim_DIR}/bin")
    else()
      set(NIFTYSIM_BIN_PATH_FOR_BATCH_FILE "")
    endif()

    set(VS_SOLUTION_FILE "${PROJECT_BINARY_DIR}/${PROJECT_NAME}.sln")
    foreach(VS_BUILD_TYPE debug release)
      mitkFunctionCreateWindowsBatchScript("${CMAKE_SOURCE_DIR}/CMake/StartVS.bat.in"
        ${PROJECT_BINARY_DIR}/StartVS_${VS_BUILD_TYPE}.bat
        ${VS_BUILD_TYPE})

      message( "CreateWindowsBatchScript: Creating ${PROJECT_BINARY_DIR}/StartVS_${VS_BUILD_TYPE}.bat" )
    endforeach()

    foreach(NIFTK_APP ${NIFTK_APPS})
      # extract option_name
      string(REPLACE "^^" "\\;" target_info ${NIFTK_APP})
      set(target_info_list ${target_info})
      list(GET target_info_list 1 option_name)
      list(GET target_info_list 0 app_name)
      message("Current App Name: ${app_name}")

      foreach(VS_BUILD_TYPE debug release)
        message("CreateWindowsBatchScript: Creating ${PROJECT_BINARY_DIR}/bin/Start_${app_name}_${VS_BUILD_TYPE}.bat" )
        mitkFunctionCreateWindowsBatchScript("${CMAKE_SOURCE_DIR}/CMake/StartApp.bat.in"
          ${PROJECT_BINARY_DIR}/bin/Start${app_name}_${VS_BUILD_TYPE}.bat
          ${VS_BUILD_TYPE})
      endforeach()
    endforeach()

  else(MITK_FOUND)
    message( "CreateWindowsBatchScript: MITK not found" )
  endif(MITK_FOUND)
else(WIN32)
  message( "CreateWindowsBatchScript: WIN32 not found" )
endif(WIN32)

######################################################################
# Start: "NifTK Package Config"
######################################################################
set(NIFTK_EXPORTS_FILE "${NIFTK_BINARY_DIR}/NifTKExports.cmake")
file(REMOVE ${NIFTK_EXPORTS_FILE})

set(targets_to_export)
get_property(module_targets GLOBAL PROPERTY MITK_MODULE_TARGETS)
if(module_targets)
  list(APPEND targets_to_export ${module_targets})
endif()

if(MITK_USE_BLUEBERRY)
  get_property(plugin_targets GLOBAL PROPERTY NIFTK_EXPORTED_PLUGINS)
  if(plugin_targets)
    list(APPEND targets_to_export ${plugin_targets})
  endif()
endif()

export(TARGETS ${targets_to_export} APPEND FILE ${NIFTK_EXPORTS_FILE})

set(NIFTK_EXPORTED_TARGET_PROPERTIES )
foreach(target_to_export ${targets_to_export})
  get_target_property(autoload_targets ${target_to_export} MITK_AUTOLOAD_TARGETS)
  if(autoload_targets)

# Watch out for the newline in this next set statement. Its intentional, and necessary.
    set(NIFTK_EXPORTED_TARGET_PROPERTIES "${NIFTK_EXPORTED_TARGET_PROPERTIES}
set_target_properties(${target_to_export} PROPERTIES MITK_AUTOLOAD_TARGETS \"${autoload_targets}\")")

  endif()
  get_target_property(autoload_dir ${target_to_export} MITK_AUTOLOAD_DIRECTORY)
  if(autoload_dir)

# Watch out for the newline in this next set statement. Its intentional, and necessary.
    set(NIFTK_EXPORTED_TARGET_PROPERTIES "${NIFTK_EXPORTED_TARGET_PROPERTIES}
set_target_properties(${target_to_export} PROPERTIES MITK_AUTOLOAD_DIRECTORY \"${autoload_dir}\")")

  endif()
endforeach()


# ---------------- External projects -----------------

get_property(MITK_ADDITIONAL_LIBRARY_SEARCH_PATHS_CONFIG GLOBAL PROPERTY MITK_ADDITIONAL_LIBRARY_SEARCH_PATHS)

set(MITK_CONFIG_EXTERNAL_PROJECTS )
#string(REPLACE "^^" ";" _mitk_external_projects ${MITK_EXTERNAL_PROJECTS})

foreach(ep ${MITK_EXTERNAL_PROJECTS})
  get_property(_components GLOBAL PROPERTY MITK_${ep}_COMPONENTS)
  set(MITK_CONFIG_EXTERNAL_PROJECTS "${MITK_CONFIG_EXTERNAL_PROJECTS}
set(MITK_USE_${ep} ${MITK_USE_${ep}})
set(MITK_${ep}_DIR \"${${ep}_DIR}\")
set(MITK_${ep}_COMPONENTS ${_components})
")
endforeach()

foreach(ep ${MITK_EXTERNAL_PROJECTS})
  get_property(_package GLOBAL PROPERTY MITK_${ep}_PACKAGE)
  get_property(_components GLOBAL PROPERTY MITK_${ep}_COMPONENTS)
  if(_components)
      set(_components_arg COMPONENTS \${_components})
  else()
    set(_components_arg)
  endif()

  if(_package)
    set(MITK_CONFIG_EXTERNAL_PROJECTS "${MITK_CONFIG_EXTERNAL_PROJECTS}
if(MITK_USE_${ep})
  set(${ep}_DIR \${MITK_${ep}_DIR})
  if(MITK_${ep}_COMPONENTS)
    mitkMacroFindDependency(${_package} COMPONENTS \${MITK_${ep}_COMPONENTS})
  else()
    mitkMacroFindDependency(${_package})
  endif()
endif()")
  endif()
endforeach()

# This generates a C++ header file with values that need compiling into code.
configure_file(${CMAKE_SOURCE_DIR}/NifTKConfigure.h.in ${CMAKE_BINARY_DIR}/NifTKConfigure.h)

# The next two generate CMake code to enable external projects to correctly use NifTK.
configure_file(${CMAKE_SOURCE_DIR}/NifTKConfig.cmake.in ${CMAKE_BINARY_DIR}/NifTKConfig.cmake @ONLY)
write_basic_config_version_file(${CMAKE_CURRENT_BINARY_DIR}/NifTKConfigVersion.cmake VERSION "${NIFTK_VERSION_MAJOR}.${NIFTK_VERSION_MINOR}.${NIFTK_VERSION_PATCH}" COMPATIBILITY AnyNewerVersion)

######################################################################
# End: "NifTK Package Config"
######################################################################<|MERGE_RESOLUTION|>--- conflicted
+++ resolved
@@ -601,10 +601,8 @@
 
 mitkFunctionAddExternalProject(NAME SlicerExecutionModel ON ADVANCED DEPENDS ITK)
 mitkFunctionAddExternalProject(NAME RTK                  OFF ADVANCED DEPENDS ITK GDCM)
-<<<<<<< HEAD
+
 mitkFunctionAddExternalProject(NAME NiftyCal  OFF ADVANCED DEPENDS OpenCV AprilTags Eigen ITK)
-=======
->>>>>>> 00991d93
 
 mitkFunctionAddExternalProject(NAME OpenBLAS OFF ADVANCED)
 mitkFunctionAddExternalProject(NAME ProtoBuf OFF ADVANCED)
