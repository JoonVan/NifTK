--- conflicted
+++ resolved
@@ -883,10 +883,6 @@
 ######################################################################
 
 if (BUILD_MESHING)
-<<<<<<< HEAD
-  set(CGAL_DIR "${PROJECT_BINARY_DIR}/../CGAL-install/lib/CGAL")
-  find_package(CGAL QUIET COMPONENTS Core ImageIO)
-=======
   # on windows, you have to build cgal yourself because it has dependencies
   # on other libraries that cannot be built with the superbuild.
   # so in case, do not overwrite the carefully user-configured CGAL_DIR with
@@ -894,8 +890,7 @@
   if (NOT CGAL_DIR)
     set(CGAL_DIR "${PROJECT_BINARY_DIR}/../CGAL-install/lib/CGAL" CACHE PATH "")
   endif()
-  find_package(CGAL)
->>>>>>> 0d7c6509
+  find_package(CGAL QUIET COMPONENTS Core ImageIO)
   link_directories("${CGAL_DIR}/..")
 endif (BUILD_MESHING)
 
