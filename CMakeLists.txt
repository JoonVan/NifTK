#/*============================================================================
#
#  NifTK: A software platform for medical image computing.
#
#  Copyright (c) University College London (UCL). All rights reserved.
#
#  This software is distributed WITHOUT ANY WARRANTY; without even
#  the implied warranty of MERCHANTABILITY or FITNESS FOR A PARTICULAR
#  PURPOSE.
#
#  See LICENSE.txt in the top level directory for details.
#
#============================================================================*/

###########################################################################
# Our version number. Edit this to generate a new version.
# However, be warned, you need to set CMAKE_INSTALL_PREFIX manually.
# Also, Trac 1592, version number must change if CTK changes significantly.
###########################################################################
set(NIFTK_VERSION_MAJOR 13 CACHE STRING "Year version number" FORCE )
set(NIFTK_VERSION_MINOR 05 CACHE STRING "Month version number" FORCE )
mark_as_advanced(NIFTK_VERSION_MAJOR)
mark_as_advanced(NIFTK_VERSION_MINOR)

######################################################################
# Set the minimum CMake version.
######################################################################
if(APPLE)
  cmake_minimum_required(VERSION 2.8.8)
else(APPLE)
  cmake_minimum_required(VERSION 2.8.4)
endif(APPLE)

# If CMake is the version we're expecting, don't show the
# CMAKE_BACKWARDS_COMPATIBILITY option. If the version is higher than the
# minimal version required, then show the backward compatibility option.
if("${CMAKE_MAJOR_VERSION}.${CMAKE_MINOR_VERSION}.${CMAKE_PATCH_VERSION}" MATCHES "^2\\.8\\.4$")
  mark_as_advanced(FORCE CMAKE_BACKWARDS_COMPATIBILITY)
else("${CMAKE_MAJOR_VERSION}.${CMAKE_MINOR_VERSION}.${CMAKE_PATCH_VERSION}" MATCHES "^2\\.8\\.4$")
  mark_as_advanced(CLEAR CMAKE_BACKWARDS_COMPATIBILITY)
endif("${CMAKE_MAJOR_VERSION}.${CMAKE_MINOR_VERSION}.${CMAKE_PATCH_VERSION}" MATCHES "^2\\.8\\.4$")

######################################################################
# Setting supported build types. Should ONLY be Debug or Release.
######################################################################

if(DEFINED CMAKE_BUILD_TYPE)
   set(CMAKE_BUILD_TYPE ${CMAKE_BUILD_TYPE} CACHE STRING "Valid options are Debug/Release")
else()
   set(CMAKE_BUILD_TYPE Release CACHE STRING "Setting build type to Release (default). Valid options: Debug/Release.")
endif()

if (NOT (CMAKE_BUILD_TYPE STREQUAL "Debug" OR CMAKE_BUILD_TYPE STREQUAL "Release")) 
  message(FATAL_ERROR "Build type ${CMAKE_BUILD_TYPE} is not supported.")
endif()

##################################################################################
# Set some CMake Policies.
# See http://cmake.org/cmake/help/cmake-2-8-docs.html#section_Policies for details
##################################################################################

set(project_policies
  CMP0001 # NEW: CMAKE_BACKWARDS_COMPATIBILITY should no longer be used.
  CMP0002 # NEW: Logical target names must be globally unique.
  CMP0003 # NEW: Libraries linked via full path no longer produce linker search paths.
  CMP0004 # NEW: Libraries linked may NOT have leading or trailing whitespace.
  CMP0005 # NEW: Preprocessor definition values are now escaped automatically.
  CMP0006 # NEW: Installing MACOSX_BUNDLE targets requires a BUNDLE DESTINATION.
  CMP0007 # NEW: List command no longer ignores empty elements.
  CMP0008 # NEW: Libraries linked by full-path must have a valid library file name.
  CMP0009 # NEW: FILE GLOB_RECURSE calls should not follow symlinks by default.
  CMP0010 # NEW: Bad variable reference syntax is an error.
  CMP0011 # NEW: Included scripts do automatic cmake_policy PUSH and POP.
  CMP0012 # NEW: if() recognizes numbers and boolean constants.
  CMP0013 # NEW: Duplicate binary directories are not allowed.
  CMP0014 # NEW: Input directories must have CMakeLists.txt
  )
foreach(policy ${project_policies})
  if(POLICY ${policy})
    cmake_policy(SET ${policy} NEW)
  endif()
endforeach()

######################################################################
# We have a super-build option. (Terminology comes from MITK/CTK).
######################################################################

option(BUILD_SUPERBUILD "Build NIFTK and the projects it depends on via SuperBuild.cmake." ON)

if(BUILD_SUPERBUILD)
  project(NIFTK-SUPERBUILD)
else(BUILD_SUPERBUILD)
  project(NIFTK)
endif(BUILD_SUPERBUILD)

######################################################################
# Configure GUI options from the choice of applications.
# The user cannot be expected to know the component parts of apps.
######################################################################

include("${CMAKE_CURRENT_SOURCE_DIR}/Code/Gui/MITK/Apps/Apps.cmake")
set(BUILD_GUI OFF)
set(BUILD_IGI OFF)

# Please leave this off, as we can then JUST build command line apps, without
# filling the CMakeCache.txt with GUI related variables which will only confuse
# when someone subsequently tries to switch all the GUIs off.
option(NIFTK_BUILD_ALL_APPS "Build all NifTK Graphical User Interfaces" OFF) 

# Check each GUI application.
foreach(NIFTK_APP ${NIFTK_APPS})
  
  # extract option_name
  string(REPLACE "^^" "\\;" target_info ${NIFTK_APP})
  set(target_info_list ${target_info})
  list(GET target_info_list 1 option_name)
  list(GET target_info_list 0 app_name)

  if(${option_name} OR NIFTK_BUILD_ALL_APPS)

    set(BUILD_GUI ON)
    
    if (${app_name} STREQUAL "NiftyIGI")
      set(BUILD_IGI ON)
    endif()
  
    if (${app_name} STREQUAL "NiftyView")
      set(BUILD_IGI ON)
    endif()
  
  endif()
      
endforeach()

######################################################################
# Options. These are set up front, so are available when configuring
# the SuperBuild, and hence they must also be passed to the normal
# build. So, look in CMake/Superbuild.cmake to see where they are
# passed to the main build of NifTK when doing the Superbuild.
######################################################################
option(BUILD_COMMAND_LINE_PROGRAMS "Build command line applications in NifTK/Code/Applications." ON)
option(BUILD_COMMAND_LINE_SCRIPTS "Build command line scripts in NifTK/Code/Scripts." ON)
option(BUILD_NIFTYREG "Build NiftyReg." ON)
option(BUILD_NIFTYREC "Build NiftyRec." OFF)
option(BUILD_NIFTYSIM "Build NiftySim." OFF)
option(BUILD_NIFTYSEG "Build NiftySeg." ON)
option(BUILD_PROTOTYPE "Build prototype code in NifTK/Prototype." OFF)
option(BUILD_SHARED_LIBS "Build NifTK with shared libraries." ON)
option(BUILD_TESTING "Build Unit tests." OFF)
option(BUILD_SLS_TESTING "Build Smart Liver Surgery additional tests." OFF)
option(BUILD_OPENCV "Build and use OpenCV for NifTK and MITK." ON)
option(NIFTK_CHECK_COVERAGE "Enable/Disable code coverage checking." OFF)
if(CMAKE_BUILD_TYPE MATCHES "Debug")
  set(NIFTK_SHOW_CONSOLE_WINDOW_VAL ON)
else()
  set(NIFTK_SHOW_CONSOLE_WINDOW_VAL OFF)
endif()
option(NIFTK_SHOW_CONSOLE_WINDOW "Use this to enable or disable the console window when starting GUI Applications on Windows" ${NIFTK_SHOW_CONSOLE_WINDOW_VAL})
option(NIFTK_BUILD_ALL_PLUGINS "Build all NIFTK plugins" OFF)
option(NIFTK_GENERATE_DOXYGEN_HELP "Use this to generate Doxygen help in GUI" OFF)
option(NIFTK_VERBOSE_COMPILER_WARNINGS "Add in all the warning flags that MITK does" OFF)
option(NIFTK_USE_FFTW "Use FFTW. Warning FFTW is GPL, so for binary external releases we can't use this. This is used for Kelvin's Fluid registration implementation." OFF)
option(NIFTK_USE_CUDA "Use CUDA. Experimental. " OFF)
option(NIFTK_NIFTYLINK_DEV "Build NiftyLink development branch" OFF)

######################################################################
# Meshing module-related checks and options
######################################################################
include (CheckIncludeFiles)

CHECK_INCLUDE_FILES(mpfr.h NIFTK_MESHING_CAN_BUILD)
if (NIFTK_MESHING_CAN_BUILD) 
  option(BUILD_MESHING "Build meshing?" OFF)
else (NIFTK_MESHING_CAN_BUILD) 
  message("BUILD_MESHING option disabled")
endif (NIFTK_MESHING_CAN_BUILD) 

######################################################################
# Variables that get compiled into C++ code. 
######################################################################
set(NIFTK_PLATFORM "NifTK" CACHE STRING "Full name of platform." FORCE )
set(NIFTK_LICENSE_SHORT_STRING "Not licensed for use outside of UCL." CACHE STRING "Short description of license" FORCE )
set(NIFTK_COPYRIGHT "Copyright (C) 2008-2013 University College London (UCL). All rights reserved." CACHE STRING "Copyright string." FORCE )
set(NIFTK_ORIGIN_URL "http://cmic.cs.ucl.ac.uk/" CACHE STRING "URL of originating institution." FORCE )
set(NIFTK_ORIGIN_SHORT_TEXT "CMIC" CACHE STRING "Short name of originating institution." FORCE)
set(NIFTK_ORIGIN_LONG_TEXT "Centre For Medical Image Computing" CACHE STRING "Full name of originating institution." FORCE)
set(NIFTK_WIKI_URL "https://cmicdev.cs.ucl.ac.uk/trac/wiki/MidasPlatform" CACHE STRING "Wiki URL" FORCE )
set(NIFTK_WIKI_TEXT "wiki" CACHE STRING "Wiki text" FORCE )
set(NIFTK_DASHBOARD_URL "https://cmicdev.cs.ucl.ac.uk/cdash/index.php?project=NifTK" CACHE STRING "Dashboard URL" FORCE)
set(NIFTK_DASHBOARD_TEXT "dashboard" CACHE STRING "Dashboard text" FORCE)
set(NIFTK_USER_CONTACT "https://www.mailinglists.ucl.ac.uk/mailman/listinfo/niftk-users" CACHE STRING "Contact address for users." FORCE )
set(NIFTK_DEVELOPER_CONTACT "https://www.mailinglists.ucl.ac.uk/mailman/listinfo/niftk-developers" CACHE STRING "Contact address for developers." FORCE )
if(WIN32)
  set(NIFTK_BASE_NAME "NifTK" CACHE STRING "Base name for installation folder. Windows convention is upper case letters" FORCE )
else(WIN32)
  set(NIFTK_BASE_NAME "niftk" CACHE STRING "Base name for installation folder. Unix convention is lower case letters." FORCE )
endif(WIN32)
set(NIFTK_VERSION_STRING "${NIFTK_VERSION_MAJOR}.${NIFTK_VERSION_MINOR}" CACHE STRING "String to describe fully named version" FORCE)
set(NIFTK_DEPLOY_NAME "${NIFTK_BASE_NAME}-${NIFTK_VERSION_STRING}" CACHE STRING "String to describe deployed name" FORCE)
set(NIFTK_NIGHTLY_DOCS "https://cmicdev.cs.ucl.ac.uk/NifTK/html/index.html" CACHE STRING "Nightly generated documentation" )
set(NIFTK_BUILD_INSTRUCTIONS "http://cmic.cs.ucl.ac.uk/platform/niftk/current/html/BuildInstructions.html" CACHE STRING "Build instructions")
set(NIFTK_INSTALL_INSTRUCTIONS "http://cmic.cs.ucl.ac.uk/platform/niftk/current/html/InstallationInstructions.html" CACHE STRING "Installation instructions")
set(NIFTK_ARCHTYPE_DATA "tar" CACHE STRING "Archive type NifTKData (git, svn or tar)" FORCE)
set(NIFTK_VERSION_DATA_GIT "cb0f400d46" CACHE STRING "Version of NifTKData in git" FORCE)
set(NIFTK_VERSION_DATA_SVN "9561" CACHE STRING "Version of NifTKData in svn" FORCE)
set(NIFTK_VERSION_DATA_TAR "cb0f400d46" CACHE STRING "Version of NifTKData in tarball" FORCE)
set(NIFTK_VERSION_BOOST "1.46.1" CACHE STRING "Version of Boost" FORCE)
set(NIFTK_VERSION_GDCM "2.0.18" CACHE STRING "Version of GDCM" FORCE)
set(NIFTK_VERSION_DCMTK "3.6.1_20120222" CACHE STRING "Version of DCMTK" FORCE)
set(NIFTK_VERSION_ITK "3.20.1.1" CACHE STRING "Version of ITK" FORCE)
set(NIFTK_VERSION_VTK "5.8.0" CACHE STRING "Version of VTK" FORCE)
# Note: If the CTK version changes, then you either clear the plugin cache
# or change the deploy path by changing the patch level.
set(NIFTK_VERSION_CTK "5b47a4a6ce" CACHE STRING "Version of CTK" FORCE)
set(NIFTK_VERSION_OPENCV "2.4.2" CACHE STRING "Version of OpenCV" FORCE)
set(NIFTK_VERSION_MITK "7596b036f2" CACHE STRING "Version of MITK" FORCE)
set(NIFTK_VERSION_curl "7.28.git" CACHE STRING "Version of curl" FORCE)
set(NIFTK_VERSION_NIFTYLINK "670cde1afd" CACHE STRING "Version of NiftyLink" FORCE)
set(NIFTK_VERSION_NIFTYREG "360" CACHE STRING "Version of NiftyReg" FORCE)
set(NIFTK_VERSION_NIFTYSEG "122" CACHE STRING "Version of NiftySeg" FORCE)
set(NIFTK_VERSION_NIFTYREC "14" CACHE STRING "Version of NiftyRec" FORCE)
set(NIFTK_VERSION_NIFTYSIM "127" CACHE STRING "Version of NiftySim" FORCE)
set(NIFTK_VERSION_CGAL "3.8" CACHE STRING "Version of CGAL" FORCE)
set(NIFTK_VERSION_ARUCO "1.2.4" CACHE STRING "Version of aruco" FORCE)
set(NIFTK_VERSION_SEM "7365853e2b" CACHE STRING "Version of Slicer Execution Module package" FORCE)
set(NIFTK_LOCATION_DATA_GIT "https://cmicdev.cs.ucl.ac.uk/git/NifTKData" CACHE STRING "Version of NifTKData in git" FORCE)
set(NIFTK_LOCATION_DATA_SVN "https://cmicdev.cs.ucl.ac.uk/svn/cmic/trunk/NifTKData" CACHE STRING "Version of NifTKData in svn" FORCE)
set(NIFTK_LOCATION_DATA_TAR "http://cmic.cs.ucl.ac.uk/platform/dependencies/NifTKData-${NIFTK_VERSION_DATA_TAR}.tar.gz" CACHE STRING "Location of NifTKData" FORCE)
set(NIFTK_LOCATION_BOOST "http://cmic.cs.ucl.ac.uk/platform/dependencies/boost-${NIFTK_VERSION_BOOST}.tar.gz" CACHE STRING "Location of Boost" FORCE)
set(NIFTK_LOCATION_GDCM "http://cmic.cs.ucl.ac.uk/platform/dependencies/gdcm-${NIFTK_VERSION_GDCM}.tar.gz" CACHE STRING "Location of GDCM" FORCE)
set(NIFTK_LOCATION_DCMTK "http://cmic.cs.ucl.ac.uk/platform/dependencies/dcmtk-${NIFTK_VERSION_DCMTK}.tar.gz" CACHE STRING "Location of DCMTK" FORCE)
set(NIFTK_LOCATION_ITK "http://cmic.cs.ucl.ac.uk/platform/dependencies/InsightToolkit-${NIFTK_VERSION_ITK}.tar.gz" CACHE STRING "Location of ITK" FORCE)
set(NIFTK_LOCATION_VTK "http://cmic.cs.ucl.ac.uk/platform/dependencies/vtk-${NIFTK_VERSION_VTK}.tar.gz" CACHE STRING "Location of VTK" FORCE)
set(NIFTK_LOCATION_CTK "http://cmic.cs.ucl.ac.uk/platform/dependencies/NifTK-CTK-${NIFTK_VERSION_CTK}.tar.gz" CACHE STRING "Location of CTK" FORCE)
set(NIFTK_LOCATION_OPENCV "http://cmic.cs.ucl.ac.uk/platform/dependencies/OpenCV-${NIFTK_VERSION_OPENCV}.tar.bz2" CACHE STRING "Location of OpenCV" FORCE)
set(NIFTK_LOCATION_MITK "http://cmic.cs.ucl.ac.uk/platform/dependencies/NifTK-MITK-${NIFTK_VERSION_MITK}.tar.gz" CACHE STRING "Location of MITK" FORCE)
set(NIFTK_LOCATION_curl "http://cmic.cs.ucl.ac.uk/platform/dependencies/curl-${NIFTK_VERSION_curl}.zip" CACHE STRING "Location of curl" FORCE)
set(NIFTK_LOCATION_NIFTYLINK_TARBALL "http://cmic.cs.ucl.ac.uk/platform/dependencies/NiftyLink-${NIFTK_VERSION_NIFTYLINK}.tar.gz" CACHE STRING "Location of NiftyLink tarball" FORCE)
set(NIFTK_LOCATION_NIFTYLINK_REPOSITORY "https://cmicdev.cs.ucl.ac.uk/git/NiftyLink" CACHE STRING "Location of NiftyLink repository")
set(NIFTK_LOCATION_PROTOTYPE "https://cmicdev.cs.ucl.ac.uk/svn/cmic/trunk/NiftyPrototype" CACHE STRING  "Location of prototype code (internal access only)")
set(NIFTK_LOCATION_NIFTYREG "http://cmic.cs.ucl.ac.uk/platform/dependencies/NiftyReg-${NIFTK_VERSION_NIFTYREG}.tar.gz" CACHE STRING  "Location of NiftyReg" FORCE)
set(NIFTK_LOCATION_NIFTYSEG "http://cmic.cs.ucl.ac.uk/platform/dependencies/NiftySeg-${NIFTK_VERSION_NIFTYSEG}.tar.gz" CACHE STRING  "Location of NiftySeg" FORCE)
set(NIFTK_LOCATION_NIFTYREC "http://cmic.cs.ucl.ac.uk/platform/dependencies/NiftyRec-${NIFTK_VERSION_NIFTYREC}.tar.gz" CACHE STRING  "Location of NiftyRec" FORCE)
set(NIFTK_LOCATION_NIFTYSIM "http://cmic.cs.ucl.ac.uk/platform/dependencies/NiftySim-${NIFTK_VERSION_NIFTYSIM}.tar.gz" CACHE STRING  "Location of NiftyRec" FORCE)
set(NIFTK_LOCATION_CGAL "http://cmic.cs.ucl.ac.uk/platform/dependencies/CGAL-${NIFTK_VERSION_CGAL}.tar.gz" CACHE STRING  "Location of CGAL" FORCE)
set(NIFTK_LOCATION_SEM "http://cmic.cs.ucl.ac.uk/platform/dependencies/Slicer-SlicerExecutionModel-${NIFTK_VERSION_SEM}.tar.gz" CACHE STRING  "Location of Slicer Execution Module package" FORCE)
set(NIFTK_LOCATION_ARUCO "http://cmic.cs.ucl.ac.uk/platform/dependencies/aruco-${NIFTK_VERSION_ARUCO}.tar.gz" CACHE STRING  "Location of Aruco package" FORCE)

######################################################################
# Hide these variables from the user, unless they are 'advanced' :-)
######################################################################
mark_as_advanced(NIFTK_PLATFORM)
mark_as_advanced(NIFTK_LICENSE_SHORT_STRING)
mark_as_advanced(NIFTK_COPYRIGHT)
mark_as_advanced(NIFTK_ORIGIN_URL)
mark_as_advanced(NIFTK_ORIGIN_SHORT_TEXT)
mark_as_advanced(NIFTK_ORIGIN_LONG_TEXT)
mark_as_advanced(NIFTK_HELP_URL_TEXT)
mark_as_advanced(NIFTK_WIKI_URL)
mark_as_advanced(NIFTK_WIKI_TEXT)
mark_as_advanced(NIFTK_DASHBOARD_URL)
mark_as_advanced(NIFTK_DASHBOARD_TEXT)
mark_as_advanced(NIFTK_USER_CONTACT)
mark_as_advanced(NIFTK_DEVELOPER_CONTACT)
mark_as_advanced(NIFTK_BASE_NAME)
mark_as_advanced(NIFTK_VERSION_STRING)
mark_as_advanced(NIFTK_DEPLOY_NAME)
mark_as_advanced(NIFTK_SHOW_CONSOLE_WINDOW)
mark_as_advanced(NIFTK_BUILD_ALL_PLUGINS)
mark_as_advanced(NIFTK_CHECK_COVERAGE)
mark_as_advanced(NIFTK_VERBOSE_COMPILER_WARNINGS)
mark_as_advanced(NIFTK_GENERATE_DOXYGEN_HELP)
mark_as_advanced(NIFTK_NIGHTLY_DOCS)
mark_as_advanced(NIFTK_BUILD_INSTRUCTIONS)
mark_as_advanced(NIFTK_INSTALL_INSTRUCTIONS)
mark_as_advanced(NIFTK_ARCHTYPE_DATA)
mark_as_advanced(NIFTK_VERSION_DATA_GIT)
mark_as_advanced(NIFTK_VERSION_DATA_SVN)
mark_as_advanced(NIFTK_VERSION_DATA_TAR)
mark_as_advanced(NIFTK_VERSION_BOOST)
mark_as_advanced(NIFTK_VERSION_GDCM)
mark_as_advanced(NIFTK_VERSION_DCMTK)
mark_as_advanced(NIFTK_VERSION_ITK)
mark_as_advanced(NIFTK_VERSION_VTK)
mark_as_advanced(NIFTK_VERSION_CTK)
mark_as_advanced(NIFTK_VERSION_MITK)
mark_as_advanced(NIFTK_VERSION_curl)
mark_as_advanced(NIFTK_VERSION_NIFTYLINK)
mark_as_advanced(NIFTK_VERSION_NIFTYREG)
mark_as_advanced(NIFTK_VERSION_NIFTYSEG)
mark_as_advanced(NIFTK_VERSION_NIFTYREC)
mark_as_advanced(NIFTK_VERSION_NIFTYSIM)
mark_as_advanced(NIFTK_VERSION_CGAL)
mark_as_advanced(NIFTK_VERSION_SEM)
mark_as_advanced(NIFTK_VERSION_ARUCO)
mark_as_advanced(NIFTK_LOCATION_DATA_GIT)
mark_as_advanced(NIFTK_LOCATION_DATA_SVN)
mark_as_advanced(NIFTK_LOCATION_DATA_TAR)
mark_as_advanced(NIFTK_LOCATION_BOOST)
mark_as_advanced(NIFTK_LOCATION_GDCM)
mark_as_advanced(NIFTK_LOCATION_DCMTK)
mark_as_advanced(NIFTK_LOCATION_ITK)
mark_as_advanced(NIFTK_LOCATION_VTK)
mark_as_advanced(NIFTK_LOCATION_CTK)
mark_as_advanced(NIFTK_LOCATION_MITK)
mark_as_advanced(NIFTK_LOCATION_curl)
mark_as_advanced(NIFTK_LOCATION_NIFTYLINK_TARBALL)
mark_as_advanced(NIFTK_LOCATION_NIFTYLINK_REPOSITORY)
mark_as_advanced(NIFTK_LOCATION_PROTOTYPE)
mark_as_advanced(NIFTK_LOCATION_NIFTYREG)
mark_as_advanced(NIFTK_LOCATION_NIFTYSEG)
mark_as_advanced(NIFTK_LOCATION_NIFTYREC)
mark_as_advanced(NIFTK_LOCATION_NIFTYSIM)
mark_as_advanced(NIFTK_LOCATION_CGAL)
mark_as_advanced(NIFTK_LOCATION_SEM)
mark_as_advanced(NIFTK_LOCATION_ARUCO)
mark_as_advanced(NIFTK_USE_FFTW)
mark_as_advanced(NIFTK_USE_CUDA)
mark_as_advanced(BUILD_SLS_TESTING)
mark_as_advanced(NIFTK_NIFTYLINK_DEV)
mark_as_advanced(BUILD_SHARED_LIBS)

######################################################################
# Setup the path to load CMake macros, and extra CMake files.
######################################################################
set(CMAKE_MODULE_PATH 
    ${CMAKE_BINARY_DIR}
    ${CMAKE_SOURCE_DIR}/CMake
    ${CMAKE_SOURCE_DIR}/CMake/CMakeExternals
    ${CMAKE_SOURCE_DIR}/CMake/cuda 
    ${CMAKE_MODULE_PATH}
   )

######################################################################
# Add in any functions/macros. 
######################################################################
include(mitkMacroEmptyExternalProject)
include(niftkMacroCreateApplication)
include(niftkMacroBuildCLI)
include(niftkMacroInstallCLI)
include(niftkMacroConfigureAndBuildCLI)

######################################################################
# Test for some required system information. This came from old
# ITK CMake scripts, so I (Matt) am unsure if we still need it.
######################################################################
include(${CMAKE_ROOT}/Modules/CMakeBackwardCompatibilityC.cmake)
include(${CMAKE_ROOT}/Modules/CMakeBackwardCompatibilityCXX.cmake)

######################################################################
# Set GIT protocol, as dependencies need it. (Obselete???)
######################################################################
find_package(Git REQUIRED)
if (WIN32)
  set(GITCOMMAND ${GIT_EXECUTABLE})
endif()

######################################################################
# Configure Dart testing support.  This should be done before any
# message(FATAL_ERROR ...) commands are invoked.
######################################################################
include(${CMAKE_ROOT}/Modules/Dart.cmake)
mark_as_advanced(TCL_TCLSH DART_ROOT)
enable_testing()
if(BUILD_TESTING)
  configure_file(${CMAKE_SOURCE_DIR}/Doc/Images/NifTKLogo.gif
                 ${CMAKE_BINARY_DIR}/Testing/HTML/TestingResults/Icons/Logo.gif
                 COPYONLY IMMEDIATE)
  set(BUILDNAME "${BUILDNAME}" CACHE STRING "Name of build on the dashboard")
  mark_as_advanced(BUILDNAME)
  
  # Setup file for setting custom ctest vars
  configure_file(CMake/CTestCustom.cmake.in ${CMAKE_BINARY_DIR}/CTestCustom.cmake @ONLY)
endif(BUILD_TESTING)

######################################################################
# Platform checks:
# Check availability of some standard API functions
######################################################################
include(${CMAKE_ROOT}/Modules/CheckFunctionExists.cmake)
include(${CMAKE_ROOT}/Modules/CheckIncludeFiles.cmake)
CHECK_FUNCTION_EXISTS(mkstemps HAVE_MKSTEMPS) 
CHECK_INCLUDE_FILES("sys/socket.h" HAVE_SYS_SOCKET_H)
if(HAVE_SYS_SOCKET_H)
  add_definitions("-DHAVE_SYS_SOCKET_H")
endif()

###########################################################################
# Set these compiler flags early, so it can be applied to all dependencies.
###########################################################################

set(NIFTK_ADDITIONAL_C_FLAGS "" CACHE STRING "Additional C Flags")
mark_as_advanced(NIFTK_ADDITIONAL_C_FLAGS)
set(NIFTK_ADDITIONAL_CXX_FLAGS "" CACHE STRING "Additional CXX Flags")
mark_as_advanced(NIFTK_ADDITIONAL_CXX_FLAGS)

########################################################################
# Set NIFTK_INSTALL_PREFIX, and NIFTK_LINK_PREFIX, used in scripts.
# Note: DONT try changing CMAKE_INSTALL_PREFIX. Think of it as reserved.
########################################################################

get_filename_component(NIFTK_LINK_PREFIX ${CMAKE_INSTALL_PREFIX} PATH)
set(NIFTK_INSTALL_PREFIX ${CMAKE_INSTALL_PREFIX})

######################################################################
# Sanity Checks before doing Superbuild.
######################################################################
if(BUILD_GUI)
  if(NOT BUILD_SHARED_LIBS)
    message(FATAL_ERROR "If you wan't to build a GUI, you must use dynamic linking, turn BUILD_SHARED to ON.")
  endif(NOT BUILD_SHARED_LIBS)
endif(BUILD_GUI)

if(BUILD_GUI)
  set(NIFTK_GENERATE_DOXYGEN_HELP ON)
endif(BUILD_GUI)

if(BUILD_IGI)
  if(NOT BUILD_OPENCV)
    message(FATAL_ERROR "Need BUILD_OPENCV turned ON for BUILD_IGI.")
  endif(NOT BUILD_OPENCV)
  # FIXME: turn this on automatically? or turn of BUILD_IGI?
  #set(BUILD_OPENCV ON)
endif(BUILD_IGI)

######################################################################
# Find Qt. We need to check for Qt first, before we go ahead and do
# the Superbuild, because VTK needs to know if we have Qt.
######################################################################

if(BUILD_GUI)
  if(BUILD_IGI)
    find_package(Qt4 COMPONENTS QtCore QtGui QtXml QtNetwork REQUIRED)
  else(BUILD_IGI)
    find_package(Qt4 COMPONENTS QtCore QtGui QtXml REQUIRED)
  endif(BUILD_IGI)
  
  if(QT_FOUND)
  
    set(QT_USE_QTXML 1)
    set(QT_USE_QTXMLPATTERNS 1)
    set(QT_USE_PHONON 0)

    include(${QT_USE_FILE})
  
    if(BUILD_SUPERBUILD)
      set(VTK_QT_ARGS
        -DDESIRED_QT_VERSION:STRING=4
        -DVTK_USE_GUISUPPORT:BOOL=ON
        -DVTK_USE_QVTK_QTOPENGL:BOOL=ON
        -DVTK_USE_QVTK:BOOL=ON
        -DVTK_USE_QT:BOOL=ON
        -DQT_QMAKE_EXECUTABLE:FILEPATH=${QT_QMAKE_EXECUTABLE}
       )
     endif(BUILD_SUPERBUILD)
     
  endif(QT_FOUND)
endif(BUILD_GUI)
  
######################################################################
# Find CUDA: Required by the Nifty packages
######################################################################

<<<<<<< HEAD
if(NIFTK_USE_CUDA)
  find_package(CUDA)
  if(CUDA_FOUND)
    include_directories(${CUDA_CUT_INCLUDE_DIR} ${CUDA_TOOLKIT_INCLUDE})
    CUDA_INCLUDE_DIRECTORIES(${CUDA_CUT_INCLUDE_DIR})
    add_definitions(-D_USE_CUDA)
    set(CUDA_NVCC_FLAGS "${CUDA_NVCC_FLAGS};-D_USE_CUDA")
    message("Found CUDA")
  else(CUDA_FOUND)
    message("Didn't find CUDA")
  endif(CUDA_FOUND)
endif(NIFTK_USE_CUDA)
=======
IF(NIFTK_USE_CUDA)
  FIND_PACKAGE(CUDA)
  IF(CUDA_FOUND)
    INCLUDE_DIRECTORIES(${CUDA_TOOLKIT_INCLUDE})
    # INCLUDE_DIRECTORIES(${CUDA_CUT_INCLUDE_DIR} ${CUDA_TOOLKIT_INCLUDE})
    # CUDA_INCLUDE_DIRECTORIES(${CUDA_CUT_INCLUDE_DIR})
    ADD_DEFINITIONS(-D_USE_CUDA)
    SET(CUDA_NVCC_FLAGS "${CUDA_NVCC_FLAGS};-D_USE_CUDA")
    MESSAGE("Found CUDA")
  ELSE(CUDA_FOUND)
    MESSAGE("Didn't find CUDA")
  ENDIF(CUDA_FOUND)
ENDIF(NIFTK_USE_CUDA)
>>>>>>> 042764d7

######################################################################
# Find NVidia API: Required for NVidia SDI pipeline in IGI GUI
######################################################################
find_package(NVidiaAPI)
if(NVAPI_FOUND)
  message("Found NVidia API")
  include_directories(${NVAPI_INCLUDE_DIR})
  add_definitions(-D_USE_NVAPI)
else()
  message("Did not find NVidia API")
endif()

######################################################################
# Now, if required, do the SuperBuild
# If we are doing SuperBuild 
#   We configure up to this point (see the return() statement)
#   and then we call SuperBuild.cmake, which builds all the 
#   dependencies as CMake ExternalProjects, and then also builds
#   NifTK as an ExternalProject. However instead of downloading
#   a tar file, you set the SOURCE_DIR to be THIS project, and force
#   the BUILD_SUPERBUILD flag to be off (to avoid infinite loop).
#
# If we are NOT doing superbuild, then the next statement has no
# effect, and the build goes on the same as before, as in version
# NifTK 2.2.0 and earlier.
######################################################################

if(BUILD_SUPERBUILD)
  include("CMake/SuperBuild.cmake")
  return()
endif(BUILD_SUPERBUILD)

######################################################################
# End of SuperBuild. Print out where the source and binary folders
# are, just to make it really explicit... well, explicit to the user
# that bothers to read these messages! :-)
######################################################################

message("CMAKE_SOURCE_DIR=${CMAKE_SOURCE_DIR}")
message("CMAKE_BINARY_DIR=${CMAKE_BINARY_DIR}")

######################################################################
# Add additional entries to the CMAKE_MODULE_PATH, now all externals
# are already built.
######################################################################
set(CMAKE_MODULE_PATH
    ${CMAKE_BINARY_DIR}/../CMakeExternals/Install/aruco/lib/cmake
    ${CMAKE_MODULE_PATH}
   )

######################################################################
# Check each GUI application to set up MACOSX_BUNDLE_NAMES
# as libraries are copied into each bundle.
######################################################################

if(APPLE)

  set(MACOSX_BUNDLE_NAMES)
  include("${CMAKE_CURRENT_SOURCE_DIR}/Code/Gui/MITK/Apps/Apps.cmake")

  foreach(NIFTK_APP ${NIFTK_APPS})
    
    # extract option_name
    string(REPLACE "^^" "\\;" target_info ${NIFTK_APP})
    set(target_info_list ${target_info})
    list(GET target_info_list 1 option_name)
    list(GET target_info_list 0 app_name)

    if(${option_name} OR NIFTK_BUILD_ALL_APPS)
      set(MACOSX_BUNDLE_NAMES ${MACOSX_BUNDLE_NAMES} ${app_name})
    endif()
          
  endforeach()
  
endif()

######################################################################
# Configure CMake files before we need to use them in the FIND_XXX.
#
# So, the variables NIFTK_BOOSTINSTALL etc.
# should be passed in on cmake command line, or set up using ccmake.
######################################################################

configure_file(${CMAKE_SOURCE_DIR}/CMake/FindFFTW.cmake 
  ${CMAKE_BINARY_DIR}/FindFFTW.cmake @ONLY)
configure_file(${CMAKE_SOURCE_DIR}/CMake/FindBoost.cmake 
  ${CMAKE_BINARY_DIR}/FindBoost.cmake @ONLY)
configure_file(${CMAKE_SOURCE_DIR}/CMake/FindNiftyReg.cmake 
  ${CMAKE_BINARY_DIR}/FindNiftyReg.cmake @ONLY)
configure_file(${CMAKE_SOURCE_DIR}/CMake/FindNiftyRec.cmake 
  ${CMAKE_BINARY_DIR}/FindNiftyRec.cmake @ONLY)
configure_file(${CMAKE_SOURCE_DIR}/CMake/FindNiftySim.cmake 
  ${CMAKE_BINARY_DIR}/FindNiftySim.cmake @ONLY)
configure_file(${CMAKE_SOURCE_DIR}/CMake/FindNiftySeg.cmake 
  ${CMAKE_BINARY_DIR}/FindNiftySeg.cmake @ONLY)

if (BUILD_MESHING)
  configure_file(${CMAKE_SOURCE_DIR}/CMake/FindCGAL.cmake 
    ${CMAKE_BINARY_DIR}/FindCGAL.cmake @ONLY)
  if (NOT WIN32) 
    message("cgal => -L${CGAL_DIR}/..")
    set(CMAKE_CXX_FLAGS "${CMAKE_CXX_FLAGS} -L${CGAL_DIR}/..")
  endif (NOT WIN32) 
endif (BUILD_MESHING)

######################################################################
# Find Mandatory External packages
######################################################################

######################################################################
# Find Boost.
######################################################################
#find_package( Boost 1.35.0 COMPONENTS filesystem system date_time REQUIRED)
find_package( Boost COMPONENTS filesystem system date_time REQUIRED)
if(Boost_FOUND)
  message("Found Boost")
  include_directories(${Boost_INCLUDE_DIRS})
  link_directories(${Boost_LIBRARY_DIRS})
  if(WIN32)
    if(NIFTK_WITHIN_SUPERBUILD)
      add_definitions(-DBOOST_LIB_DIAGNOSTIC)  # To get debug messages
      add_definitions(-DBOOST_ALL_NO_LIB)      # To stop auto-linking, which seems to be adding "lib" as library prefix in .obj files.
    endif(NIFTK_WITHIN_SUPERBUILD)
  endif(WIN32)  
endif(Boost_FOUND)


######################################################################
# Find ITK.
######################################################################
find_package(ITK REQUIRED)
if(ITK_FOUND)
  message("Found ITK")
  include(${ITK_USE_FILE})
endif(ITK_FOUND)


######################################################################
# Find VTK.
######################################################################
find_package(VTK REQUIRED)
if(VTK_FOUND)
  message("Found VTK")
  include(${VTK_USE_FILE})
endif(VTK_FOUND)


######################################################################
# Find OpenCV.
######################################################################

# FIXME
if(BUILD_OPENCV)
  find_package(OpenCV REQUIRED)
  if(OpenCV_FOUND)
    message("Found OpenCV")
  endif(OpenCV_FOUND)
endif(BUILD_OPENCV)


######################################################################
# Find MITK. Even though MITK can be built without Qt, CTK can't.
######################################################################
set(MITK_USE_EXT 1)
set(MITK_USE_Boost 1)
set(MITK_USE_BLUEBERRY ${QT_FOUND})
set(MITK_USE_QT ${QT_FOUND})
set(MITK_USE_OpenCV ${BUILD_OPENCV})

if(NIFTK_GENERATE_DOXYGEN_HELP)
  set(BLUEBERRY_USE_QT_HELP ON) 
endif(NIFTK_GENERATE_DOXYGEN_HELP)
  
find_package(MITK REQUIRED)
if(MITK_FOUND)
  message("Found MITK")
  set(CMAKE_MODULE_PATH 
    ${MITK_SOURCE_DIR}/CMake
    ${CMAKE_MODULE_PATH}
  )
  link_directories(${MITK_LINK_DIRECTORIES})    
endif(MITK_FOUND)

######################################################################
# Find Optional External packages
######################################################################

######################################################################
# Find CGAL.
######################################################################

if (BUILD_MESHING)
  set(CGAL_DIR "${PROJECT_BINARY_DIR}/../CMakeExternals/Install/CGAL/lib/CGAL")
  find_package(CGAL)
  if (NOT WIN32) 
    set(CMAKE_CXX_FLAGS "${CMAKE_CXX_FLAGS} -L${CGAL_DIR}/..")
  endif (NOT WIN32) 
endif (BUILD_MESHING)

######################################################################
# Find NiftyLink
######################################################################
if (BUILD_IGI)
  find_package(NiftyLink)
  if (NiftyLink_FOUND)
    message("Found NiftyLink")
    include(${NiftyLink_USE_FILE})
    add_definitions(-DBUILD_IGI)
  endif()

  find_package(aruco)
  if(aruco_FOUND)
    message("Found aruco in ${aruco_DIR}")
    link_directories(${aruco_DIR}/lib)
    include_directories(${aruco_DIR}/include)
  endif()
endif()

if(BUILD_IGI AND NiftyLink_FOUND AND aruco_FOUND)
  set("NIFTK_Plugins/uk.ac.ucl.cmic.surgicalguidance" ON CACHE BOOL "Surgical Guidance plugin" FORCE)
else()
  set("NIFTK_Plugins/uk.ac.ucl.cmic.surgicalguidance" OFF CACHE BOOL "Surgical Guidance plugin" FORCE)
  set("BUILD_IGI" OFF CACHE BOOL "Build CMIC IGI platform." FORCE)
endif()

######################################################################
# Find FFTW.
######################################################################
if(NIFTK_USE_FFTW)
  find_package(FFTW)
  if(FFTW_FOUND)
    include_directories(${FFTW_INCLUDE_DIR})
    message("Found FFTW")
  else(FFTW_FOUND)
    message("Didn't find FFTW, so Fluid based registration will not be built.")
  endif(FFTW_FOUND)
endif(NIFTK_USE_FFTW)


######################################################################
# Find NIFTYREG - (version will vary according to whether CUDA found)
######################################################################
if(BUILD_NIFTYREG)
  find_package(NiftyReg)
  if(NIFTYREG_FOUND)
    include_directories(${NIFTYREG_INCLUDE_DIR})
    add_definitions(-DUSE_NIFTYREG)
    set(NIFTYREG_NVCC_FLAGS "${NIFTYREG_NVCC_FLAGS};-DUSE_NIFTYREG")
    message("Found NiftyReg")
  else(NIFTYREG_FOUND)
    message("Didn't find NiftyReg")
  endif(NIFTYREG_FOUND)
endif(BUILD_NIFTYREG)

if(NOT NIFTYREG_FOUND)
  message("No NiftyReg found, so turning off plugin")
  set("NIFTK_Plugins/uk.ac.ucl.cmic.niftyreg" OFF CACHE BOOL "NiftyReg plugin" FORCE)
endif()


######################################################################
# Find NIFTYREC - (version will vary according to whether CUDA found)
# NB: Is dependent on NIFTYREG and at time of writing only has GPU version
######################################################################

if(BUILD_NIFTYREC)
  find_package(NiftyRec)
  if(NIFTYREC_FOUND)
    include_directories(${NIFTYREC_INCLUDE_DIR})
    add_definitions(-DUSE_NIFTYREC)
    set(NIFTYREC_NVCC_FLAGS "${NIFTYREC_NVCC_FLAGS};-DUSE_NIFTYREC")
    message("Found NiftyRec")
  else(NIFTYREC_FOUND)
    message("Didn't find NiftyRec")
  endif(NIFTYREC_FOUND)
endif(BUILD_NIFTYREC)


######################################################################
# Find NIFTYSIM
######################################################################

if(BUILD_NIFTYSIM)
  find_package(NiftySim)
  if(NIFTYSIM_FOUND)
    include_directories(${NIFTYSIM_INCLUDE_DIR})
    add_definitions(-DUSE_NIFTYSIM)
    set(NIFTYSIM_NVCC_FLAGS "${NIFTYSIM_NVCC_FLAGS};-DUSE_NIFTYSIM")
    message("Found NiftySim")
  else(NIFTYSIM_FOUND)
    message("Didn't find NiftySim")
  endif(NIFTYSIM_FOUND)
endif(BUILD_NIFTYSIM)


######################################################################
# Find NIFTYSEG
######################################################################

if(BUILD_NIFTYSEG)
  find_package(NiftySeg)
  if(NIFTYSEG_FOUND)
    include_directories(${NIFTYSEG_INCLUDE_DIR})
    add_definitions(-DUSE_NIFTYSEG)
    set(NIFTYSEG_NVCC_FLAGS "${NIFTYSEG_NVCC_FLAGS};-DUSE_NIFTYSEG")
    message("Found NiftySeg")
  else(NIFTYSEG_FOUND)
    message("Didn't find NiftySeg")
  endif(NIFTYSEG_FOUND)
endif(BUILD_NIFTYSEG)

if(NOT NIFTYSEG_FOUND)
  message("No NiftySeg found, so turning off breast segmentation plugin")
  set("NIFTK_Plugins/uk.ac.ucl.cmic.breastsegmentation" OFF CACHE BOOL "Breast segmentation plugin" FORCE)
endif()


######################################################################
# Find SlicerExecutionModel
######################################################################
if(BUILD_COMMAND_LINE_PROGRAMS)
  find_package(SlicerExecutionModel REQUIRED)
  if(SlicerExecutionModel_FOUND)
    message("Found SlicerExecutionModel")
    include(${SlicerExecutionModel_USE_FILE})
  else()
    message("Didn't find SlicerExecutionModel")
  endif()
endif()

########################################################################
# Simplest if we list ALL our include directories here.
# We need to reference the CMAKE_BINARY_DIR, as we generate stuff there.
########################################################################
include_directories(${CMAKE_BINARY_DIR})
include_directories(${CMAKE_BINARY_DIR}/Config)
include_directories(${CMAKE_BINARY_DIR}/Code)
include_directories(${CMAKE_BINARY_DIR}/Code/Libs/Qt)
include_directories(${CMAKE_SOURCE_DIR}/Code/Libs/Common)
include_directories(${CMAKE_SOURCE_DIR}/Code/Libs/Common/File)
include_directories(${CMAKE_SOURCE_DIR}/Code/Libs/Common/Exceptions)
include_directories(${CMAKE_SOURCE_DIR}/Code/Libs/Common/Image)
include_directories(${CMAKE_SOURCE_DIR}/Code/Libs/MIDAS)
include_directories(${CMAKE_SOURCE_DIR}/Code/Libs/VTK)
include_directories(${CMAKE_SOURCE_DIR}/Code/Libs/VTK/Common)
include_directories(${CMAKE_SOURCE_DIR}/Code/Libs/VTKNiftyReg)
include_directories(${CMAKE_SOURCE_DIR}/Code/Libs/ITK)
include_directories(${CMAKE_SOURCE_DIR}/Code/Libs/ITK/Common)
include_directories(${CMAKE_SOURCE_DIR}/Code/Libs/ITK/BasicFilters)
include_directories(${CMAKE_SOURCE_DIR}/Code/Libs/ITK/IO)
include_directories(${CMAKE_SOURCE_DIR}/Code/Libs/ITK/Numerics)
include_directories(${CMAKE_SOURCE_DIR}/Code/Libs/ITK/Pipelines)
include_directories(${CMAKE_SOURCE_DIR}/Code/Libs/ITK/BoundaryShiftIntegral)
include_directories(${CMAKE_SOURCE_DIR}/Code/Libs/ITK/CorticalThickness)
include_directories(${CMAKE_SOURCE_DIR}/Code/Libs/ITK/RegistrationToolbox)
include_directories(${CMAKE_SOURCE_DIR}/Code/Libs/ITK/RegistrationToolbox/Metrics)
include_directories(${CMAKE_SOURCE_DIR}/Code/Libs/ITK/RegistrationToolbox/Methods)
include_directories(${CMAKE_SOURCE_DIR}/Code/Libs/ITK/RegistrationToolbox/Transforms)
include_directories(${CMAKE_SOURCE_DIR}/Code/Libs/ITK/RegistrationToolbox/Optimizers)
include_directories(${CMAKE_SOURCE_DIR}/Code/Libs/ITK/RegistrationToolbox/Commands)
include_directories(${CMAKE_SOURCE_DIR}/Code/Libs/ITK/RegistrationToolbox/Construction)
include_directories(${CMAKE_SOURCE_DIR}/Code/Libs/ITK/RegistrationToolbox/Constraints)
include_directories(${CMAKE_SOURCE_DIR}/Code/Libs/ITK/RegistrationToolbox/Filters)
include_directories(${CMAKE_SOURCE_DIR}/Code/Libs/ITK/2D3DToolbox/Methods)
include_directories(${CMAKE_SOURCE_DIR}/Code/Libs/ITK/2D3DToolbox/Optimizers)
include_directories(${CMAKE_SOURCE_DIR}/Code/Libs/ITK/2D3DToolbox/Projection)
include_directories(${CMAKE_SOURCE_DIR}/Code/Libs/ITK/2D3DToolbox/Metrics)
include_directories(${CMAKE_SOURCE_DIR}/Code/Libs/ITK/2D3DToolbox/Commands)
include_directories(${CMAKE_SOURCE_DIR}/Code/Libs/ITK/2D3DToolbox/xRay)
include_directories(${CMAKE_SOURCE_DIR}/Code/Libs/ITK/2D3DToolbox/Transforms)
include_directories(${CMAKE_SOURCE_DIR}/Code/Libs/ITK/Segmentation)
include_directories(${CMAKE_SOURCE_DIR}/Code/Libs/ITK/Segmentation/MIDASMorphologicalEditor)
include_directories(${CMAKE_SOURCE_DIR}/Code/Libs/ITK/Segmentation/MIDASIrregularVolumeEditor)
include_directories(${CMAKE_SOURCE_DIR}/Code/Libs/ITKVTK/IO)
include_directories(${CMAKE_SOURCE_DIR}/Code/Libs/Qt)
include_directories(${CMAKE_SOURCE_DIR}/Testing/Code/Libs/ITK/RegistrationToolbox)

if (BUILD_MESHING) 
  include_directories(${CMAKE_SOURCE_DIR}/Code/Libs/Common/Meshing)
endif (BUILD_MESHING) 


######################################################################
# Output directories, for when compiling, not installing.
######################################################################

set(EXECUTABLE_OUTPUT_PATH ${CMAKE_BINARY_DIR}/bin)
set(SLICER_EXECUTABLE_OUTPUTPATH ${EXECUTABLE_OUTPUT_PATH}/cli-modules)
set(CXX_TEST_PATH ${EXECUTABLE_OUTPUT_PATH})              # Used to control, where to put unit test binaries.

foreach(type LIBRARY RUNTIME ARCHIVE)
  set(output_dir ${CMAKE_BINARY_DIR}/bin)
  set(CMAKE_${type}_OUTPUT_DIRECTORY ${output_dir} CACHE INTERNAL "Single output directory for building all libraries.")
  mark_as_advanced(CMAKE_${type}_OUTPUT_DIRECTORY)
endforeach()

configure_file(${CMAKE_SOURCE_DIR}/Utilities/GenerateCommandLineDoxygen.sh.in 
  ${EXECUTABLE_OUTPUT_PATH}/GenerateCommandLineDoxygen @ONLY)

######################################################################
# Compilation specific stuff, like flags etc.
######################################################################

if(NIFTK_CHECK_COVERAGE)
  if("${CMAKE_CXX_COMPILER_ID}" STREQUAL "GNU")
    set(NIFTK_COVERAGE_FLAGS "-g -fprofile-arcs -ftest-coverage  -O0 -DNDEBUG" )
    set(NIFTK_COVERAGE_C_FLAGS ${NIFTK_COVERAGE_FLAGS} CACHE STRING "C flags for coverage checking")
    set(NIFTK_COVERAGE_CXX_FLAGS ${NIFTK_COVERAGE_FLAGS} CACHE STRING "C++ flags for coverage checking")
  endif()
endif()

if(WIN32)
  set(CMAKE_CXX_FLAGS "${CMAKE_CXX_FLAGS} -DNOMINMAX /W2")
  set(CMAKE_CXX_WARNING_LEVEL 2)
  if(NIFTK_WITHIN_SUPERBUILD)
    set(CMAKE_CXX_FLAGS "${CMAKE_CXX_FLAGS} -DBOOST_LIB_PREFIX=\"\"")
  endif(NIFTK_WITHIN_SUPERBUILD)
endif(WIN32)

# On Visual Studio 8 MS deprecated C. This removes all 1.276E1265 security warnings
if(WIN32)
  if(NOT BORLAND)
    if(NOT CYGWIN)
      if(NOT MINGW)
        if(NOT ITK_ENABLE_VISUAL_STUDIO_DEPRECATED_C_WARNINGS)
          add_definitions(
            -D_CRT_FAR_MAPPINGS_NO_DEPRECATE
            -D_CRT_IS_WCTYPE_NO_DEPRECATE
            -D_CRT_MANAGED_FP_NO_DEPRECATE
            -D_CRT_NONSTDC_NO_DEPRECATE
            -D_CRT_SECURE_NO_DEPRECATE
            -D_CRT_SECURE_NO_DEPRECATE_GLOBALS
            -D_CRT_SETERRORMODE_BEEP_SLEEP_NO_DEPRECATE
            -D_CRT_TIME_FUNCTIONS_NO_DEPRECATE
            -D_CRT_VCCLRIT_NO_DEPRECATE
            -D_SCL_SECURE_NO_DEPRECATE
            )
        endif(NOT ITK_ENABLE_VISUAL_STUDIO_DEPRECATED_C_WARNINGS)
      endif(NOT MINGW)
    endif(NOT CYGWIN)
  endif(NOT BORLAND)
endif(WIN32)

# This should now always be true as MITK is required.
if(MITK_FOUND)
  include(mitkCompilerSettings)
endif()

if(WIN32 AND NOT BUILD_SHARED_LIBS)
  add_definitions(-DNIFTK_STATIC)
endif()

#######################################################################
# Set the main install locations. 
# These are relative to CMAKE_INSTALL_PREFIX which we MUST NOT touch.
#######################################################################
set(NIFTK_INSTALL_BASE_DIR ".")
set(NIFTK_INSTALL_BIN_DIR "bin")
set(NIFTK_INSTALL_INCLUDE_DIR "include/NifTK")
set(NIFTK_INSTALL_MATLAB_DIR "matlab")
set(NIFTK_INSTALL_DOC_DIR "doc")
set(NIFTK_INSTALL_LIB_DIR "bin")

######################################################################
# Configure files that need variables substituting. Note that
# we 'Configure' them, which copies them to the CMAKE_BINARY_DIR
# while substituting variables, but it is the 'INSTALL' directives
# that place them in the installation directory.
######################################################################

configure_file(${CMAKE_SOURCE_DIR}/INSTALLATION.txt ${CMAKE_BINARY_DIR}/INSTALLATION.txt @ONLY)
configure_file(${CMAKE_SOURCE_DIR}/LICENSE.txt ${CMAKE_BINARY_DIR}/LICENSE.txt @ONLY)
configure_file(${CMAKE_SOURCE_DIR}/LICENSE.txt ${CMAKE_BINARY_DIR}/Doxygen/LICENSE.dox @ONLY)
configure_file(${CMAKE_SOURCE_DIR}/README.txt ${CMAKE_BINARY_DIR}/README.txt @ONLY)
configure_file(${CMAKE_SOURCE_DIR}/CONTRIBUTORS.txt ${CMAKE_BINARY_DIR}/CONTRIBUTORS.txt @ONLY)
configure_file(${CMAKE_SOURCE_DIR}/Config/SetupDependencies.sh.in ${CMAKE_BINARY_DIR}/SetupDependencies.sh @ONLY )
configure_file(${CMAKE_SOURCE_DIR}/Config/SetupDependencies.csh.in ${CMAKE_BINARY_DIR}/SetupDependencies.csh @ONLY )
configure_file(${CMAKE_SOURCE_DIR}/Config/SetupNifTK.sh.in ${CMAKE_BINARY_DIR}/SetupNifTK.sh @ONLY )
configure_file(${CMAKE_SOURCE_DIR}/Config/SetupNifTK.csh.in ${CMAKE_BINARY_DIR}/SetupNifTK.csh @ONLY )
configure_file(${CMAKE_SOURCE_DIR}/Config/NifTKConfigure.h.in ${CMAKE_BINARY_DIR}/NifTKConfigure.h)
configure_file(${CMAKE_SOURCE_DIR}/Doc/Doxygen/niftkdoxygen.pl.in ${CMAKE_BINARY_DIR}/niftkdoxygen.pl)
configure_file(${CMAKE_SOURCE_DIR}/Doc/Doxygen/doxygen.config.in ${CMAKE_BINARY_DIR}/doxygen.config)

#############################################################################################
# These represent the libraries that the apps, libraries and unit tests actually link against
#############################################################################################

set(NIFTK_ITK_LIB ITKCommon ITKIO ITKBasicFilters ITKAlgorithms itkzlib)
set(NIFTK_VTK_LIBS_BUT_WITHOUT_QT vtkIO vtkCommon vtkGraphics vtkRendering vtkHybrid )
set(NIFTK_VTK_LIBS_WITH_QT vtkRendering QVTK)

######################################################################
# Install commands for things like README, licenses etc.
######################################################################

install(PROGRAMS ${CMAKE_SOURCE_DIR}/Doc/Licenses/Boost.txt DESTINATION ${NIFTK_INSTALL_DOC_DIR} COMPONENT documentation)
install(PROGRAMS ${CMAKE_SOURCE_DIR}/Doc/Licenses/ITK.txt DESTINATION ${NIFTK_INSTALL_DOC_DIR} COMPONENT documentation)
install(PROGRAMS ${CMAKE_SOURCE_DIR}/Doc/Licenses/VTK.txt DESTINATION ${NIFTK_INSTALL_DOC_DIR} COMPONENT documentation)
install(PROGRAMS ${CMAKE_SOURCE_DIR}/Doc/Licenses/Qt.txt DESTINATION ${NIFTK_INSTALL_DOC_DIR} COMPONENT documentation)
install(PROGRAMS ${CMAKE_SOURCE_DIR}/Doc/Licenses/MITK.txt DESTINATION ${NIFTK_INSTALL_DOC_DIR} COMPONENT documentation)
install(PROGRAMS ${CMAKE_SOURCE_DIR}/Doc/Licenses/CTK_LICENSE.txt DESTINATION ${NIFTK_INSTALL_DOC_DIR} COMPONENT documentation)
install(PROGRAMS ${CMAKE_SOURCE_DIR}/Doc/Licenses/CTK_NOTICE.txt DESTINATION ${NIFTK_INSTALL_DOC_DIR} COMPONENT documentation)
install(PROGRAMS ${CMAKE_SOURCE_DIR}/Doc/Licenses/NiftyReg.txt DESTINATION ${NIFTK_INSTALL_DOC_DIR} COMPONENT documentation)
install(PROGRAMS ${CMAKE_SOURCE_DIR}/Doc/Licenses/NiftyRec.txt DESTINATION ${NIFTK_INSTALL_DOC_DIR} COMPONENT documentation)
install(PROGRAMS ${CMAKE_SOURCE_DIR}/Doc/Licenses/NiftySeg.txt DESTINATION ${NIFTK_INSTALL_DOC_DIR} COMPONENT documentation)
install(PROGRAMS ${CMAKE_SOURCE_DIR}/Doc/Licenses/NiftySim.txt DESTINATION ${NIFTK_INSTALL_DOC_DIR} COMPONENT documentation)
install(PROGRAMS ${CMAKE_SOURCE_DIR}/Doc/Licenses/NiftyLink.txt DESTINATION ${NIFTK_INSTALL_DOC_DIR} COMPONENT documentation)
install(PROGRAMS ${CMAKE_SOURCE_DIR}/Doc/Licenses/DCMTK.txt DESTINATION ${NIFTK_INSTALL_DOC_DIR} COMPONENT documentation)
install(PROGRAMS ${CMAKE_SOURCE_DIR}/Doc/Licenses/OpenCV.txt DESTINATION ${NIFTK_INSTALL_DOC_DIR} COMPONENT documentation)
install(PROGRAMS ${CMAKE_SOURCE_DIR}/Doc/Licenses/SlicerExecutionModel.txt DESTINATION ${NIFTK_INSTALL_DOC_DIR} COMPONENT documentation)
install(PROGRAMS ${CMAKE_SOURCE_DIR}/Doc/Licenses/Aruco.txt DESTINATION ${NIFTK_INSTALL_DOC_DIR} COMPONENT documentation)
install(PROGRAMS ${CMAKE_BINARY_DIR}/LICENSE.txt DESTINATION ${NIFTK_INSTALL_BASE_DIR} COMPONENT applications)
install(PROGRAMS ${CMAKE_BINARY_DIR}/README.txt DESTINATION ${NIFTK_INSTALL_BASE_DIR} COMPONENT applications)
install(PROGRAMS ${CMAKE_BINARY_DIR}/INSTALLATION.txt DESTINATION ${NIFTK_INSTALL_BASE_DIR} COMPONENT applications)
install(PROGRAMS ${CMAKE_BINARY_DIR}/CONTRIBUTORS.txt DESTINATION ${NIFTK_INSTALL_BASE_DIR} COMPONENT applications)
if(NOT WIN32 AND NOT APPLE)
  install(PROGRAMS ${CMAKE_BINARY_DIR}/SetupDependencies.sh DESTINATION ${NIFTK_INSTALL_BIN_DIR} COMPONENT applications)
  install(PROGRAMS ${CMAKE_BINARY_DIR}/SetupDependencies.csh DESTINATION ${NIFTK_INSTALL_BIN_DIR} COMPONENT applications)
  install(PROGRAMS ${CMAKE_BINARY_DIR}/SetupNifTK.sh DESTINATION ${NIFTK_INSTALL_BIN_DIR} COMPONENT applications)
  install(PROGRAMS ${CMAKE_BINARY_DIR}/SetupNifTK.csh DESTINATION ${NIFTK_INSTALL_BIN_DIR} COMPONENT applications)
endif()

##########################################################################
# Install commands for the NiftyReg, NiftySeg, NiftyRec, NiftySim packages
##########################################################################

# NiftyReg
if(BUILD_NIFTYREG AND NIFTYREG_FOUND) 
  file(GLOB NIFTY_REG_LIB_FILES 
       ${CMAKE_BINARY_DIR}/../CMakeExternals/Install/NIFTYREG/lib/*.so
       ${CMAKE_BINARY_DIR}/../CMakeExternals/Install/NIFTYREG/lib/*.dylib
       )
  MITK_INSTALL(PROGRAMS ${NIFTY_REG_LIB_FILES})

  file(GLOB NIFTY_REG_BIN_FILES ${CMAKE_BINARY_DIR}/../CMakeExternals/Install/NIFTYREG/bin/*)
  MITK_INSTALL(PROGRAMS ${NIFTY_REG_BIN_FILES})
endif(BUILD_NIFTYREG AND NIFTYREG_FOUND)

# NiftySeg
if(BUILD_NIFTYSEG) 
  file(GLOB NIFTY_SEG_LIB_FILES 
       ${CMAKE_BINARY_DIR}/../CMakeExternals/Install/NIFTYSEG/lib/*.so
       ${CMAKE_BINARY_DIR}/../CMakeExternals/Install/NIFTYSEG/lib/*.dylib
       )
  MITK_INSTALL(PROGRAMS ${NIFTY_SEG_LIB_FILES})

  file(GLOB NIFTY_SEG_BIN_FILES ${CMAKE_BINARY_DIR}/../CMakeExternals/Install/NIFTYSEG/bin/*)
  MITK_INSTALL(PROGRAMS ${NIFTY_SEG_BIN_FILES})

  file(GLOB NIFTY_SEG_PRIORS_FILES ${CMAKE_BINARY_DIR}/../CMakeExternals/Install/NIFTYSEG/priors/*)
  install(PROGRAMS ${NIFTY_SEG_PRIORS_FILES} DESTINATION ${NIFTK_INSTALL_BASE_DIR}/priors COMPONENT applications)
endif(BUILD_NIFTYSEG)

# NiftyRec
if(BUILD_NIFTYREC AND NIFTYREC_FOUND) 
  file(GLOB NIFTY_REC_LIB_FILES 
       ${CMAKE_BINARY_DIR}/../CMakeExternals/Install/NIFTYREC/lib/*.so
       ${CMAKE_BINARY_DIR}/../CMakeExternals/Install/NIFTYREC/lib/*.dylib
       )
  MITK_INSTALL(PROGRAMS ${NIFTY_REC_LIB_FILES})

  file(GLOB NIFTY_REC_INCL_FILES ${CMAKE_BINARY_DIR}/../CMakeExternals/Install/NIFTYREC/include/*)
  MITK_INSTALL(PROGRAMS ${NIFTY_REC_INCL_FILES})
endif(BUILD_NIFTYREC AND NIFTYREC_FOUND)

# NiftySim
if(BUILD_NIFTYSIM AND NIFTYSIM_FOUND) 
  file(GLOB NIFTY_SIM_LIB_FILES 
       ${CMAKE_BINARY_DIR}/../CMakeExternals/Install/NIFTYSIM/lib/*.so
       ${CMAKE_BINARY_DIR}/../CMakeExternals/Install/NIFTYSIM/lib/*.dylib
       )
  MITK_INSTALL(PROGRAMS ${NIFTY_SIM_LIB_FILES})

  file(GLOB NIFTY_SIM_BIN_FILES ${CMAKE_BINARY_DIR}/../CMakeExternals/Install/NIFTYSIM/bin/*)
  MITK_INSTALL(PROGRAMS ${NIFTY_SIM_BIN_FILES})
endif(BUILD_NIFTYSIM AND NIFTYSIM_FOUND)

######################################################################
# Decide what subdirectories we are building, and go and build them.
######################################################################

subdirs(Doc)
subdirs(Code)

if(BUILD_TESTING) 
  subdirs(Testing)
endif(BUILD_TESTING)   

if (BUILD_PROTOTYPE)
  set(PROTOTYPE_DIR ${CMAKE_SOURCE_DIR}/Prototype)

  if (NOT EXISTS ${PROTOTYPE_DIR})
    find_package(Subversion)
    if (Subversion_FOUND)
      message("Found Subversion")
      message("Retrieving NiftyPrototype...")
      execute_process(
        COMMAND "${Subversion_SVN_EXECUTABLE}" checkout "${NIFTK_LOCATION_PROTOTYPE}" Prototype
        WORKING_DIRECTORY ${CMAKE_SOURCE_DIR}
      )
    else()
      message("Subversion not found. The Prototype project will not be built.")
    endif()
  endif()

  if (EXISTS ${PROTOTYPE_DIR} AND IS_DIRECTORY ${PROTOTYPE_DIR})
    include_directories(${CMAKE_SOURCE_DIR}/Prototype/CUDA)

    # Note that for these Insight Journal extensions, we dont compile the subpackage,
    # but by adding them to the include path, you can use any templated classes easily.
    # You may however have to recompile your ITK using ITK_USE_REVIEW=ON and ITK_USE_OPTIMIZED_REGISTRATION_METHODS=ON
    # depending on which classes you use.

    include_directories(${PROTOTYPE_DIR}/InsightJournal/Filters)
    include_directories(${PROTOTYPE_DIR}/InsightJournal/IJ_181_ITKbinaryThinningImageFilter3D/Source)
    include_directories(${PROTOTYPE_DIR}/InsightJournal/IJ_120_ITKSkeleton)
    include_directories(${PROTOTYPE_DIR}/InsightJournal/IJ_644_ITKLogDomainDemonsRegistration/LogDomainDemonsRegistration-0.0.4-Source/Code)
    include_directories(${PROTOTYPE_DIR}/InsightJournal/IJ_687_ITKSphericalDemons/QuadEdgeMeshFieldSmoothingFilters/Source)
    include_directories(${PROTOTYPE_DIR}/InsightJournal/IJ_687_ITKSphericalDemons/QuadEdgeMeshRigidRegistration/Source)

    add_subdirectory(Prototype)
  endif()
endif()

######################################################################
# Packaging code.
######################################################################

# 1. Setup defaults, common for all generators.
include(CPackSetup)

# 2. Set variables that may be platform (Windows/Linux/Mac) or Generator (TGZ,DEB,NSIS) specific.
#    When CPack runs, it just uses all the information in the generated files cmake_install.cmake.
#    So, CPack does not read all your configuration information in CMakeLists.txt, and CPack
#    does not re-run any cmake process.  So, it is cmake that reads all the CMakeLists. files
#    and generates all the cmake_install.cmake.  So this command will use cmake to generate
#    and additional file, that we can politely ask cpack to include, in addition to all the
#    cmake_install.cmake files.

#~~~~~~~~~~~~~~~~~~~~~~~~~~~~~~~~~~~~~~~~~~~~~~~~~~~~~~~~~~~~~~~~~~~~~~~~~~~~~~~~~~~~~~~~~~~~~~~~~~~~~~#
# Configuring the Start Menu and Desktop icon strings for NSIS

if (WIN32)
  set(ICONS_SETUP_STRING "")
  set(ICONS_REMOVE_STRING "")
  set(DESKTOP_ICONS_SETUP_STRING "")
  set(DESKTOP_ICONS_REMOVE_STRING "")
  set(DESKTOP_ICONS_REMOVE_STRING "")
 
  foreach(NIFTK_APP ${NIFTK_APPS})  
    # extract option_name
    string(REPLACE "^^" "\\;" target_info ${NIFTK_APP})
    set(target_info_list ${target_info})
    list(GET target_info_list 1 option_name)
    list(GET target_info_list 0 app_name)

	message("Current App Name: ${app_name}")
	
	if(EXISTS "${CMAKE_BINARY_DIR}/bin/${CMAKE_BUILD_TYPE}/${app_name}.exe")
	  set(ICONS_SETUP_STRING "${ICONS_SETUP_STRING}CreateShortCut '$SMPROGRAMS\\\\$STARTMENU_FOLDER\\\\${app_name}.lnk' '$INSTDIR\\\\bin\\\\${app_name}.exe'\n")
      set(ICONS_REMOVE_STRING "${ICONS_REMOVE_STRING}Delete '$SMPROGRAMS\\\\$MUI_TEMP\\\\${app_name}.lnk'\n")
	
      set(DESKTOP_ICONS_SETUP_STRING "${DESKTOP_ICONS_SETUP_STRING}CreateShortCut '$DESKTOP\\\\${app_name}.lnk' '$INSTDIR\\\\bin\\\\${app_name}.exe'\n") 
      set(DESKTOP_ICONS_REMOVE_STRING "${DESKTOP_ICONS_REMOVE_STRING}Delete '$DESKTOP\\\\${app_name}.lnk'\n")
	endif()
  endforeach()
endif()
#~~~~~~~~~~~~~~~~~~~~~~~~~~~~~~~~~~~~~~~~~~~~~~~~~~~~~~~~~~~~~~~~~~~~~~~~~~~~~~~~~~~~~~~~~~~~~~~~~~~~~~#

configure_file(${CMAKE_SOURCE_DIR}/CMake/CPackOptions.cmake.in
               ${CMAKE_BINARY_DIR}/NIFTKCPackOptions.cmake)

# 3. Set a variable with the name of this file.		   
set(CPACK_PROJECT_CONFIG_FILE "${CMAKE_BINARY_DIR}/NIFTKCPackOptions.cmake")

# 4. Include this optional file.
include(NIFTKCPackOptions)

# 5. Include CPack module once all variables are set. i.e. this must be last.
include(CPack)
  
# 6. Trac #1796 - Still need to call MITK rules to get Mac Bundles etc.
include(mitkInstallRules)

######################################################################
# If we are under Windows, create two batch files which correctly
# set up the environment for the application and for Visual Studio.
# These are only used to start VS when developing. Not used in
# the final installation package.
######################################################################
if(WIN32)
  if(MITK_FOUND)
  
    include(mitkFunctionCreateWindowsBatchScript)

    set(VS_SOLUTION_FILE "${PROJECT_BINARY_DIR}/${PROJECT_NAME}.sln")
    foreach(VS_BUILD_TYPE debug release)
      mitkFunctionCreateWindowsBatchScript("${CMAKE_SOURCE_DIR}/CMake/StartVS.bat.in"
        ${PROJECT_BINARY_DIR}/StartVS_${VS_BUILD_TYPE}.bat
        ${VS_BUILD_TYPE})

      message( "CreateWindowsBatchScript: Creating ${PROJECT_BINARY_DIR}/StartVS_${VS_BUILD_TYPE}.bat" )
    endforeach()

    foreach(NIFTK_APP ${NIFTK_APPS}) 
      # extract option_name
      string(REPLACE "^^" "\\;" target_info ${NIFTK_APP})
      set(target_info_list ${target_info})
      list(GET target_info_list 1 option_name)
      list(GET target_info_list 0 app_name)
      message("Current App Name: ${app_name}")
	  
	  foreach(VS_BUILD_TYPE debug release)
		message("CreateWindowsBatchScript: Creating ${PROJECT_BINARY_DIR}/bin/Start_${app_name}_${VS_BUILD_TYPE}.bat" )
		mitkFunctionCreateWindowsBatchScript("${CMAKE_SOURCE_DIR}/CMake/StartApp.bat.in"
		${PROJECT_BINARY_DIR}/bin/Start${app_name}_${VS_BUILD_TYPE}.bat
        ${VS_BUILD_TYPE}) 
	  endforeach()
    endforeach()
    
  else(MITK_FOUND)
    message( "CreateWindowsBatchScript: MITK not found" )
  endif(MITK_FOUND)
else(WIN32)
  message( "CreateWindowsBatchScript: WIN32 not found" )
endif(WIN32)<|MERGE_RESOLUTION|>--- conflicted
+++ resolved
@@ -461,12 +461,12 @@
 # Find CUDA: Required by the Nifty packages
 ######################################################################
 
-<<<<<<< HEAD
 if(NIFTK_USE_CUDA)
   find_package(CUDA)
   if(CUDA_FOUND)
-    include_directories(${CUDA_CUT_INCLUDE_DIR} ${CUDA_TOOLKIT_INCLUDE})
-    CUDA_INCLUDE_DIRECTORIES(${CUDA_CUT_INCLUDE_DIR})
+    include_directories(${CUDA_TOOLKIT_INCLUDE})
+    # include_directories(${CUDA_CUT_INCLUDE_DIR} ${CUDA_TOOLKIT_INCLUDE})
+    # CUDA_INCLUDE_DIRECTORIES(${CUDA_CUT_INCLUDE_DIR}) 
     add_definitions(-D_USE_CUDA)
     set(CUDA_NVCC_FLAGS "${CUDA_NVCC_FLAGS};-D_USE_CUDA")
     message("Found CUDA")
@@ -474,21 +474,6 @@
     message("Didn't find CUDA")
   endif(CUDA_FOUND)
 endif(NIFTK_USE_CUDA)
-=======
-IF(NIFTK_USE_CUDA)
-  FIND_PACKAGE(CUDA)
-  IF(CUDA_FOUND)
-    INCLUDE_DIRECTORIES(${CUDA_TOOLKIT_INCLUDE})
-    # INCLUDE_DIRECTORIES(${CUDA_CUT_INCLUDE_DIR} ${CUDA_TOOLKIT_INCLUDE})
-    # CUDA_INCLUDE_DIRECTORIES(${CUDA_CUT_INCLUDE_DIR})
-    ADD_DEFINITIONS(-D_USE_CUDA)
-    SET(CUDA_NVCC_FLAGS "${CUDA_NVCC_FLAGS};-D_USE_CUDA")
-    MESSAGE("Found CUDA")
-  ELSE(CUDA_FOUND)
-    MESSAGE("Didn't find CUDA")
-  ENDIF(CUDA_FOUND)
-ENDIF(NIFTK_USE_CUDA)
->>>>>>> 042764d7
 
 ######################################################################
 # Find NVidia API: Required for NVidia SDI pipeline in IGI GUI
