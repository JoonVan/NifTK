#/*============================================================================
#
#  NifTK: A software platform for medical image computing.
#
#  Copyright (c) University College London (UCL). All rights reserved.
#
#  This software is distributed WITHOUT ANY WARRANTY; without even
#  the implied warranty of MERCHANTABILITY or FITNESS FOR A PARTICULAR
#  PURPOSE.
#
#  See LICENSE.txt in the top level directory for details.
#
#============================================================================*/

option(NIFTK_USE_COTIRE "Use Cotire for compilation speed-up. Experimental." OFF)
if(NIFTK_USE_COTIRE)
  set(CMAKE_MODULE_PATH "${CMAKE_SOURCE_DIR}/CMake;${CMAKE_MODULE_PATH}")
  include(cotire)
endif()

###########################################################################
# Our version number. Edit this to generate a new version.
# However, be warned, you need to set CMAKE_INSTALL_PREFIX manually.
# Also, Trac 1592, version number must change if CTK changes significantly.
###########################################################################
set(NIFTK_VERSION_MAJOR 14 CACHE STRING "Year version number" FORCE )
set(NIFTK_VERSION_MINOR 11 CACHE STRING "Month version number" FORCE )
set(NIFTK_VERSION_PATCH 0 CACHE STRING "Patch version number" FORCE )
mark_as_advanced(NIFTK_VERSION_MAJOR)
mark_as_advanced(NIFTK_VERSION_MINOR)
mark_as_advanced(NIFTK_VERSION_PATCH)

######################################################################
# Set the minimum CMake version.
######################################################################
if(WIN32)
  cmake_minimum_required(VERSION 2.8.11.2)
else()
  cmake_minimum_required(VERSION 2.8.9)
endif()

######################################################################
# Setting supported build types. Should ONLY be Debug or Release.
######################################################################

if(DEFINED CMAKE_BUILD_TYPE)
   set(CMAKE_BUILD_TYPE ${CMAKE_BUILD_TYPE} CACHE STRING "Valid options are Debug/Release")
else()
   set(CMAKE_BUILD_TYPE Release CACHE STRING "Setting build type to Release (default). Valid options: Debug/Release.")
endif()

if (NOT (CMAKE_BUILD_TYPE STREQUAL "Debug" OR CMAKE_BUILD_TYPE STREQUAL "Release"))
  message(FATAL_ERROR "Build type ${CMAKE_BUILD_TYPE} is not supported.")
endif()

##################################################################################
# Set some CMake Policies.
# See http://cmake.org/cmake/help/cmake-2-8-docs.html#section_Policies for details
##################################################################################

set(project_policies
  CMP0001 # NEW: CMAKE_BACKWARDS_COMPATIBILITY should no longer be used.
  CMP0002 # NEW: Logical target names must be globally unique.
  CMP0003 # NEW: Libraries linked via full path no longer produce linker search paths.
  CMP0004 # NEW: Libraries linked may NOT have leading or trailing whitespace.
  CMP0005 # NEW: Preprocessor definition values are now escaped automatically.
  CMP0006 # NEW: Installing MACOSX_BUNDLE targets requires a BUNDLE DESTINATION.
  CMP0007 # NEW: List command no longer ignores empty elements.
  CMP0008 # NEW: Libraries linked by full-path must have a valid library file name.
  CMP0009 # NEW: FILE GLOB_RECURSE calls should not follow symlinks by default.
  CMP0010 # NEW: Bad variable reference syntax is an error.
  CMP0011 # NEW: Included scripts do automatic cmake_policy PUSH and POP.
  CMP0012 # NEW: if() recognizes numbers and boolean constants.
  CMP0013 # NEW: Duplicate binary directories are not allowed.
  CMP0014 # NEW: Input directories must have CMakeLists.txt
  )
foreach(policy ${project_policies})
  if(POLICY ${policy})
    cmake_policy(SET ${policy} NEW)
  endif()
endforeach()

######################################################################
# We have a super-build option. (Terminology comes from MITK/CTK).
######################################################################

option(BUILD_SUPERBUILD "Build NIFTK and the projects it depends on via SuperBuild.cmake." ON)

if(BUILD_SUPERBUILD)
  project(NIFTK-SUPERBUILD)
else(BUILD_SUPERBUILD)
  project(NIFTK)
endif(BUILD_SUPERBUILD)

######################################################################
# Configure GUI options from the choice of applications.
# The user cannot be expected to know the component parts of apps.
######################################################################

include("${CMAKE_CURRENT_SOURCE_DIR}/Code/Gui/MITK/Apps/Apps.cmake")
set(BUILD_GUI OFF)
set(BUILD_IGI OFF)
set(BUILD_MIDAS OFF)

# Please leave this off, as we can then JUST build command line apps, without
# filling the CMakeCache.txt with GUI related variables which will only confuse
# when someone subsequently tries to switch all the GUIs off.
option(NIFTK_BUILD_ALL_APPS "Build all NifTK Graphical User Interfaces" OFF)

# Check each GUI application.
foreach(NIFTK_APP ${NIFTK_APPS})

  # extract option_name
  string(REPLACE "^^" "\\;" target_info ${NIFTK_APP})
  set(target_info_list ${target_info})
  list(GET target_info_list 1 option_name)
  list(GET target_info_list 0 app_name)

  if(${option_name} OR NIFTK_BUILD_ALL_APPS)

    set(BUILD_GUI ON)

    if (${app_name} STREQUAL "NiftyIGI")
      set(BUILD_IGI ON)
    endif()

    if (${app_name} STREQUAL "NiftyView")
      #set(BUILD_MIDAS ON)
      #set(BUILD_IGI ON)
    endif()

    if (${app_name} STREQUAL "NiftyMIDAS")
      set(BUILD_MIDAS ON)
    endif()

  endif()

endforeach()

######################################################################
# Options. These are set up front, so are available when configuring
# the SuperBuild, and hence they must also be passed to the normal
# build. So, look in CMake/Superbuild.cmake to see where they are
# passed to the main build of NifTK when doing the Superbuild.
######################################################################
option(BUILD_COMMAND_LINE_PROGRAMS "Build command line applications in NifTK/Code/Applications." ON)
option(BUILD_COMMAND_LINE_SCRIPTS "Build command line scripts in NifTK/Code/Scripts." ON)
option(BUILD_CAMINO "Build camino." OFF)
option(BUILD_NIFTYREG "Build NiftyReg." ON)
option(BUILD_NIFTYREC "Build NiftyRec." OFF)
option(BUILD_NIFTYSIM "Build NiftySim." ON)
option(BUILD_NIFTYSEG "Build NiftySeg." ON)
option(BUILD_PCL "Build PCL - Experimental." OFF)
option(BUILD_RTK "Build RTK - Experimental." OFF)
option(BUILD_ITKFFTW "Build ITK's FFTW - Not Supported." OFF)
option(BUILD_PROTOTYPE "Build prototype code in NifTK/Prototype." OFF)
option(BUILD_SHARED_LIBS "Build NifTK with shared libraries." ON)
option(BUILD_TESTING "Build Unit tests." OFF)
option(BUILD_SLS_TESTING "Build Smart Liver Surgery additional tests." OFF)
option(BUILD_UTILITIES "Build NifTK/Utilities." OFF)
option(NIFTK_CHECK_COVERAGE "Enable/Disable code coverage checking." OFF)
# the console window is normally shown only for debug builds. but can be explicitly enabled.
if(CMAKE_BUILD_TYPE MATCHES "Debug")
  set(NIFTK_SHOW_CONSOLE_WINDOW_VAL ON)
else()
  set(NIFTK_SHOW_CONSOLE_WINDOW_VAL OFF)
endif()
option(NIFTK_SHOW_CONSOLE_WINDOW "Use this to enable or disable the console window when starting GUI Applications on Windows" ${NIFTK_SHOW_CONSOLE_WINDOW_VAL})
option(NIFTK_BUILD_ALL_PLUGINS "Build all NIFTK plugins" OFF)
option(NIFTK_GENERATE_DOXYGEN_HELP "Use this to generate Doxygen help in GUI" OFF)
option(NIFTK_VERBOSE_COMPILER_WARNINGS "Add in all the warning flags that MITK does" OFF)
option(NIFTK_USE_FFTW "Use FFTW. Warning FFTW is GPL, so for binary external releases we can't use this. This is used for Kelvin's Fluid registration implementation." OFF)
option(NIFTK_USE_CUDA "Use CUDA. Experimental. " OFF)
option(NIFTK_DELAYLOAD_CUDA "(Windows only) If enabled the CUDA DLLs will be a soft delay-load dependency and NifTK can run without them." OFF)
option(NIFTK_NIFTYLINK_DEV "Build NiftyLink development branch" OFF)
option(NIFTK_RESOLVE_COMMAND_LINE_DEPENDENCIES "For make install, for command line apps, we compute all library dependencies and install them" ON)

######################################################################
# Meshing module-related checks and options
######################################################################
include (CheckIncludeFiles)

# superbuild for cgal is only supported on non-windows.
# so for windows, this check here does not apply (and in fact prevents us
# from passing in an existing cgal installation).
if(NOT MSVC)
  CHECK_INCLUDE_FILES(mpfr.h NIFTK_MESHING_CAN_BUILD)
  if (NIFTK_MESHING_CAN_BUILD)
    option(BUILD_MESHING "Build meshing?" OFF)
  endif()
endif()

######################################################################
# Variables that get compiled into C++ code.
######################################################################
set(NIFTK_PLATFORM "NifTK" CACHE STRING "Full name of platform." FORCE )
set(NIFTK_LICENSE_SHORT_STRING "Not licensed for use outside of UCL." CACHE STRING "Short description of license" FORCE )
set(NIFTK_COPYRIGHT "Copyright (C) 2008-2014 University College London (UCL). All rights reserved." CACHE STRING "Copyright string." FORCE )
set(NIFTK_ORIGIN_URL "http://cmic.cs.ucl.ac.uk/" CACHE STRING "URL of originating institution." FORCE )
set(NIFTK_ORIGIN_SHORT_TEXT "CMIC" CACHE STRING "Short name of originating institution." FORCE)
set(NIFTK_ORIGIN_LONG_TEXT "Centre For Medical Image Computing" CACHE STRING "Full name of originating institution." FORCE)
set(NIFTK_USER_CONTACT "https://www.mailinglists.ucl.ac.uk/mailman/listinfo/niftk-users" CACHE STRING "Contact address for users." FORCE )
if(WIN32)
  set(NIFTK_BASE_NAME "NifTK" CACHE STRING "Base name for installation folder. Windows convention is upper case letters" FORCE )
else(WIN32)
  set(NIFTK_BASE_NAME "niftk" CACHE STRING "Base name for installation folder. Unix convention is lower case letters." FORCE )
endif(WIN32)
set(NIFTK_VERSION_STRING "${NIFTK_VERSION_MAJOR}.${NIFTK_VERSION_MINOR}.${NIFTK_VERSION_PATCH}" CACHE STRING "String to describe fully named version" FORCE)
set(NIFTK_DEPLOY_NAME "${NIFTK_BASE_NAME}-${NIFTK_VERSION_STRING}" CACHE STRING "String to describe deployed name" FORCE)
set(NIFTK_ARCHTYPE_DATA "git" CACHE STRING "Archive type NifTKData (git or tar)" FORCE)
set(NIFTK_VERSION_DATA "cefeb2364e" CACHE STRING "Version of NifTKData" FORCE)
set(NIFTK_VERSION_Boost "1_56_0" CACHE STRING "Version of Boost" FORCE)
set(NIFTK_VERSION_GDCM "2.4.1" CACHE STRING "Version of GDCM" FORCE)
set(NIFTK_VERSION_DCMTK "3.6.1_20121102" CACHE STRING "Version of DCMTK" FORCE)
set(NIFTK_VERSION_ITK "4.5.1-3e550bf8" CACHE STRING "Version of ITK" FORCE)
set(NIFTK_VERSION_RTK "196aec7d3b" CACHE STRING "Version of RTK" FORCE)
set(NIFTK_VERSION_VTK "6.1.0+74f4888" CACHE STRING "Version of VTK" FORCE)
# Note: If the CTK version changes, then you either clear the plugin cache
# or change the deploy path by changing the patch level.
<<<<<<< HEAD
set(NIFTK_VERSION_CTK "9331130fe3" CACHE STRING "Version of CTK" FORCE)
set(NIFTK_VERSION_OPENCV "2.4.8.2" CACHE STRING "Version of OpenCV" FORCE)
set(NIFTK_VERSION_MITK "1ef88e90f0" CACHE STRING "Version of MITK" FORCE)
set(NIFTK_VERSION_NIFTYLINK "f582f4c638" CACHE STRING "Version of NiftyLink" FORCE)
=======
set(NIFTK_VERSION_CTK "68a1ce2b42" CACHE STRING "Version of CTK" FORCE)
set(NIFTK_VERSION_OPENCV "2.4.6.1.2" CACHE STRING "Version of OpenCV" FORCE)
set(NIFTK_VERSION_MITK "c00657bd0c" CACHE STRING "Version of MITK" FORCE)
set(NIFTK_VERSION_NIFTYLINK "24e0c98646" CACHE STRING "Version of NiftyLink" FORCE)
>>>>>>> 4e421706
set(NIFTK_VERSION_NIFTYREG "97383b06b9" CACHE STRING "Version of NiftyReg" FORCE)
set(NIFTK_VERSION_NIFTYSEG "b2decf5160" CACHE STRING "Version of NiftySeg" FORCE)
set(NIFTK_VERSION_NIFTYREC "14" CACHE STRING "Version of NiftyRec" FORCE)
<<<<<<< HEAD
set(NIFTK_VERSION_NIFTYSIM "29132ae860" CACHE STRING "Version of NiftySim" FORCE)
set(NIFTK_VERSION_CGAL "4.4" CACHE STRING "Version of CGAL" FORCE)
set(NIFTK_VERSION_ARUCO "1.2.4" CACHE STRING "Version of aruco" FORCE)
set(NIFTK_VERSION_SEM "11ea15b81e" CACHE STRING "Version of Slicer Execution Module package" FORCE)
set(NIFTK_VERSION_CAMINO "4612bee5fa" CACHE STRING "Version of Camino" FORCE)
set(NIFTK_VERSION_EIGEN "3.2.2.1" CACHE STRING "Version of EIGEN" FORCE)
set(NIFTK_VERSION_APRILTAGS "3c6af59723" CACHE STRING "Version of AprilTags" FORCE)
set(NIFTK_VERSION_FLANN "1.8.4.1" CACHE STRING "Version of FLANN" FORCE)
set(NIFTK_VERSION_PCL "c2203fa60a" CACHE STRING "Version of PCL" FORCE)
set(NIFTK_VERSION_qRestAPI "5f3a03b15d" CACHE STRING "Version of qRestAPI" FORCE) 
set(NIFTK_LOCATION_DATA_GIT "https://cmicdev.cs.ucl.ac.uk/git/NifTKData" CACHE STRING "Version of NifTKData in git")
=======
set(NIFTK_VERSION_NIFTYSIM "f36708639c" CACHE STRING "Version of NiftySim" FORCE)
set(NIFTK_VERSION_CGAL "4.4-patched" CACHE STRING "Version of CGAL" FORCE)
set(NIFTK_VERSION_ARUCO "1.2.4" CACHE STRING "Version of aruco" FORCE)
set(NIFTK_VERSION_SEM "11ea15b81e" CACHE STRING "Version of Slicer Execution Module package" FORCE)
set(NIFTK_VERSION_CAMINO "4612bee5fa" CACHE STRING "Version of Camino" FORCE)
set(NIFTK_VERSION_EIGEN "3.2.0.1" CACHE STRING "Version of EIGEN" FORCE)
set(NIFTK_VERSION_APRILTAGS "3c6af59723" CACHE STRING "Version of AprilTags" FORCE)
set(NIFTK_VERSION_FLANN "1.8.4.1" CACHE STRING "Version of FLANN" FORCE)
set(NIFTK_VERSION_PCL "f6c1d585cd" CACHE STRING "Version of PCL" FORCE)
set(NIFTK_VERSION_qRestAPI "e0f498dfac" CACHE STRING "Version of qRestAPI" FORCE) 
set(NIFTK_LOCATION_DATA_GIT "git@cmiclab.cs.ucl.ac.uk:CMIC/NifTKData" CACHE STRING "Version of NifTKData in git")
>>>>>>> 4e421706
set(NIFTK_LOCATION_DATA_TAR "http://cmic.cs.ucl.ac.uk/platform/dependencies/NifTKData-${NIFTK_VERSION_DATA_TAR}.tar.gz" CACHE STRING "Location of NifTKData" FORCE)
set(NIFTK_LOCATION_Boost "http://cmic.cs.ucl.ac.uk/platform/dependencies/boost_${NIFTK_VERSION_Boost}.tar.gz" CACHE STRING "Location of Boost" FORCE)
set(NIFTK_LOCATION_GDCM "http://cmic.cs.ucl.ac.uk/platform/dependencies/gdcm-${NIFTK_VERSION_GDCM}.tar.gz" CACHE STRING "Location of GDCM" FORCE)
set(NIFTK_LOCATION_DCMTK "http://cmic.cs.ucl.ac.uk/platform/dependencies/dcmtk-${NIFTK_VERSION_DCMTK}.tar.gz" CACHE STRING "Location of DCMTK" FORCE)
set(NIFTK_LOCATION_ITK "http://cmic.cs.ucl.ac.uk/platform/dependencies/InsightToolkit-${NIFTK_VERSION_ITK}.tar.gz" CACHE STRING "Location of ITK" FORCE)
set(NIFTK_LOCATION_RTK "http://cmic.cs.ucl.ac.uk/platform/dependencies/NifTK-RTK-${NIFTK_VERSION_RTK}.tar.gz" CACHE STRING "Location of RTK" FORCE)
set(NIFTK_LOCATION_VTK "http://cmic.cs.ucl.ac.uk/platform/dependencies/VTK-${NIFTK_VERSION_VTK}.tar.gz" CACHE STRING "Location of VTK" FORCE)
set(NIFTK_LOCATION_CTK "http://cmic.cs.ucl.ac.uk/platform/dependencies/commontk-CTK-${NIFTK_VERSION_CTK}.tar.gz" CACHE STRING "Location of CTK" FORCE)
set(NIFTK_LOCATION_OPENCV "http://cmic.cs.ucl.ac.uk/platform/dependencies/OpenCV-${NIFTK_VERSION_OPENCV}.tar.gz" CACHE STRING "Location of OpenCV" FORCE)
set(NIFTK_LOCATION_MITK "http://cmic.cs.ucl.ac.uk/platform/dependencies/NifTK-MITK-${NIFTK_VERSION_MITK}.tar.gz" CACHE STRING "Location of MITK" FORCE)
set(NIFTK_LOCATION_NIFTYLINK_TARBALL "http://cmic.cs.ucl.ac.uk/platform/dependencies/NiftyLink-${NIFTK_VERSION_NIFTYLINK}.tar.gz" CACHE STRING "Location of NiftyLink tarball" FORCE)
set(NIFTK_LOCATION_NIFTYLINK_REPOSITORY "git@cmiclab.cs.ucl.ac.uk:CMIC/NiftyLink" CACHE STRING "Location of NiftyLink repository" FORCE)
set(NIFTK_LOCATION_PROTOTYPE "https://cmicdev.cs.ucl.ac.uk/svn/cmic/trunk/NiftyPrototype" CACHE STRING  "Location of prototype code (internal access only)")
set(NIFTK_LOCATION_NIFTYREG "http://cmic.cs.ucl.ac.uk/platform/dependencies/NiftyReg-${NIFTK_VERSION_NIFTYREG}.tar.gz" CACHE STRING  "Location of NiftyReg" FORCE)
set(NIFTK_LOCATION_NIFTYSEG "http://cmic.cs.ucl.ac.uk/platform/dependencies/NiftySeg-${NIFTK_VERSION_NIFTYSEG}.tar.gz" CACHE STRING  "Location of NiftySeg" FORCE)
set(NIFTK_LOCATION_NIFTYREC "http://cmic.cs.ucl.ac.uk/platform/dependencies/NiftyRec-${NIFTK_VERSION_NIFTYREC}.tar.gz" CACHE STRING  "Location of NiftyRec" FORCE)
set(NIFTK_LOCATION_NIFTYSIM "http://cmic.cs.ucl.ac.uk/platform/dependencies/NiftySim-${NIFTK_VERSION_NIFTYSIM}.tar.gz" CACHE STRING  "Location of NiftySim" FORCE)
set(NIFTK_LOCATION_CGAL "http://cmic.cs.ucl.ac.uk/platform/dependencies/CGAL-${NIFTK_VERSION_CGAL}.tar.gz" CACHE STRING  "Location of CGAL" FORCE)
set(NIFTK_LOCATION_SEM "http://cmic.cs.ucl.ac.uk/platform/dependencies/Slicer-SlicerExecutionModel-${NIFTK_VERSION_SEM}.tar.gz" CACHE STRING  "Location of Slicer Execution Module package" FORCE)
set(NIFTK_LOCATION_ARUCO "http://cmic.cs.ucl.ac.uk/platform/dependencies/aruco-${NIFTK_VERSION_ARUCO}.tar.gz" CACHE STRING  "Location of Aruco package" FORCE)
set(NIFTK_LOCATION_CAMINO "http://cmic.cs.ucl.ac.uk/platform/dependencies/camino-${NIFTK_VERSION_CAMINO}.tar.gz" CACHE STRING "Location of Camino package" FORCE)
set(NIFTK_LOCATION_EIGEN "http://cmic.cs.ucl.ac.uk/platform/dependencies/eigen-eigen-${NIFTK_VERSION_EIGEN}.tar.bz2" CACHE STRING "Location of Eigen" FORCE)
set(NIFTK_LOCATION_APRILTAGS "http://cmic.cs.ucl.ac.uk/platform/dependencies/NifTK-apriltags-${NIFTK_VERSION_APRILTAGS}.tar.gz" CACHE STRING "Location of AprilTags" FORCE)
set(NIFTK_LOCATION_FLANN "http://cmic.cs.ucl.ac.uk/platform/dependencies/flann-${NIFTK_VERSION_FLANN}-src.tar.gz" CACHE STRING "Location of FLANN" FORCE)
set(NIFTK_LOCATION_PCL "http://cmic.cs.ucl.ac.uk/platform/dependencies/PointCloudLibrary-pcl-${NIFTK_VERSION_PCL}.tar.gz" CACHE STRING "Location of PCL" FORCE)
set(NIFTK_LOCATION_qRestAPI "http://cmic.cs.ucl.ac.uk/platform/dependencies/commontk-qRestAPI-${NIFTK_VERSION_qRestAPI}.tar.gz" CACHE STRING "Location of qRestAPI" FORCE)

######################################################################
# Hide these variables from the user, unless they are 'advanced' :-)
######################################################################
mark_as_advanced(NIFTK_PLATFORM)
mark_as_advanced(NIFTK_LICENSE_SHORT_STRING)
mark_as_advanced(NIFTK_COPYRIGHT)
mark_as_advanced(NIFTK_ORIGIN_URL)
mark_as_advanced(NIFTK_ORIGIN_SHORT_TEXT)
mark_as_advanced(NIFTK_ORIGIN_LONG_TEXT)
mark_as_advanced(NIFTK_HELP_URL_TEXT)
mark_as_advanced(NIFTK_USER_CONTACT)
mark_as_advanced(NIFTK_BASE_NAME)
mark_as_advanced(NIFTK_VERSION_STRING)
mark_as_advanced(NIFTK_DEPLOY_NAME)
mark_as_advanced(NIFTK_SHOW_CONSOLE_WINDOW)
mark_as_advanced(NIFTK_BUILD_ALL_PLUGINS)
mark_as_advanced(NIFTK_CHECK_COVERAGE)
mark_as_advanced(NIFTK_VERBOSE_COMPILER_WARNINGS)
mark_as_advanced(NIFTK_GENERATE_DOXYGEN_HELP)
mark_as_advanced(NIFTK_ARCHTYPE_DATA)
mark_as_advanced(NIFTK_VERSION_DATA)
mark_as_advanced(NIFTK_VERSION_Boost)
mark_as_advanced(NIFTK_VERSION_GDCM)
mark_as_advanced(NIFTK_VERSION_DCMTK)
mark_as_advanced(NIFTK_VERSION_ITK)
mark_as_advanced(NIFTK_VERSION_VTK)
mark_as_advanced(NIFTK_VERSION_CTK)
mark_as_advanced(NIFTK_VERSION_OPENCV)
mark_as_advanced(NIFTK_VERSION_MITK)
mark_as_advanced(NIFTK_VERSION_NIFTYLINK)
mark_as_advanced(NIFTK_VERSION_NIFTYREG)
mark_as_advanced(NIFTK_VERSION_NIFTYSEG)
mark_as_advanced(NIFTK_VERSION_NIFTYREC)
mark_as_advanced(NIFTK_VERSION_NIFTYSIM)
mark_as_advanced(NIFTK_VERSION_CGAL)
mark_as_advanced(NIFTK_VERSION_SEM)
mark_as_advanced(NIFTK_VERSION_ARUCO)
mark_as_advanced(NIFTK_VERSION_qRestAPI)
mark_as_advanced(NIFTK_LOCATION_DATA_GIT)
mark_as_advanced(NIFTK_LOCATION_DATA_SVN)
mark_as_advanced(NIFTK_LOCATION_DATA_TAR)
mark_as_advanced(NIFTK_LOCATION_Boost)
mark_as_advanced(NIFTK_LOCATION_GDCM)
mark_as_advanced(NIFTK_LOCATION_DCMTK)
mark_as_advanced(NIFTK_LOCATION_ITK)
mark_as_advanced(NIFTK_LOCATION_VTK)
mark_as_advanced(NIFTK_LOCATION_CTK)
mark_as_advanced(NIFTK_LOCATION_OPENCV)
mark_as_advanced(NIFTK_LOCATION_MITK)
mark_as_advanced(NIFTK_LOCATION_NIFTYLINK_TARBALL)
mark_as_advanced(NIFTK_LOCATION_NIFTYLINK_REPOSITORY)
mark_as_advanced(NIFTK_LOCATION_PROTOTYPE)
mark_as_advanced(NIFTK_LOCATION_NIFTYREG)
mark_as_advanced(NIFTK_LOCATION_NIFTYSEG)
mark_as_advanced(NIFTK_LOCATION_NIFTYREC)
mark_as_advanced(NIFTK_LOCATION_NIFTYSIM)
mark_as_advanced(NIFTK_LOCATION_CGAL)
mark_as_advanced(NIFTK_LOCATION_SEM)
mark_as_advanced(NIFTK_LOCATION_ARUCO)
mark_as_advanced(NIFTK_LOCATION_qRestAPI)
mark_as_advanced(NIFTK_USE_FFTW)
mark_as_advanced(NIFTK_USE_CUDA)
mark_as_advanced(NIFTK_DELAYLOAD_CUDA)
mark_as_advanced(BUILD_SLS_TESTING)
mark_as_advanced(NIFTK_NIFTYLINK_DEV)
mark_as_advanced(BUILD_SHARED_LIBS)
mark_as_advanced(NIFTK_RESOLVE_COMMAND_LINE_DEPENDENCIES)
mark_as_advanced(BUILD_CAMINO)
mark_as_advanced(NIFTK_LOCATION_CAMINO)
mark_as_advanced(NIFTK_VERSION_CAMINO)
mark_as_advanced(NIFTK_LOCATION_EIGEN)
mark_as_advanced(NIFTK_VERSION_EIGEN)
mark_as_advanced(NIFTK_LOCATION_APRILTAGS)
mark_as_advanced(NIFTK_VERSION_APRILTAGS)
mark_as_advanced(NIFTK_VERSION_FLANN)
mark_as_advanced(NIFTK_LOCATION_FLANN)
mark_as_advanced(BUILD_PCL)
mark_as_advanced(NIFTK_VERSION_PCL)
mark_as_advanced(NIFTK_LOCATION_PCL)
mark_as_advanced(BUILD_RTK)
mark_as_advanced(NIFTK_VERSION_RTK)
mark_as_advanced(NIFTK_LOCATION_RTK)
mark_as_advanced(BUILD_ITKFFTW)

# PCL's cmake bits are extremely chatty and fill the cmake window/log with noise.
if(BUILD_PCL)
  set(PCL_FIND_QUIETLY ON)
endif()

######################################################################
# Make sure Git is available.
######################################################################
find_package(Git REQUIRED)
if (WIN32)
  set(GITCOMMAND ${GIT_EXECUTABLE})
endif()

######################################################################
# Setup the path to load CMake macros, and extra CMake files.
######################################################################
set(CMAKE_MODULE_PATH
    ${CMAKE_BINARY_DIR}
    ${CMAKE_SOURCE_DIR}/CMake
    ${CMAKE_SOURCE_DIR}/CMake/CMakeExternals
    ${CMAKE_SOURCE_DIR}/CMake/cuda
    ${CMAKE_MODULE_PATH}
   )

######################################################################
# Add in any functions/macros.
######################################################################
include(mitkMacroEmptyExternalProject)
include(mitkFunctionGetVersion)
include(mitkFunctionGetGccVersion)
include(niftkMacroGetGitDateTime)
include(niftkMacroGetGitBranch)
include(niftkMacroBuildCLI)
include(niftkMacroGenerateCLIScript)
include(niftkMacroInstallCLIScript)
include(niftkMacroCreateCommandLineApplication)
include(niftkMacroCreateCommandLineScript)
include(niftkMacroCreateGuiApplication)
include(niftkMacroFixupCommandLineApps)
include(niftkMacroForcePluginCacheValue)
include(CMakePackageConfigHelpers)

######################################################################
# Test for some required system information. This came from old
# ITK CMake scripts, so I (Matt) am unsure if we still need it.
######################################################################
include(${CMAKE_ROOT}/Modules/CMakeBackwardCompatibilityC.cmake)
include(${CMAKE_ROOT}/Modules/CMakeBackwardCompatibilityCXX.cmake)

######################################################################
# Setting build name based on local system details
######################################################################

mitkFunctionGetVersion(${CMAKE_SOURCE_DIR} NIFTK)
niftkMacroGetGitDateTime(${CMAKE_SOURCE_DIR} NIFTK)
niftkMacroGetGitBranch(${CMAKE_SOURCE_DIR} NIFTK)

if(CMAKE_GENERATOR MATCHES Make AND NOT (CMAKE_GENERATOR MATCHES NMake) )

  find_program(UNAME NAMES uname)
  mark_as_advanced(UNAME)

  macro(getuname name flag)
    exec_program("${UNAME}" ARGS "${flag}" OUTPUT_VARIABLE "${name}")
  endmacro(getuname)

  getuname(osname -s)
  getuname(cpu    -m)

  if (${CMAKE_CXX_COMPILER_ID} STREQUAL "GNU")
    set(CompilerName "gcc")
  elseif (${CMAKE_CXX_COMPILER_ID} STREQUAL "Clang")
    set(CompilerName "clang")
  else()
    set(CompilerName "${CMAKE_CXX_COMPILER_ID}")
  endif()

  set(CTBN "${osname}-${cpu}-${CompilerName}-${CMAKE_CXX_COMPILER_VERSION}-${NIFTK_BRANCH_NAME}-${NIFTK_REVISION_SHORTID}")

else()

  set(CTBN "${CMAKE_GENERATOR}-${NIFTK_BRANCH_NAME}-${NIFTK_REVISION_SHORTID}")

endif()

# append a short release/debug tag, so we know which one is which on the dashboard.
if (CMAKE_BUILD_TYPE STREQUAL "Debug")
  set(CTBN "${CTBN}-Dbg")
else()
if (CMAKE_BUILD_TYPE STREQUAL "Release")
  set(CTBN "${CTBN}-Rel")
else()
  # this should not happen. further above we check for Debug and Release and fail if it's neither.
  set(CTBN "${CTBN}-${CMAKE_BUILD_TYPE}")
endif()
endif()

string(REPLACE "\n" "" CTBN ${CTBN})
set(BUILDNAME ${CTBN} CACHE STRING "${CTBN}" FORCE)
set(CTEST_BUILD_NAME ${CTBN} CACHE STRING "${CTBN}" FORCE)
mark_as_advanced(BUILDNAME)
mark_as_advanced(CTEST_BUILD_NAME)

message("NifTK branch=${NIFTK_BRANCH_NAME}")
message("NifTK version=${NIFTK_REVISION_SHORTID}")
message("NifTK date=${NIFTK_DATE_TIME}")
message("NifTK build=${CTEST_BUILD_NAME}")

# Putting this here, so all subfolders have access to it.
if(CMAKE_COMPILER_IS_GNUCXX)
  mitkFunctionGetGccVersion(${CMAKE_CXX_COMPILER} GCC_VERSION)
  message("NifTK gcc=${GCC_VERSION}")
endif()

######################################################################
# Configure Dart testing support.  This should be done before any
# message(FATAL_ERROR ...) commands are invoked.
######################################################################
include(${CMAKE_ROOT}/Modules/Dart.cmake)
mark_as_advanced(TCL_TCLSH DART_ROOT)
enable_testing()
if(BUILD_TESTING)
  configure_file(${CMAKE_SOURCE_DIR}/Doc/Images/NifTKLogo.gif
                 ${CMAKE_BINARY_DIR}/Testing/HTML/TestingResults/Icons/Logo.gif
                 COPYONLY IMMEDIATE)
  set(BUILDNAME "${BUILDNAME}" CACHE STRING "Name of build on the dashboard")
  mark_as_advanced(BUILDNAME)

  # Setup file for setting custom ctest vars
  configure_file(CMake/CTestCustom.cmake.in ${CMAKE_BINARY_DIR}/CTestCustom.cmake @ONLY)
endif(BUILD_TESTING)

######################################################################
# Platform checks:
# Check availability of some standard API functions
######################################################################
include(${CMAKE_ROOT}/Modules/CheckFunctionExists.cmake)
include(${CMAKE_ROOT}/Modules/CheckIncludeFiles.cmake)
CHECK_FUNCTION_EXISTS(mkstemps HAVE_MKSTEMPS)
CHECK_INCLUDE_FILES("sys/socket.h" HAVE_SYS_SOCKET_H)
if(HAVE_SYS_SOCKET_H)
  add_definitions("-DHAVE_SYS_SOCKET_H")
endif()

###########################################################################
# Set these compiler flags early, so it can be applied to all dependencies.
###########################################################################

set(NIFTK_ADDITIONAL_C_FLAGS "" CACHE STRING "Additional C Flags for NifTK only")
mark_as_advanced(NIFTK_ADDITIONAL_C_FLAGS)
set(NIFTK_ADDITIONAL_CXX_FLAGS "" CACHE STRING "Additional CXX Flags for NifTK only")
mark_as_advanced(NIFTK_ADDITIONAL_CXX_FLAGS)

set(MITK_ADDITIONAL_C_FLAGS "" CACHE STRING "Additional C Flags for MITK only")
mark_as_advanced(MITK_ADDITIONAL_C_FLAGS)
set(MITK_ADDITIONAL_CXX_FLAGS "" CACHE STRING "Additional CXX Flags for MITK only")
mark_as_advanced(MITK_ADDITIONAL_CXX_FLAGS)
set(CTK_ADDITIONAL_C_FLAGS "" CACHE STRING "Additional C Flags for CTK only")
mark_as_advanced(CTK_ADDITIONAL_C_FLAGS)
set(CTK_ADDITIONAL_CXX_FLAGS "" CACHE STRING "Additional CXX Flags for CTK only")
mark_as_advanced(CTK_ADDITIONAL_CXX_FLAGS)
set(OPENCV_ADDITIONAL_C_FLAGS "" CACHE STRING "Additional C Flags for OpenCV only")
mark_as_advanced(OPENCV_ADDITIONAL_C_FLAGS)
set(OPENCV_ADDITIONAL_CXX_FLAGS "" CACHE STRING "Additional CXX Flags for OpenCV only")
mark_as_advanced(OPENCV_ADDITIONAL_CXX_FLAGS)
set(OPENCV_WITH_CUDA OFF CACHE BOOL "Build OpenCV with CUDA support (takes a long time)")
mark_as_advanced(OPENCV_WITH_CUDA)
set(OPENCV_WITH_FFMPEG OFF CACHE BOOL "Build OpenCV with FFMPEG support")
mark_as_advanced(OPENCV_WITH_FFMPEG)

set(NIFTYSIM_USE_CUDA OFF CACHE BOOL "Build NiftySim with CUDA support")
mark_as_advanced(NIFTYSIM_USE_CUDA)


########################################################################
# Set NIFTK_INSTALL_PREFIX, and NIFTK_LINK_PREFIX, used in scripts.
# Note: DONT try changing CMAKE_INSTALL_PREFIX. Think of it as reserved.
########################################################################

get_filename_component(NIFTK_LINK_PREFIX ${CMAKE_INSTALL_PREFIX} PATH)
set(NIFTK_INSTALL_PREFIX ${CMAKE_INSTALL_PREFIX})

######################################################################
# Sanity Checks before doing Superbuild.
######################################################################
if(BUILD_GUI)
  if(NOT BUILD_SHARED_LIBS)
    message(FATAL_ERROR "If you wan't to build a GUI, you must use dynamic linking, turn BUILD_SHARED to ON.")
  endif(NOT BUILD_SHARED_LIBS)
endif(BUILD_GUI)

if(BUILD_GUI)
  set(NIFTK_GENERATE_DOXYGEN_HELP ON)
endif(BUILD_GUI)

if(BUILD_ITKFFTW)
  message(WARNING "You have chosen to compile FFTW. This means the binary code, and all executables linked against it will be covered by GPL. This is not supported by NifTK.")
endif(BUILD_ITKFFTW)

########################################################################
# Simplest if we list ALL our include directories here.
# We need to reference the CMAKE_BINARY_DIR, as we generate stuff there.
########################################################################
set(NIFTK_INCLUDE_DIRS_BUILD_TREE
  ${CMAKE_BINARY_DIR}
  ${CMAKE_BINARY_DIR}/Config
  ${CMAKE_BINARY_DIR}/Code
  ${CMAKE_SOURCE_DIR}/Code/Libs/Common
  ${CMAKE_SOURCE_DIR}/Code/Libs/Common/Exceptions
  ${CMAKE_SOURCE_DIR}/Code/Libs/MIDAS
  ${CMAKE_SOURCE_DIR}/Code/Libs/VTK
  ${CMAKE_SOURCE_DIR}/Code/Libs/VTK/Common
  ${CMAKE_SOURCE_DIR}/Code/Libs/ITK
  ${CMAKE_SOURCE_DIR}/Code/Libs/ITK/Common
  ${CMAKE_SOURCE_DIR}/Code/Libs/ITK/BasicFilters
  ${CMAKE_SOURCE_DIR}/Code/Libs/ITK/IO
  ${CMAKE_SOURCE_DIR}/Code/Libs/ITK/Numerics
  ${CMAKE_SOURCE_DIR}/Code/Libs/ITK/Pipelines
  ${CMAKE_SOURCE_DIR}/Code/Libs/ITK/BoundaryShiftIntegral
  ${CMAKE_SOURCE_DIR}/Code/Libs/ITK/BreastCancerImaging
  ${CMAKE_SOURCE_DIR}/Code/Libs/ITK/CorticalThickness
  ${CMAKE_SOURCE_DIR}/Code/Libs/ITK/RegistrationToolbox
  ${CMAKE_SOURCE_DIR}/Code/Libs/ITK/RegistrationToolbox/Metrics
  ${CMAKE_SOURCE_DIR}/Code/Libs/ITK/RegistrationToolbox/Methods
  ${CMAKE_SOURCE_DIR}/Code/Libs/ITK/RegistrationToolbox/Transforms
  ${CMAKE_SOURCE_DIR}/Code/Libs/ITK/RegistrationToolbox/Optimizers
  ${CMAKE_SOURCE_DIR}/Code/Libs/ITK/RegistrationToolbox/Commands
  ${CMAKE_SOURCE_DIR}/Code/Libs/ITK/RegistrationToolbox/Construction
  ${CMAKE_SOURCE_DIR}/Code/Libs/ITK/RegistrationToolbox/Constraints
  ${CMAKE_SOURCE_DIR}/Code/Libs/ITK/RegistrationToolbox/Filters
  ${CMAKE_SOURCE_DIR}/Code/Libs/ITK/2D3DToolbox/Methods
  ${CMAKE_SOURCE_DIR}/Code/Libs/ITK/2D3DToolbox/Optimizers
  ${CMAKE_SOURCE_DIR}/Code/Libs/ITK/2D3DToolbox/Projection
  ${CMAKE_SOURCE_DIR}/Code/Libs/ITK/2D3DToolbox/Metrics
  ${CMAKE_SOURCE_DIR}/Code/Libs/ITK/2D3DToolbox/Commands
  ${CMAKE_SOURCE_DIR}/Code/Libs/ITK/2D3DToolbox/xRay
  ${CMAKE_SOURCE_DIR}/Code/Libs/ITK/2D3DToolbox/Transforms
  ${CMAKE_SOURCE_DIR}/Code/Libs/ITK/Segmentation
  ${CMAKE_SOURCE_DIR}/Code/Libs/ITK/Segmentation/MIDASMorphologicalEditor
  ${CMAKE_SOURCE_DIR}/Code/Libs/ITK/Segmentation/MIDASIrregularVolumeEditor
  ${CMAKE_SOURCE_DIR}/Code/Libs/ITKVTK/IO
  ${CMAKE_SOURCE_DIR}/Testing/Code/
  ${CMAKE_SOURCE_DIR}/Testing/Code/Libs/ITK/RegistrationToolbox
)
if (BUILD_MESHING)
  set(NIFTK_INCLUDE_DIRS_BUILD_TREE
    ${NIFTK_INCLUDE_DIRS_BUILD_TREE}
    ${CMAKE_SOURCE_DIR}/Code/Libs/Common/Meshing
  )
endif (BUILD_MESHING)

######################################################################
# Find Qt. We need to check for Qt first, before we go ahead and do
# the Superbuild, because VTK needs to know if we have Qt.
######################################################################

set(DESIRED_QT_VERSION 4 CACHE STRING "Pick a version of Qt to use: 4 or 5")

# We ALWAYS need Qt. This is because MITK always needs it.
if(BUILD_IGI)
  find_package(Qt4 COMPONENTS QtCore QtGui QtXml QtNetwork REQUIRED)
else(BUILD_IGI)
  find_package(Qt4 COMPONENTS QtCore QtGui QtXml REQUIRED)
endif(BUILD_IGI)

if(QT_FOUND)
  set(QT_USE_QTXML 1)
  set(QT_USE_QTXMLPATTERNS 1)
  set(QT_USE_PHONON 0)
  include(${QT_USE_FILE})
  if(BUILD_SUPERBUILD)
    set(VTK_QT_ARGS
      -DVTK_QT_VERSION:STRING=@DESIRED_QT_VERSION@
      -DVTK_USE_GUISUPPORT:BOOL=ON
      -DVTK_USE_QVTK_QTOPENGL:BOOL=OFF
      -DVTK_USE_QT:BOOL=ON
      -DQT_QMAKE_EXECUTABLE:FILEPATH=${QT_QMAKE_EXECUTABLE}
    )
  endif(BUILD_SUPERBUILD)
else()
 message(FATAL "Qt is mandatory, but QT_FOUND is false.")
endif()
 
######################################################################
# Find CUDA: Required by the Nifty packages
######################################################################

if(NIFTK_USE_CUDA)
  find_package(CUDA)
  if(CUDA_FOUND)
    set(NIFTK_INCLUDE_DIRS_BUILD_TREE ${NIFTK_INCLUDE_DIRS_BUILD_TREE} ${CUDA_TOOLKIT_INCLUDE})
    add_definitions(-D_USE_CUDA)
    set(CUDA_NVCC_FLAGS "${CUDA_NVCC_FLAGS};-D_USE_CUDA")
    message("Found CUDA")
  else(CUDA_FOUND)
    message("Didn't find CUDA")
  endif(CUDA_FOUND)
endif(NIFTK_USE_CUDA)

######################################################################
# Find NVidia API: Required for NVidia SDI pipeline in IGI GUI
######################################################################
find_package(NVidiaAPI)
if(NVAPI_FOUND)
  message("Found NVidia API")
  if (CUDA_FOUND AND NIFTK_USE_CUDA)
    set(NIFTK_INCLUDE_DIRS_BUILD_TREE ${NIFTK_INCLUDE_DIRS_BUILD_TREE} ${NVAPI_INCLUDE_DIR})
    add_definitions(-D_USE_NVAPI)
  else()
    message("NVidia API disabled: need CUDA. Try NIFTK_USE_CUDA.")
    set(NVAPI_FOUND 0)
  endif()
else()
  message("Did not find NVidia API")
endif()

######################################################################
# Now, if required, do the SuperBuild
# If we are doing SuperBuild
#   We configure up to this point (see the return() statement)
#   and then we call SuperBuild.cmake, which builds all the
#   dependencies as CMake ExternalProjects, and then also builds
#   NifTK as an ExternalProject. However instead of downloading
#   a tar file, you set the SOURCE_DIR to be THIS project, and force
#   the BUILD_SUPERBUILD flag to be off (to avoid infinite loop).
#
# If we are NOT doing superbuild, then the next statement has no
# effect, and the build goes on the same as before, as in version
# NifTK 2.2.0 and earlier.
######################################################################

if(BUILD_SUPERBUILD)
  include("CMake/SuperBuild.cmake")
  return()
endif(BUILD_SUPERBUILD)

######################################################################
# End of SuperBuild. Print out where the source and binary folders
# are, just to make it really explicit... well, explicit to the user
# that bothers to read these messages! :-)
######################################################################

message("CMAKE_SOURCE_DIR=${CMAKE_SOURCE_DIR}")
message("CMAKE_BINARY_DIR=${CMAKE_BINARY_DIR}")

######################################################################
# Add additional entries to the CMAKE_MODULE_PATH, now all externals
# are already built.
######################################################################
set(CMAKE_MODULE_PATH
    ${CMAKE_BINARY_DIR}/../aruco-install/lib/cmake
    ${CMAKE_MODULE_PATH}
   )

######################################################################
# Check each GUI application to set up MACOSX_BUNDLE_NAMES
# as libraries are copied into each bundle.
######################################################################

if(APPLE)

  set(MACOSX_BUNDLE_NAMES)
  include("${CMAKE_CURRENT_SOURCE_DIR}/Code/Gui/MITK/Apps/Apps.cmake")

  foreach(NIFTK_APP ${NIFTK_APPS})

    # extract option_name
    string(REPLACE "^^" "\\;" target_info ${NIFTK_APP})
    set(target_info_list ${target_info})
    list(GET target_info_list 1 option_name)
    list(GET target_info_list 0 app_name)

    if(${option_name} OR NIFTK_BUILD_ALL_APPS)
      set(MACOSX_BUNDLE_NAMES ${MACOSX_BUNDLE_NAMES} ${app_name})
    endif()

  endforeach()

endif()

######################################################################
# Configure CMake files before we need to use them in the FIND_XXX.
#
# So, the variables NIFTK_BOOSTINSTALL etc.
# should be passed in on cmake command line, or set up using ccmake.
######################################################################

configure_file(${CMAKE_SOURCE_DIR}/CMake/FindFFTW.cmake ${CMAKE_BINARY_DIR}/FindFFTW.cmake @ONLY)
configure_file(${CMAKE_SOURCE_DIR}/CMake/FindNiftyReg.cmake ${CMAKE_BINARY_DIR}/FindNiftyReg.cmake @ONLY)
configure_file(${CMAKE_SOURCE_DIR}/CMake/FindNiftyRec.cmake ${CMAKE_BINARY_DIR}/FindNiftyRec.cmake @ONLY)
configure_file(${CMAKE_SOURCE_DIR}/CMake/FindNiftySim.cmake ${CMAKE_BINARY_DIR}/FindNiftySim.cmake @ONLY)
configure_file(${CMAKE_SOURCE_DIR}/CMake/FindNiftySeg.cmake ${CMAKE_BINARY_DIR}/FindNiftySeg.cmake @ONLY)
configure_file(${CMAKE_SOURCE_DIR}/CMake/FindEigen.cmake ${CMAKE_BINARY_DIR}/FindEigen.cmake @ONLY)
configure_file(${CMAKE_SOURCE_DIR}/CMake/Findapriltags.cmake ${CMAKE_BINARY_DIR}/Findapriltags.cmake @ONLY)
configure_file(${CMAKE_SOURCE_DIR}/CMake/mitkFunctionGetGccVersion.cmake ${CMAKE_BINARY_DIR}/CMakeMacros/mitkFunctionGetGccVersion.cmake COPYONLY)
configure_file(${CMAKE_SOURCE_DIR}/CMake/mitkFunctionGetVersion.cmake ${CMAKE_BINARY_DIR}/CMakeMacros/mitkFunctionGetVersion.cmake COPYONLY)
configure_file(${CMAKE_SOURCE_DIR}/CMake/mitkMacroEmptyExternalProject.cmake ${CMAKE_BINARY_DIR}/CMakeMacros/mitkMacroEmptyExternalProject.cmake COPYONLY)
configure_file(${CMAKE_SOURCE_DIR}/CMake/niftkMacroBuildCLI.cmake ${CMAKE_BINARY_DIR}/CMakeMacros/niftkMacroBuildCLI.cmake COPYONLY)
configure_file(${CMAKE_SOURCE_DIR}/CMake/niftkMacroCreateCommandLineApplication.cmake ${CMAKE_BINARY_DIR}/CMakeMacros/niftkMacroCreateCommandLineApplication.cmake COPYONLY)
configure_file(${CMAKE_SOURCE_DIR}/CMake/niftkMacroCreateCommandLineScript.cmake ${CMAKE_BINARY_DIR}/CMakeMacros/niftkMacroCreateCommandLineScript.cmake COPYONLY)
configure_file(${CMAKE_SOURCE_DIR}/CMake/niftkMacroCreateGuiApplication.cmake ${CMAKE_BINARY_DIR}/CMakeMacros/niftkMacroCreateGuiApplication.cmake COPYONLY)
configure_file(${CMAKE_SOURCE_DIR}/CMake/niftkMacroGenerateCLIScript.cmake ${CMAKE_BINARY_DIR}/CMakeMacros/niftkMacroGenerateCLIScript.cmake COPYONLY)
configure_file(${CMAKE_SOURCE_DIR}/CMake/niftkMacroGetGitBranch.cmake ${CMAKE_BINARY_DIR}/CMakeMacros/niftkMacroGetGitBranch.cmake COPYONLY)
configure_file(${CMAKE_SOURCE_DIR}/CMake/niftkMacroGetGitDateTime.cmake ${CMAKE_BINARY_DIR}/CMakeMacros/niftkMacroGetGitDateTime.cmake COPYONLY)
configure_file(${CMAKE_SOURCE_DIR}/CMake/niftkMacroInstallCLIScript.cmake ${CMAKE_BINARY_DIR}/CMakeMacros/niftkMacroInstallCLIScript.cmake COPYONLY)
file(GLOB package_depends_files ${CMAKE_SOURCE_DIR}/CMake/PackageDepends/*.cmake)
foreach(file_to_copy ${package_depends_files})
  file(COPY ${file_to_copy} DESTINATION ${CMAKE_BINARY_DIR}/CMakePackageDepends)
endforeach()


if (BUILD_MESHING)
  configure_file(${CMAKE_SOURCE_DIR}/CMake/FindCGAL.cmake
    ${CMAKE_BINARY_DIR}/FindCGAL.cmake @ONLY)
endif (BUILD_MESHING)

if(BUILD_IGI)
  add_definitions(-DBUILD_IGI)
endif()

######################################################################
# Find Mandatory External packages
######################################################################

######################################################################
# Find Boost.
######################################################################
set(Boost_NO_SYSTEM_PATHS ON)
# off is the default, but our optional pcl dependency will try to use static libs if we dont define it explicitly.
set(Boost_USE_STATIC_LIBS OFF)

find_package( Boost 1.54 COMPONENTS filesystem system date_time regex thread REQUIRED)
if(Boost_FOUND)
  message("Found Boost")
  set(NIFTK_INCLUDE_DIRS_BUILD_TREE ${NIFTK_INCLUDE_DIRS_BUILD_TREE} ${Boost_INCLUDE_DIRS})
  link_directories(${Boost_LIBRARY_DIRS})
  if(WIN32)
    if(NIFTK_WITHIN_SUPERBUILD)
      add_definitions(-DBoost_LIB_DIAGNOSTIC_DEFINITIONS)  # To get debug messages
      add_definitions(-DBOOST_ALL_NO_LIB)      # To stop auto-linking, which seems to be adding "lib" as library prefix in .obj files.
    endif(NIFTK_WITHIN_SUPERBUILD)
  endif(WIN32)
endif(Boost_FOUND)

######################################################################
# Find OpenMP and make sure Microsoft DirectComposition Library (dcomp.dll) is deployed
######################################################################

if (WIN32)
  find_package(OpenMP)

  if(OPENMP_FOUND)
    message("Found OpenMP")

    # the debug versions of the runtime library are considered "non redistributable".
    # we never hand out debug-build installers, so no problem having these packaged along correctly for internal testing.
    set(CMAKE_MSVC_ARCH_DEBUG_PREFIX "")
    set(CMAKE_MSVC_LIBNAME_FRAGMENT "")
    set(CMAKE_MSVC_OPENMP_DLLNAMESUFFIX "")
    if (CMAKE_BUILD_TYPE STREQUAL "Debug")
      set(CMAKE_MSVC_ARCH_DEBUG_PREFIX "Debug_NonRedist/")
      set(CMAKE_MSVC_LIBNAME_FRAGMENT "Debug")
      set(CMAKE_MSVC_OPENMP_DLLNAMESUFFIX "d")
    endif()

    if(CMAKE_CL_64)
      if(MSVC_VERSION GREATER 1599)
        # VS 10 and later:
        set(CMAKE_MSVC_ARCH "${CMAKE_MSVC_ARCH_DEBUG_PREFIX}x64")
      else()
        # VS 9 and earlier:
        set(CMAKE_MSVC_ARCH "${CMAKE_MSVC_ARCH_DEBUG_PREFIX}amd64")
      endif()
    else()
      set(CMAKE_MSVC_ARCH "${CMAKE_MSVC_ARCH_DEBUG_PREFIX}x86")
    endif()

    if (MSVC90)
      set (_omp_dll "${MSVC90_REDIST_DIR}/${CMAKE_MSVC_ARCH}/Microsoft.VC90.${CMAKE_MSVC_LIBNAME_FRAGMENT}OPENMP/vcomp90${CMAKE_MSVC_OPENMP_DLLNAMESUFFIX}.dll")
    elseif (MSVC10)
      # for some random reason, MSVC10_REDIST_DIR can be empty sometimes. as in empty-string, not
      # as in undefined-value.
      if (NOT "${MSVC10_REDIST_DIR}" STREQUAL "")
        set (_omp_dll "${MSVC10_REDIST_DIR}/${CMAKE_MSVC_ARCH}/Microsoft.VC100.${CMAKE_MSVC_LIBNAME_FRAGMENT}OPENMP/vcomp100${CMAKE_MSVC_OPENMP_DLLNAMESUFFIX}.dll")
      endif()
    elseif (MSVC11)
      # MSVC11_REDIST_DIR being empty, like above for 2010, has so far never happened for 2011.
      # so this is only precautionary.
      if (NOT "${MSVC11_REDIST_DIR}" STREQUAL "")
        set (_omp_dll "${MSVC11_REDIST_DIR}/${CMAKE_MSVC_ARCH}/Microsoft.VC110.${CMAKE_MSVC_LIBNAME_FRAGMENT}OPENMP/vcomp110${CMAKE_MSVC_OPENMP_DLLNAMESUFFIX}.dll")
      endif()
    elseif (MSVC12)
      if (NOT "${MSVC12_REDIST_DIR}" STREQUAL "")
        set (_omp_dll "${MSVC12_REDIST_DIR}/${CMAKE_MSVC_ARCH}/Microsoft.VC120.${CMAKE_MSVC_LIBNAME_FRAGMENT}OPENMP/vcomp120${CMAKE_MSVC_OPENMP_DLLNAMESUFFIX}.dll")
      endif()
    endif ()

    if ((NOT ("${_omp_dll}" STREQUAL "")) AND (EXISTS "${_omp_dll}"))
      message("Found OpenMP dll at: ${_omp_dll}")
      set (CMAKE_INSTALL_SYSTEM_RUNTIME_LIBS "${CMAKE_INSTALL_SYSTEM_RUNTIME_LIBS};${_omp_dll}")
    else()
      message(WARNING "Did not find OpenMP DLLs (even though the compiler supports it)! The built installer might be missing dependencies.")
    endif()

  endif()
endif()

######################################################################
# Find VTK.
######################################################################
find_package(VTK REQUIRED)
if(VTK_FOUND)
  message("Found VTK")
  include(${VTK_USE_FILE})
endif(VTK_FOUND)

######################################################################
# Find GDCM. ITK is built with GDCM, so GDCM is effectively mandatory.
######################################################################
find_package(GDCM PATHS ${GDCM_DIR} REQUIRED)
if(GDCM_FOUND)
  message("Found GDCM")
  list(APPEND NIFTK_INCLUDE_DIRS_BUILD_TREE ${GDCM_INCLUDE_DIRS})
  link_directories(${GDCM_LIBRARY_DIRS})
endif()

# Find OpenCV.
######################################################################
if(BUILD_IGI)
  find_package(OpenCV REQUIRED)
  if(OpenCV_FOUND)
    message("Found OpenCV")
  endif(OpenCV_FOUND)

  # Here we do a find, just so we can read the license file
  find_package(NiftyLink REQUIRED)
  if(NiftyLink_FOUND)
    include(${NiftyLink_USE_FILE})
  endif()

endif(BUILD_IGI)


######################################################################
# Find MITK. Even though MITK can be built without Qt, CTK can't.
######################################################################
set(MITK_USE_EXT 1)
set(MITK_USE_Boost 1)
set(MITK_USE_DCMTK 1)
set(MITK_USE_BLUEBERRY ${QT_FOUND})
set(MITK_USE_QT ${QT_FOUND})
set(MITK_DESIRED_QT_VERSION @DESIRED_QT_VERSION@)
#set(MITK_DESIRED_QT_VERSION 4)
set(MITK_USE_OpenCV ${BUILD_IGI})

if(NIFTK_GENERATE_DOXYGEN_HELP)
  set(BLUEBERRY_USE_QT_HELP ON)
endif(NIFTK_GENERATE_DOXYGEN_HELP)

find_package(MITK REQUIRED)
if(MITK_FOUND)
  message("Found MITK")
  set(CMAKE_MODULE_PATH
    ${MITK_SOURCE_DIR}/CMake
    ${CMAKE_MODULE_PATH}
  )
  link_directories(${MITK_LINK_DIRECTORIES})
endif(MITK_FOUND)

######################################################################
# Find Optional External packages
######################################################################

######################################################################
# Find CGAL.
######################################################################

if (BUILD_MESHING)
  # on windows, you have to build cgal yourself because it has dependencies
  # on other libraries that cannot be built with the superbuild.
  # so in case, do not overwrite the carefully user-configured CGAL_DIR with
  # our superbuild path.
  if (NOT CGAL_DIR)
    set(CGAL_DIR "${PROJECT_BINARY_DIR}/../CGAL-install/lib/CGAL" CACHE PATH "")
  endif()
  find_package(CGAL QUIET COMPONENTS Core ImageIO)
  link_directories("${CGAL_DIR}/..")
endif (BUILD_MESHING)

######################################################################
# Find FFTW.
######################################################################
if(NIFTK_USE_FFTW)
  find_package(FFTW)
  if(FFTW_FOUND)
    set(NIFTK_INCLUDE_DIRS_BUILD_TREE ${NIFTK_INCLUDE_DIRS_BUILD_TREE} ${FFTW_INCLUDE_DIR})
    message("Found FFTW")
  else(FFTW_FOUND)
    message("Didn't find FFTW, so Fluid based registration will not be built.")
  endif(FFTW_FOUND)
endif(NIFTK_USE_FFTW)

######################################################################
# Find NIFTYREG - (version will vary according to whether CUDA found)
######################################################################
if(BUILD_NIFTYREG)
  find_package(NiftyReg)
  if(NIFTYREG_FOUND)
    set(NIFTK_INCLUDE_DIRS_BUILD_TREE ${NIFTK_INCLUDE_DIRS_BUILD_TREE} ${NIFTYREG_INCLUDE_DIR})
    add_definitions(-DUSE_NIFTYREG)
    set(NIFTYREG_NVCC_FLAGS "${NIFTYREG_NVCC_FLAGS};-DUSE_NIFTYREG")
    message("Found NiftyReg")
  else(NIFTYREG_FOUND)
    message("Didn't find NiftyReg")
  endif(NIFTYREG_FOUND)
endif(BUILD_NIFTYREG)

if(NOT NIFTYREG_FOUND)
  message("No NiftyReg found, so turning off plugin")
  set("NIFTK_Plugins/uk.ac.ucl.cmic.niftyreg" OFF CACHE BOOL "NiftyReg plugin" FORCE)
endif()

######################################################################
# Find NIFTYREC - (version will vary according to whether CUDA found)
# NB: Is dependent on NIFTYREG and at time of writing only has GPU version
######################################################################

if(BUILD_NIFTYREC)
  find_package(NiftyRec)
  if(NIFTYREC_FOUND)
    set(NIFTK_INCLUDE_DIRS_BUILD_TREE ${NIFTK_INCLUDE_DIRS_BUILD_TREE} ${NIFTYREC_INCLUDE_DIR})
    add_definitions(-DUSE_NIFTYREC)
    set(NIFTYREC_NVCC_FLAGS "${NIFTYREC_NVCC_FLAGS};-DUSE_NIFTYREC")
    message("Found NiftyRec")
  else(NIFTYREC_FOUND)
    message("Didn't find NiftyRec")
  endif(NIFTYREC_FOUND)
endif(BUILD_NIFTYREC)

######################################################################
# Find NIFTYSIM
######################################################################

if(BUILD_NIFTYSIM)
  find_package(NiftySim)
  if(NIFTYSIM_FOUND)
    set(NIFTK_INCLUDE_DIRS_BUILD_TREE ${NIFTK_INCLUDE_DIRS_BUILD_TREE} ${NIFTYSIM_INCLUDE_DIR})
    add_definitions(-DUSE_NIFTYSIM)
    set(NIFTYSIM_NVCC_FLAGS "${NIFTYSIM_NVCC_FLAGS};-DUSE_NIFTYSIM")
    message("Found NiftySim")
  else(NIFTYSIM_FOUND)
    message("Didn't find NiftySim")
  endif(NIFTYSIM_FOUND)
endif(BUILD_NIFTYSIM)

######################################################################
# Find NiftySeg
######################################################################

if(BUILD_NIFTYSEG)
  find_package(NiftySeg)
  if(NIFTYSEG_FOUND)
    set(NIFTK_INCLUDE_DIRS_BUILD_TREE ${NIFTK_INCLUDE_DIRS_BUILD_TREE} ${NIFTYSEG_INCLUDE_DIR})
    add_definitions(-DUSE_NIFTYSEG)
    set(NIFTYSEG_NVCC_FLAGS "${NIFTYSEG_NVCC_FLAGS};-DUSE_NIFTYSEG")
    message("Found NiftySeg")
  else(NIFTYSEG_FOUND)
    message("Didn't find NiftySeg")
  endif(NIFTYSEG_FOUND)
endif(BUILD_NIFTYSEG)

if(NOT NIFTYSEG_FOUND)
  message("No NiftySeg found, so turning off breast segmentation plugin")
  set("NIFTK_Plugins/uk.ac.ucl.cmic.breastsegmentation" OFF CACHE BOOL "Breast segmentation plugin" FORCE)
endif()

######################################################################
# Find RTK
######################################################################

if(BUILD_RTK)
  find_package(RTK)
  if(RTK_FOUND)
    message("Found RTK")
    include(${RTK_USE_FILE})
  endif(RTK_FOUND)
endif(BUILD_RTK)

######################################################################
# Find SlicerExecutionModel
######################################################################
if(BUILD_COMMAND_LINE_PROGRAMS)
  find_package(SlicerExecutionModel REQUIRED)
  if(SlicerExecutionModel_FOUND)
    message("Found SlicerExecutionModel")
    include(${SlicerExecutionModel_USE_FILE})
  else()
    message("Didn't find SlicerExecutionModel")
  endif()
endif()

######################################################################
# Configure prototype section, to get correct include path.
######################################################################
if (BUILD_PROTOTYPE)
  set(PROTOTYPE_DIR ${CMAKE_SOURCE_DIR}/Prototype)

  if (NOT EXISTS ${PROTOTYPE_DIR})
    find_package(Subversion)
    if (Subversion_FOUND)
      message("Found Subversion")
      message("Retrieving NiftyPrototype...")
      execute_process(
        COMMAND "${Subversion_SVN_EXECUTABLE}" checkout "${NIFTK_LOCATION_PROTOTYPE}" Prototype
        WORKING_DIRECTORY ${CMAKE_SOURCE_DIR}
      )
    else()
      message("Subversion not found. The Prototype project will not be built.")
    endif()
  endif()

  if (EXISTS ${PROTOTYPE_DIR} AND IS_DIRECTORY ${PROTOTYPE_DIR})
    set(NIFTK_INCLUDE_DIRS_BUILD_TREE
        ${NIFTK_INCLUDE_DIRS_BUILD_TREE}
        ${CMAKE_SOURCE_DIR}/Prototype/CUDA

        # Note that for these Insight Journal extensions, we dont compile the subpackage,
        # but by adding them to the include path, you can use any templated classes easily.
        # You may however have to recompile your ITK using ITK_USE_REVIEW=ON and ITK_USE_OPTIMIZED_REGISTRATION_METHODS=ON
        # depending on which classes you use.

        ${PROTOTYPE_DIR}/InsightJournal/Filters
        ${PROTOTYPE_DIR}/InsightJournal/IJ_181_ITKbinaryThinningImageFilter3D/Source
        ${PROTOTYPE_DIR}/InsightJournal/IJ_120_ITKSkeleton
        ${PROTOTYPE_DIR}/InsightJournal/IJ_644_ITKLogDomainDemonsRegistration/LogDomainDemonsRegistration-0.0.4-Source/Code
        ${PROTOTYPE_DIR}/InsightJournal/IJ_687_ITKSphericalDemons/QuadEdgeMeshFieldSmoothingFilters/Source
        ${PROTOTYPE_DIR}/InsightJournal/IJ_687_ITKSphericalDemons/QuadEdgeMeshRigidRegistration/Source
    )
  endif()
endif()

######################################################################
# Output directories, for when compiling, not installing.
######################################################################

set(EXECUTABLE_OUTPUT_PATH ${CMAKE_BINARY_DIR}/bin)
set(SLICER_EXECUTABLE_OUTPUTPATH ${EXECUTABLE_OUTPUT_PATH}/cli-modules)
set(CXX_TEST_PATH ${EXECUTABLE_OUTPUT_PATH})              # Used to control, where to put unit test binaries.
set(BASELINE ${NIFTK_DATA_DIR}/Baseline)
set(INPUT_DATA ${NIFTK_DATA_DIR}/Input)
make_directory(${CMAKE_BINARY_DIR}/Testing/Temporary)
set(TEMP ${CMAKE_BINARY_DIR}/Testing/Temporary)

foreach(type LIBRARY RUNTIME ARCHIVE)
  set(output_dir ${CMAKE_BINARY_DIR}/bin)
  set(CMAKE_${type}_OUTPUT_DIRECTORY ${output_dir} CACHE INTERNAL "Single output directory for building all libraries.")
  mark_as_advanced(CMAKE_${type}_OUTPUT_DIRECTORY)
endforeach()

configure_file(${CMAKE_SOURCE_DIR}/Utilities/GenerateCommandLineDoxygen.sh.in
  ${EXECUTABLE_OUTPUT_PATH}/GenerateCommandLineDoxygen @ONLY)

######################################################################
# Compilation specific stuff, like flags etc.
######################################################################

if(NIFTK_CHECK_COVERAGE)
  if("${CMAKE_CXX_COMPILER_ID}" STREQUAL "GNU")
    set(NIFTK_COVERAGE_FLAGS "-g -fprofile-arcs -ftest-coverage  -O0 -DNDEBUG" )
    set(NIFTK_COVERAGE_C_FLAGS ${NIFTK_COVERAGE_FLAGS} CACHE STRING "C flags for coverage checking")
    set(NIFTK_COVERAGE_CXX_FLAGS ${NIFTK_COVERAGE_FLAGS} CACHE STRING "C++ flags for coverage checking")
  endif()
endif()

if(WIN32)
  set(CMAKE_CXX_FLAGS "${CMAKE_CXX_FLAGS} -DNOMINMAX /W2")
  set(CMAKE_CXX_WARNING_LEVEL 2)
  if(NIFTK_WITHIN_SUPERBUILD)
    set(CMAKE_CXX_FLAGS "${CMAKE_CXX_FLAGS} -DBOOST_LIB_PREFIX=\"\"")
  endif(NIFTK_WITHIN_SUPERBUILD)
endif(WIN32)

# On Visual Studio 8 MS deprecated C. This removes all 1.276E1265 security warnings
if(WIN32)
  if(NOT BORLAND)
    if(NOT CYGWIN)
      if(NOT MINGW)
        if(NOT ITK_ENABLE_VISUAL_STUDIO_DEPRECATED_C_WARNINGS)
          add_definitions(
            -D_CRT_FAR_MAPPINGS_NO_DEPRECATE
            -D_CRT_IS_WCTYPE_NO_DEPRECATE
            -D_CRT_MANAGED_FP_NO_DEPRECATE
            -D_CRT_NONSTDC_NO_DEPRECATE
            -D_CRT_SECURE_NO_DEPRECATE
            -D_CRT_SECURE_NO_DEPRECATE_GLOBALS
            -D_CRT_SETERRORMODE_BEEP_SLEEP_NO_DEPRECATE
            -D_CRT_TIME_FUNCTIONS_NO_DEPRECATE
            -D_CRT_VCCLRIT_NO_DEPRECATE
            -D_SCL_SECURE_NO_DEPRECATE
            )
        endif(NOT ITK_ENABLE_VISUAL_STUDIO_DEPRECATED_C_WARNINGS)
      endif(NOT MINGW)
    endif(NOT CYGWIN)
  endif(NOT BORLAND)
endif(WIN32)

# This should now always be true as MITK is required.
if(MITK_FOUND)
  set(${PROJECT_NAME}_MODULES_PACKAGE_DEPENDS_DIR "${PROJECT_SOURCE_DIR}/CMake/PackageDepends")
  list(INSERT MODULES_PACKAGE_DEPENDS_DIRS 0 ${${PROJECT_NAME}_MODULES_PACKAGE_DEPENDS_DIR})
  include(mitkCompilerSettings)
endif()

if(WIN32 AND NOT BUILD_SHARED_LIBS)
  add_definitions(-DNIFTK_STATIC)
endif()

#######################################################################
# Set the main install locations.
# These are relative to CMAKE_INSTALL_PREFIX which we MUST NOT touch.
#######################################################################
set(NIFTK_INSTALL_BASE_DIR ".")
set(NIFTK_INSTALL_BIN_DIR "bin")
set(NIFTK_INSTALL_INCLUDE_DIR "include/NifTK")
set(NIFTK_INSTALL_MATLAB_DIR "matlab")
set(NIFTK_INSTALL_DOC_DIR "doc")
set(NIFTK_INSTALL_LICENSES_DIR "licenses")
set(NIFTK_INSTALL_LIB_DIR "bin")

#######################################################################
# Set the main include path, just before generating NifTKConfigure.
#######################################################################
include_directories(
  ${NIFTK_INCLUDE_DIRS_BUILD_TREE}
  )

######################################################################
# Configure files that need variables substituting. Note that
# we 'Configure' them, which copies them to the CMAKE_BINARY_DIR
# while substituting variables, but it is the 'INSTALL' directives
# that place them in the installation directory.
######################################################################

configure_file(${CMAKE_SOURCE_DIR}/INSTALLATION.txt ${CMAKE_BINARY_DIR}/INSTALLATION.txt @ONLY)
configure_file(${CMAKE_SOURCE_DIR}/LICENSE.txt ${CMAKE_BINARY_DIR}/LICENSE.txt @ONLY)
configure_file(${CMAKE_SOURCE_DIR}/README.txt ${CMAKE_BINARY_DIR}/README.txt @ONLY)
configure_file(${CMAKE_SOURCE_DIR}/CONTRIBUTORS.txt ${CMAKE_BINARY_DIR}/CONTRIBUTORS.txt @ONLY)
configure_file(${CMAKE_SOURCE_DIR}/Config/SetupDependencies.sh.in ${CMAKE_BINARY_DIR}/SetupDependencies.sh @ONLY )
configure_file(${CMAKE_SOURCE_DIR}/Config/SetupDependencies.csh.in ${CMAKE_BINARY_DIR}/SetupDependencies.csh @ONLY )
configure_file(${CMAKE_SOURCE_DIR}/Config/SetupNifTK.sh.in ${CMAKE_BINARY_DIR}/SetupNifTK.sh @ONLY )
configure_file(${CMAKE_SOURCE_DIR}/Config/SetupNifTK.csh.in ${CMAKE_BINARY_DIR}/SetupNifTK.csh @ONLY )
configure_file(${CMAKE_SOURCE_DIR}/Doc/Doxygen/niftkdoxygen.pl.in ${CMAKE_BINARY_DIR}/niftkdoxygen.pl)
configure_file(${CMAKE_SOURCE_DIR}/Doc/Doxygen/doxygen.config.in ${CMAKE_BINARY_DIR}/doxygen.config)
configure_file(${CMAKE_SOURCE_DIR}/Doc/License.dox.in ${CMAKE_BINARY_DIR}/Doxygen/License.dox)
configure_file(${CMAKE_SOURCE_DIR}/Doc/Licenses/Aruco.txt ${CMAKE_BINARY_DIR}/LICENSE_Aruco.txt)
configure_file(${CMAKE_SOURCE_DIR}/Doc/Licenses/AprilTags.txt ${CMAKE_BINARY_DIR}/LICENSE_AprilTags.txt)
configure_file(${CMAKE_SOURCE_DIR}/Doc/Licenses/Boost.txt ${CMAKE_BINARY_DIR}/LICENSE_Boost.txt)
configure_file(${CMAKE_SOURCE_DIR}/Doc/Licenses/CTK.txt ${CMAKE_BINARY_DIR}/LICENSE_CTK.txt)
configure_file(${CMAKE_SOURCE_DIR}/Doc/Licenses/DCMTK.txt ${CMAKE_BINARY_DIR}/LICENSE_DCMTK.txt)
configure_file(${CMAKE_SOURCE_DIR}/Doc/Licenses/GDCM.txt ${CMAKE_BINARY_DIR}/LICENSE_GDCM.txt)
configure_file(${CMAKE_SOURCE_DIR}/Doc/Licenses/ITK.txt ${CMAKE_BINARY_DIR}/LICENSE_ITK.txt)
configure_file(${CMAKE_SOURCE_DIR}/Doc/Licenses/RTK.txt ${CMAKE_BINARY_DIR}/LICENSE_RTK.txt)
configure_file(${CMAKE_SOURCE_DIR}/Doc/Licenses/VTK.txt ${CMAKE_BINARY_DIR}/LICENSE_VTK.txt)
configure_file(${CMAKE_SOURCE_DIR}/Doc/Licenses/MITK.txt ${CMAKE_BINARY_DIR}/LICENSE_MITK.txt)
configure_file(${CMAKE_SOURCE_DIR}/Doc/Licenses/NiftyReg.txt ${CMAKE_BINARY_DIR}/LICENSE_NiftyReg.txt)
configure_file(${CMAKE_SOURCE_DIR}/Doc/Licenses/NiftySeg.txt ${CMAKE_BINARY_DIR}/LICENSE_NiftySeg.txt)
configure_file(${CMAKE_SOURCE_DIR}/Doc/Licenses/NiftySim.txt ${CMAKE_BINARY_DIR}/LICENSE_NiftySim.txt)
configure_file(${CMAKE_SOURCE_DIR}/Doc/Licenses/OpenCV.txt ${CMAKE_BINARY_DIR}/LICENSE_OpenCV.txt)
configure_file(${CMAKE_SOURCE_DIR}/Doc/Licenses/Qt.txt ${CMAKE_BINARY_DIR}/LICENSE_Qt.txt)
configure_file(${CMAKE_SOURCE_DIR}/Doc/Licenses/EIGEN.txt ${CMAKE_BINARY_DIR}/LICENSE_EIGEN.txt)
configure_file(${CMAKE_SOURCE_DIR}/Doc/Licenses/FLANN.txt ${CMAKE_BINARY_DIR}/LICENSE_FLANN.txt)
configure_file(${CMAKE_SOURCE_DIR}/Doc/Licenses/PCL.txt ${CMAKE_BINARY_DIR}/LICENSE_PCL.txt)
if(BUILD_IGI)
  configure_file(${NiftyLink_LICENSE_FILE} ${CMAKE_BINARY_DIR}/ExternalLicenses/NiftyLink.txt @ONLY)
  configure_file(${NiftyLink_OIGT_LICENSE_FILE} ${CMAKE_BINARY_DIR}/ExternalLicenses/OpenIGTLink.txt @ONLY)
  configure_file(${NiftyLink_QSLOG_LICENSE_FILE} ${CMAKE_BINARY_DIR}/ExternalLicenses/QsLog.txt @ONLY)
endif()

#############################################################################################
# These represent the libraries that the apps, libraries and unit tests actually link against
#############################################################################################

set(NIFTK_VTK_LIBS_BUT_WITHOUT_QT vtkIOCore vtkIOLegacy vtkCommonCore vtkRenderingCore vtkRenderingOpenGL vtkFiltersSources vtkFiltersGeometry vtkInteractionStyle vtkRenderingFreeType vtkRenderingFreeTypeOpenGL vtkIOImage vtkIOPLY)
set(NIFTK_VTK_LIBS_WITH_QT vtkViewsQt vtkRenderingQt vtkGUISupportQt vtkGUISupportQtSQL vtkGUISupportQtWebkit)

######################################################################
# Install commands for things like README, licenses etc.
######################################################################

install(PROGRAMS ${CMAKE_SOURCE_DIR}/Doc/Licenses/Boost.txt DESTINATION ${NIFTK_INSTALL_LICENSES_DIR} COMPONENT documentation)
install(PROGRAMS ${CMAKE_SOURCE_DIR}/Doc/Licenses/ITK.txt DESTINATION ${NIFTK_INSTALL_LICENSES_DIR} COMPONENT documentation)
install(PROGRAMS ${CMAKE_SOURCE_DIR}/Doc/Licenses/RTK.txt DESTINATION ${NIFTK_INSTALL_LICENSES_DIR} COMPONENT documentation)
install(PROGRAMS ${CMAKE_SOURCE_DIR}/Doc/Licenses/VTK.txt DESTINATION ${NIFTK_INSTALL_LICENSES_DIR} COMPONENT documentation)
install(PROGRAMS ${CMAKE_SOURCE_DIR}/Doc/Licenses/Qt.txt DESTINATION ${NIFTK_INSTALL_LICENSES_DIR} COMPONENT documentation)
install(PROGRAMS ${CMAKE_SOURCE_DIR}/Doc/Licenses/MITK.txt DESTINATION ${NIFTK_INSTALL_LICENSES_DIR} COMPONENT documentation)
install(PROGRAMS ${CMAKE_SOURCE_DIR}/Doc/Licenses/CTK.txt DESTINATION ${NIFTK_INSTALL_LICENSES_DIR} COMPONENT documentation)
install(PROGRAMS ${CMAKE_SOURCE_DIR}/Doc/Licenses/NiftyReg.txt DESTINATION ${NIFTK_INSTALL_LICENSES_DIR} COMPONENT documentation)
install(PROGRAMS ${CMAKE_SOURCE_DIR}/Doc/Licenses/NiftyRec.txt DESTINATION ${NIFTK_INSTALL_LICENSES_DIR} COMPONENT documentation)
install(PROGRAMS ${CMAKE_SOURCE_DIR}/Doc/Licenses/NiftySeg.txt DESTINATION ${NIFTK_INSTALL_LICENSES_DIR} COMPONENT documentation)
install(PROGRAMS ${CMAKE_SOURCE_DIR}/Doc/Licenses/NiftySim.txt DESTINATION ${NIFTK_INSTALL_LICENSES_DIR} COMPONENT documentation)
install(PROGRAMS ${CMAKE_SOURCE_DIR}/Doc/Licenses/DCMTK.txt DESTINATION ${NIFTK_INSTALL_LICENSES_DIR} COMPONENT documentation)
install(PROGRAMS ${CMAKE_SOURCE_DIR}/Doc/Licenses/OpenCV.txt DESTINATION ${NIFTK_INSTALL_LICENSES_DIR} COMPONENT documentation)
install(PROGRAMS ${CMAKE_SOURCE_DIR}/Doc/Licenses/SlicerExecutionModel.txt DESTINATION ${NIFTK_INSTALL_LICENSES_DIR} COMPONENT documentation)
install(PROGRAMS ${CMAKE_SOURCE_DIR}/Doc/Licenses/Aruco.txt DESTINATION ${NIFTK_INSTALL_LICENSES_DIR} COMPONENT documentation)
install(PROGRAMS ${CMAKE_SOURCE_DIR}/Doc/Licenses/AprilTags.txt DESTINATION ${NIFTK_INSTALL_LICENSES_DIR} COMPONENT documentation)
install(PROGRAMS ${CMAKE_SOURCE_DIR}/Doc/Licenses/EIGEN.txt DESTINATION ${NIFTK_INSTALL_LICENSES_DIR} COMPONENT documentation)
install(PROGRAMS ${CMAKE_SOURCE_DIR}/Doc/Licenses/FLANN.txt DESTINATION ${NIFTK_INSTALL_LICENSES_DIR} COMPONENT documentation)
install(PROGRAMS ${CMAKE_SOURCE_DIR}/Doc/Licenses/PCL.txt DESTINATION ${NIFTK_INSTALL_LICENSES_DIR} COMPONENT documentation)
if(BUILD_IGI)
  install(PROGRAMS ${CMAKE_BINARY_DIR}/ExternalLicenses/NiftyLink.txt DESTINATION ${NIFTK_INSTALL_LICENSES_DIR} COMPONENT documentation)
  install(PROGRAMS ${CMAKE_BINARY_DIR}/ExternalLicenses/OpenIGTLink.txt DESTINATION ${NIFTK_INSTALL_LICENSES_DIR} COMPONENT documentation)
  install(PROGRAMS ${CMAKE_BINARY_DIR}/ExternalLicenses/QsLog.txt DESTINATION ${NIFTK_INSTALL_LICENSES_DIR} COMPONENT documentation)
endif()
install(PROGRAMS ${CMAKE_BINARY_DIR}/LICENSE.txt DESTINATION ${NIFTK_INSTALL_BASE_DIR} COMPONENT applications)
install(PROGRAMS ${CMAKE_BINARY_DIR}/README.txt DESTINATION ${NIFTK_INSTALL_BASE_DIR} COMPONENT applications)
install(PROGRAMS ${CMAKE_BINARY_DIR}/INSTALLATION.txt DESTINATION ${NIFTK_INSTALL_BASE_DIR} COMPONENT applications)
install(PROGRAMS ${CMAKE_BINARY_DIR}/CONTRIBUTORS.txt DESTINATION ${NIFTK_INSTALL_BASE_DIR} COMPONENT applications)
if(NOT WIN32 AND NOT APPLE)
  install(PROGRAMS ${CMAKE_BINARY_DIR}/SetupDependencies.sh DESTINATION ${NIFTK_INSTALL_BIN_DIR} COMPONENT applications)
  install(PROGRAMS ${CMAKE_BINARY_DIR}/SetupDependencies.csh DESTINATION ${NIFTK_INSTALL_BIN_DIR} COMPONENT applications)
  install(PROGRAMS ${CMAKE_BINARY_DIR}/SetupNifTK.sh DESTINATION ${NIFTK_INSTALL_BIN_DIR} COMPONENT applications)
  install(PROGRAMS ${CMAKE_BINARY_DIR}/SetupNifTK.csh DESTINATION ${NIFTK_INSTALL_BIN_DIR} COMPONENT applications)
endif()

##########################################################################
# Install commands for the NiftyReg, NiftySeg, NiftyRec, NiftySim packages
##########################################################################

# NiftyReg
if(BUILD_NIFTYREG AND NIFTYREG_FOUND)
  file(GLOB NIFTY_REG_LIB_FILES
       ${CMAKE_BINARY_DIR}/../NiftyReg-install/lib/*.so
       ${CMAKE_BINARY_DIR}/../NiftyReg-install/lib/*.dylib
       )
  MITK_INSTALL(PROGRAMS ${NIFTY_REG_LIB_FILES})

  file(GLOB NIFTY_REG_BIN_FILES ${CMAKE_BINARY_DIR}/../NiftyReg-install/bin/*)
  MITK_INSTALL(PROGRAMS ${NIFTY_REG_BIN_FILES})

  foreach(prog reg_aladin reg_f3d reg_jacobian reg_resample)
    set(FULL_APP_NAME ${prog})
    NIFTK_GENERATE_CLI_SCRIPT(NAME ${prog})
  endforeach()
endif(BUILD_NIFTYREG AND NIFTYREG_FOUND)

# NiftySeg
if(BUILD_NIFTYSEG)
  file(GLOB NIFTY_SEG_LIB_FILES
       ${CMAKE_BINARY_DIR}/../NiftySeg-install/lib/*.so
       ${CMAKE_BINARY_DIR}/../NiftySeg-install/lib/*.dylib
       )
  MITK_INSTALL(PROGRAMS ${NIFTY_SEG_LIB_FILES})

  file(GLOB NIFTY_SEG_BIN_FILES ${CMAKE_BINARY_DIR}/../NiftySeg-install/bin/*)
  MITK_INSTALL(PROGRAMS ${NIFTY_SEG_BIN_FILES})

  foreach(prog seg_EM seg_LabFusion)
    set(FULL_APP_NAME ${prog})
    NIFTK_GENERATE_CLI_SCRIPT(NAME ${prog})
  endforeach()

  file(GLOB NIFTY_SEG_PRIORS_FILES ${CMAKE_BINARY_DIR}/../CMakeExternals/Install/NIFTYSEG/priors/*)
  install(PROGRAMS ${NIFTY_SEG_PRIORS_FILES} DESTINATION ${NIFTK_INSTALL_BASE_DIR}/priors COMPONENT applications)
endif(BUILD_NIFTYSEG)

# NiftyRec
if(BUILD_NIFTYREC AND NIFTYREC_FOUND)
  file(GLOB NIFTY_REC_LIB_FILES
       ${CMAKE_BINARY_DIR}/../NiftyRec-install/lib/*.so
       ${CMAKE_BINARY_DIR}/../NiftyRec-install/lib/*.dylib
       )
  MITK_INSTALL(PROGRAMS ${NIFTY_REC_LIB_FILES})

  file(GLOB NIFTY_REC_INCL_FILES ${CMAKE_BINARY_DIR}/../NiftyRec-install/include/*)
  MITK_INSTALL(PROGRAMS ${NIFTY_REC_INCL_FILES})
endif(BUILD_NIFTYREC AND NIFTYREC_FOUND)

# NiftySim
if(BUILD_NIFTYSIM AND NIFTYSIM_FOUND)
  file(GLOB NIFTY_SIM_LIB_FILES
       ${CMAKE_BINARY_DIR}/../NiftySim-install/lib/*.so
       ${CMAKE_BINARY_DIR}/../NiftySim-install/lib/*.dylib
       )
  MITK_INSTALL(PROGRAMS ${NIFTY_SIM_LIB_FILES})

  file(GLOB NIFTY_SIM_BIN_FILES ${CMAKE_BINARY_DIR}/../NiftySim-install/bin/*)
  MITK_INSTALL(PROGRAMS ${NIFTY_SIM_BIN_FILES})
endif(BUILD_NIFTYSIM AND NIFTYSIM_FOUND)

# Camino
if(BUILD_CAMINO AND NOT WIN32 AND NOT APPLE )
  file(GLOB CAMINO_BIN_FILES
       ${CMAKE_BINARY_DIR}/../camino-src/bin/*
      )
  file(GLOB CAMINO_MAN_FILES
       ${CMAKE_BINARY_DIR}/../camino-src/man/man1/*
      )
  install(FILES ${CAMINO_MAN_FILES} DESTINATION man/man1/ PERMISSIONS OWNER_READ GROUP_READ WORLD_READ)
  install(FILES ${CAMINO_BIN_FILES} DESTINATION bin PERMISSIONS OWNER_READ OWNER_EXECUTE GROUP_READ GROUP_EXECUTE WORLD_READ WORLD_EXECUTE)
endif()

######################################################################
# Decide what subdirectories we are building, and go and build them.
######################################################################

add_subdirectory(Doc)
add_subdirectory(Code)

if(BUILD_UTILITIES)
  add_subdirectory(Utilities)
endif(BUILD_UTILITIES)

if(BUILD_TESTING)
  add_subdirectory(Testing)
endif(BUILD_TESTING)

if(BUILD_PROTOTYPE)
  add_subdirectory(Prototype)
endif(BUILD_PROTOTYPE)

######################################################################
# Packaging code.
######################################################################

# 1. Setup defaults, common for all generators.
include(CPackSetup)

# 2. Set variables that may be platform (Windows/Linux/Mac) or Generator (TGZ,DEB,NSIS) specific.
#    When CPack runs, it just uses all the information in the generated files cmake_install.cmake.
#    So, CPack does not read all your configuration information in CMakeLists.txt, and CPack
#    does not re-run any cmake process.  So, it is cmake that reads all the CMakeLists. files
#    and generates all the cmake_install.cmake.  So this command will use cmake to generate
#    and additional file, that we can politely ask cpack to include, in addition to all the
#    cmake_install.cmake files.

#~~~~~~~~~~~~~~~~~~~~~~~~~~~~~~~~~~~~~~~~~~~~~~~~~~~~~~~~~~~~~~~~~~~~~~~~~~~~~~~~~~~~~~~~~~~~~~~~~~~~~~#
# Configuring the Start Menu and Desktop icon strings for NSIS

if (WIN32)
  set(ICONS_SETUP_STRING "")
  set(ICONS_REMOVE_STRING "")
  set(DESKTOP_ICONS_SETUP_STRING "")
  set(DESKTOP_ICONS_REMOVE_STRING "")
  set(DESKTOP_ICONS_REMOVE_STRING "")

  foreach(NIFTK_APP ${NIFTK_APPS})
    # extract option_name
    string(REPLACE "^^" "\\;" target_info ${NIFTK_APP})
    set(target_info_list ${target_info})
    list(GET target_info_list 1 option_name)
    list(GET target_info_list 0 app_name)

    message("Current App Name: ${app_name}")

    if(EXISTS "${CMAKE_BINARY_DIR}/bin/${CMAKE_BUILD_TYPE}/${app_name}.exe")
      set(ICONS_SETUP_STRING "${ICONS_SETUP_STRING}CreateShortCut '$SMPROGRAMS\\\\$STARTMENU_FOLDER\\\\${app_name}.lnk' '$INSTDIR\\\\bin\\\\${app_name}.exe'\n")
      set(ICONS_REMOVE_STRING "${ICONS_REMOVE_STRING}Delete '$SMPROGRAMS\\\\$MUI_TEMP\\\\${app_name}.lnk'\n")

      set(DESKTOP_ICONS_SETUP_STRING "${DESKTOP_ICONS_SETUP_STRING}CreateShortCut '$DESKTOP\\\\${app_name}.lnk' '$INSTDIR\\\\bin\\\\${app_name}.exe'\n")
      set(DESKTOP_ICONS_REMOVE_STRING "${DESKTOP_ICONS_REMOVE_STRING}Delete '$DESKTOP\\\\${app_name}.lnk'\n")
    endif()
  endforeach()
endif()
#~~~~~~~~~~~~~~~~~~~~~~~~~~~~~~~~~~~~~~~~~~~~~~~~~~~~~~~~~~~~~~~~~~~~~~~~~~~~~~~~~~~~~~~~~~~~~~~~~~~~~~#

configure_file(${CMAKE_SOURCE_DIR}/CMake/CPackOptions.cmake.in
               ${CMAKE_BINARY_DIR}/NIFTKCPackOptions.cmake)

# 3. Set a variable with the name of this file.		
set(CPACK_PROJECT_CONFIG_FILE "${CMAKE_BINARY_DIR}/NIFTKCPackOptions.cmake")

# 4. Include this optional file.
include(NIFTKCPackOptions)

# 5. Include CPack module once all variables are set.
include(CPack)

# 6. Trac #1796 - Still need to call MITK rules to get Mac Bundles etc.
include(mitkInstallRules)

######################################################################
# If we are under Windows, create two batch files which correctly
# set up the environment for the application and for Visual Studio.
# These are only used to start VS when developing. Not used in
# the final installation package.
######################################################################
if(WIN32)
  if(MITK_FOUND)

    include(mitkFunctionCreateWindowsBatchScript)

    # if we didnt build pcl then substitute some benign empty path instead of potential garbage.
    if(BUILD_PCL)
      set(PCL_BIN_PATH_FOR_BATCH_FILE "${PCL_DIR}/../bin")
    else()
      set(PCL_BIN_PATH_FOR_BATCH_FILE "")
    endif()

    # on windows, the cgal-provided installer has some required 3rd party dlls.
    if(BUILD_MESHING AND CGAL_FOUND)
      # both gmp and mpfr sit in the same directory, so we only need one here.
      get_filename_component(CGALGMP_BIN_PATH_FOR_BATCH_FILE ${GMP_LIBRARIES} PATH)
      # and of course, dont forget cgal's own dlls.
      set(CGALGMP_BIN_PATH_FOR_BATCH_FILE "${CGALGMP_BIN_PATH_FOR_BATCH_FILE};${CGAL_INSTALL_PREFIX}/bin")
    else()
      set(CGALGMP_BIN_PATH_FOR_BATCH_FILE "")
    endif()

    # some other (top secret) fem code needs niftysim at runtime.
    if(NIFTYSIM_FOUND)
      set(NIFTYSIM_BIN_PATH_FOR_BATCH_FILE "${NIFTYSIM_DIR}/bin")
    else()
      set(NIFTYSIM_BIN_PATH_FOR_BATCH_FILE "")
    endif()

    set(VS_SOLUTION_FILE "${PROJECT_BINARY_DIR}/${PROJECT_NAME}.sln")
    foreach(VS_BUILD_TYPE debug release)
      mitkFunctionCreateWindowsBatchScript("${CMAKE_SOURCE_DIR}/CMake/StartVS.bat.in"
        ${PROJECT_BINARY_DIR}/StartVS_${VS_BUILD_TYPE}.bat
        ${VS_BUILD_TYPE})

      message( "CreateWindowsBatchScript: Creating ${PROJECT_BINARY_DIR}/StartVS_${VS_BUILD_TYPE}.bat" )
    endforeach()

    foreach(NIFTK_APP ${NIFTK_APPS})
      # extract option_name
      string(REPLACE "^^" "\\;" target_info ${NIFTK_APP})
      set(target_info_list ${target_info})
      list(GET target_info_list 1 option_name)
      list(GET target_info_list 0 app_name)
      message("Current App Name: ${app_name}")

      foreach(VS_BUILD_TYPE debug release)
        message("CreateWindowsBatchScript: Creating ${PROJECT_BINARY_DIR}/bin/Start_${app_name}_${VS_BUILD_TYPE}.bat" )
        mitkFunctionCreateWindowsBatchScript("${CMAKE_SOURCE_DIR}/CMake/StartApp.bat.in"
          ${PROJECT_BINARY_DIR}/bin/Start${app_name}_${VS_BUILD_TYPE}.bat
          ${VS_BUILD_TYPE})
      endforeach()
    endforeach()

  else(MITK_FOUND)
    message( "CreateWindowsBatchScript: MITK not found" )
  endif(MITK_FOUND)
else(WIN32)
  message( "CreateWindowsBatchScript: WIN32 not found" )
endif(WIN32)

######################################################################
# Start: "NifTK Package Config"
######################################################################
set(NIFTK_EXPORTS_FILE "${NIFTK_BINARY_DIR}/NifTKExports.cmake")
file(REMOVE ${NIFTK_EXPORTS_FILE})

set(targets_to_export)
get_property(module_targets GLOBAL PROPERTY MITK_MODULE_TARGETS)
if(module_targets)
  list(APPEND targets_to_export ${module_targets})
endif()

if(MITK_USE_BLUEBERRY)
  get_property(plugin_targets GLOBAL PROPERTY NIFTK_EXPORTED_PLUGINS)
  if(plugin_targets)
    list(APPEND targets_to_export ${plugin_targets})
  endif()
endif()

export(TARGETS ${targets_to_export} APPEND FILE ${NIFTK_EXPORTS_FILE})

set(NIFTK_EXPORTED_TARGET_PROPERTIES )
foreach(target_to_export ${targets_to_export})
  get_target_property(autoload_targets ${target_to_export} MITK_AUTOLOAD_TARGETS)
  if(autoload_targets)
    set(MITK_EXPORTED_TARGET_PROPERTIES "${MITK_EXPORTED_TARGET_PROPERTIES} set_target_properties(${target_to_export} PROPERTIES MITK_AUTOLOAD_TARGETS \"${autoload_targets}\")")
  endif()
  get_target_property(autoload_dir ${target_to_export} MITK_AUTOLOAD_DIRECTORY)
  if(autoload_dir)
    set(MITK_EXPORTED_TARGET_PROPERTIES "${MITK_EXPORTED_TARGET_PROPERTIES} set_target_properties(${target_to_export} PROPERTIES MITK_AUTOLOAD_DIRECTORY \"${autoload_dir}\")")
  endif()
endforeach()

get_property(MITK_ADDITIONAL_LIBRARY_SEARCH_PATHS_CONFIG GLOBAL PROPERTY MITK_ADDITIONAL_LIBRARY_SEARCH_PATHS)

set(VISIBILITY_AVAILABLE 0)
set(visibility_test_flag "")
mitkFunctionCheckCompilerFlags("-fvisibility=hidden" visibility_test_flag)
if(visibility_test_flag)
  # The compiler understands -fvisiblity=hidden (probably gcc >= 4 or Clang)
  set(VISIBILITY_AVAILABLE 1)
endif()

# This generates a C++ header file with values that need compiling into code.
configure_file(${CMAKE_SOURCE_DIR}/Config/NifTKConfigure.h.in ${CMAKE_BINARY_DIR}/NifTKConfigure.h)

# This generates a C++ header file for GUI apps only.
configure_file(${CMAKE_SOURCE_DIR}/Code/Gui/MITK/Apps/NifTKApplication.h ${CMAKE_BINARY_DIR}/NifTKApplication.h)

# The next two generate CMake code to enable external projects to correctly use NifTK.
configure_file(${CMAKE_SOURCE_DIR}/Config/NifTKConfig.cmake.in ${CMAKE_BINARY_DIR}/NifTKConfig.cmake @ONLY)
write_basic_config_version_file(${CMAKE_CURRENT_BINARY_DIR}/NifTKConfigVersion.cmake VERSION "${NIFTK_VERSION_MAJOR}.${NIFTK_VERSION_MINOR}.${NIFTK_VERSION_PATCH}" COMPATIBILITY AnyNewerVersion)

######################################################################
# End: "NifTK Package Config"
######################################################################<|MERGE_RESOLUTION|>--- conflicted
+++ resolved
@@ -217,23 +217,15 @@
 set(NIFTK_VERSION_VTK "6.1.0+74f4888" CACHE STRING "Version of VTK" FORCE)
 # Note: If the CTK version changes, then you either clear the plugin cache
 # or change the deploy path by changing the patch level.
-<<<<<<< HEAD
 set(NIFTK_VERSION_CTK "9331130fe3" CACHE STRING "Version of CTK" FORCE)
 set(NIFTK_VERSION_OPENCV "2.4.8.2" CACHE STRING "Version of OpenCV" FORCE)
 set(NIFTK_VERSION_MITK "1ef88e90f0" CACHE STRING "Version of MITK" FORCE)
-set(NIFTK_VERSION_NIFTYLINK "f582f4c638" CACHE STRING "Version of NiftyLink" FORCE)
-=======
-set(NIFTK_VERSION_CTK "68a1ce2b42" CACHE STRING "Version of CTK" FORCE)
-set(NIFTK_VERSION_OPENCV "2.4.6.1.2" CACHE STRING "Version of OpenCV" FORCE)
-set(NIFTK_VERSION_MITK "c00657bd0c" CACHE STRING "Version of MITK" FORCE)
 set(NIFTK_VERSION_NIFTYLINK "24e0c98646" CACHE STRING "Version of NiftyLink" FORCE)
->>>>>>> 4e421706
 set(NIFTK_VERSION_NIFTYREG "97383b06b9" CACHE STRING "Version of NiftyReg" FORCE)
 set(NIFTK_VERSION_NIFTYSEG "b2decf5160" CACHE STRING "Version of NiftySeg" FORCE)
 set(NIFTK_VERSION_NIFTYREC "14" CACHE STRING "Version of NiftyRec" FORCE)
-<<<<<<< HEAD
 set(NIFTK_VERSION_NIFTYSIM "29132ae860" CACHE STRING "Version of NiftySim" FORCE)
-set(NIFTK_VERSION_CGAL "4.4" CACHE STRING "Version of CGAL" FORCE)
+set(NIFTK_VERSION_CGAL "4.4-patched" CACHE STRING "Version of CGAL" FORCE)
 set(NIFTK_VERSION_ARUCO "1.2.4" CACHE STRING "Version of aruco" FORCE)
 set(NIFTK_VERSION_SEM "11ea15b81e" CACHE STRING "Version of Slicer Execution Module package" FORCE)
 set(NIFTK_VERSION_CAMINO "4612bee5fa" CACHE STRING "Version of Camino" FORCE)
@@ -242,20 +234,7 @@
 set(NIFTK_VERSION_FLANN "1.8.4.1" CACHE STRING "Version of FLANN" FORCE)
 set(NIFTK_VERSION_PCL "c2203fa60a" CACHE STRING "Version of PCL" FORCE)
 set(NIFTK_VERSION_qRestAPI "5f3a03b15d" CACHE STRING "Version of qRestAPI" FORCE) 
-set(NIFTK_LOCATION_DATA_GIT "https://cmicdev.cs.ucl.ac.uk/git/NifTKData" CACHE STRING "Version of NifTKData in git")
-=======
-set(NIFTK_VERSION_NIFTYSIM "f36708639c" CACHE STRING "Version of NiftySim" FORCE)
-set(NIFTK_VERSION_CGAL "4.4-patched" CACHE STRING "Version of CGAL" FORCE)
-set(NIFTK_VERSION_ARUCO "1.2.4" CACHE STRING "Version of aruco" FORCE)
-set(NIFTK_VERSION_SEM "11ea15b81e" CACHE STRING "Version of Slicer Execution Module package" FORCE)
-set(NIFTK_VERSION_CAMINO "4612bee5fa" CACHE STRING "Version of Camino" FORCE)
-set(NIFTK_VERSION_EIGEN "3.2.0.1" CACHE STRING "Version of EIGEN" FORCE)
-set(NIFTK_VERSION_APRILTAGS "3c6af59723" CACHE STRING "Version of AprilTags" FORCE)
-set(NIFTK_VERSION_FLANN "1.8.4.1" CACHE STRING "Version of FLANN" FORCE)
-set(NIFTK_VERSION_PCL "f6c1d585cd" CACHE STRING "Version of PCL" FORCE)
-set(NIFTK_VERSION_qRestAPI "e0f498dfac" CACHE STRING "Version of qRestAPI" FORCE) 
 set(NIFTK_LOCATION_DATA_GIT "git@cmiclab.cs.ucl.ac.uk:CMIC/NifTKData" CACHE STRING "Version of NifTKData in git")
->>>>>>> 4e421706
 set(NIFTK_LOCATION_DATA_TAR "http://cmic.cs.ucl.ac.uk/platform/dependencies/NifTKData-${NIFTK_VERSION_DATA_TAR}.tar.gz" CACHE STRING "Location of NifTKData" FORCE)
 set(NIFTK_LOCATION_Boost "http://cmic.cs.ucl.ac.uk/platform/dependencies/boost_${NIFTK_VERSION_Boost}.tar.gz" CACHE STRING "Location of Boost" FORCE)
 set(NIFTK_LOCATION_GDCM "http://cmic.cs.ucl.ac.uk/platform/dependencies/gdcm-${NIFTK_VERSION_GDCM}.tar.gz" CACHE STRING "Location of GDCM" FORCE)
