--- conflicted
+++ resolved
@@ -154,12 +154,7 @@
 option(BUILD_Python "Build Python wrapping." OFF)
 option(BUILD_PCL "Build PCL - Experimental." OFF)
 option(BUILD_RTK "Build RTK - Experimental." OFF)
-<<<<<<< HEAD
 option(BUILD_VL "Build VisualizationLibrary - Experimental." OFF)
-=======
-option(BUILD_VL "Build VisualizationLibrary - Experimental." ON)
-option(BUILD_ITKFFTW "Build ITK's FFTW - Not Supported." OFF)
->>>>>>> 50e023d9
 option(BUILD_PROTOTYPE "Build prototype code in NifTK/Prototype." OFF)
 option(BUILD_SHARED_LIBS "Build NifTK with shared libraries." ON)
 option(BUILD_TESTING "Build Unit tests." OFF)
