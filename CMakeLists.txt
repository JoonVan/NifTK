#/*============================================================================
#
#  NifTK: A software platform for medical image computing.
#
#  Copyright (c) University College London (UCL). All rights reserved.
#
#  This software is distributed WITHOUT ANY WARRANTY; without even
#  the implied warranty of MERCHANTABILITY or FITNESS FOR A PARTICULAR
#  PURPOSE.
#
#  See LICENSE.txt in the top level directory for details.
#
#============================================================================*/

######################################################################
# Set the minimum CMake version.
######################################################################
set(NIFTK_CMAKE_MINIMUM_REQUIRED_VERSION 3.2)
cmake_minimum_required(VERSION ${NIFTK_CMAKE_MINIMUM_REQUIRED_VERSION})

##################################################################################
# Set some CMake Policies.
# See http://cmake.org/cmake/help/cmake-2-8-docs.html#section_Policies for details
##################################################################################

set(project_policies
  CMP0063 # Honor visibility properties for all target types.
)
foreach(policy ${project_policies})
  if(POLICY ${policy})
    cmake_policy(SET ${policy} NEW)
  endif()
endforeach()

###########################################################################
# Precompiled headers
###########################################################################

option(NIFTK_USE_COTIRE "Use Cotire for compilation speed-up." OFF)
if(NIFTK_USE_COTIRE)
  set(CMAKE_MODULE_PATH ${CMAKE_SOURCE_DIR}/CMake ${CMAKE_MODULE_PATH})
  include(cotire)
  mark_as_advanced(COTIRE_ADDITIONAL_PREFIX_HEADER_IGNORE_EXTENSIONS)
  mark_as_advanced(COTIRE_ADDITIONAL_PREFIX_HEADER_IGNORE_PATH)
  mark_as_advanced(COTIRE_DEBUG)
  mark_as_advanced(COTIRE_MAXIMUM_NUMBER_OF_UNITY_INCLUDES)
  mark_as_advanced(COTIRE_MINIMUM_NUMBER_OF_TARGET_SOURCES)
  mark_as_advanced(COTIRE_UNITY_SOURCE_EXCLUDE_EXTENSIONS)
  mark_as_advanced(COTIRE_VERBOSE)
endif()

######################################################################
# We have a super-build option. (Terminology comes from MITK/CTK).
######################################################################

option(BUILD_SUPERBUILD "Build NIFTK and the projects it depends on via SuperBuild.cmake." ON)

if (BUILD_SUPERBUILD)
  project(NIFTK-superbuild)
  set(NIFTK_SOURCE_DIR ${PROJECT_SOURCE_DIR})
  set(NIFTK_BINARY_DIR ${PROJECT_BINARY_DIR})
else()
  # Our version number. Edit this to generate a new version.
  # However, be warned, you need to set CMAKE_INSTALL_PREFIX manually.
  # Also, Trac 1592, version number must change if CTK changes significantly.
<<<<<<< HEAD
  project(NIFTK VERSION 16.09.1)
=======
  project(NIFTK VERSION 16.10.0)
>>>>>>> 0d52c802
endif()

######################################################################
# Setting supported build types. Should ONLY be Release or Debug.
######################################################################

if(NOT CMAKE_BUILD_TYPE)
  set(CMAKE_BUILD_TYPE "Release" CACHE STRING "Valid options are Release or Debug" FORCE)
  set_property(CACHE CMAKE_BUILD_TYPE PROPERTY STRINGS "Release" "Debug")
endif()

if (NOT (CMAKE_BUILD_TYPE STREQUAL "Release" OR CMAKE_BUILD_TYPE STREQUAL "Debug"))
  message(FATAL_ERROR "Build type \"${CMAKE_BUILD_TYPE}\" is not supported.")
endif()

if(WIN32)
  # Restrict the generated configuration to be what we configured above.
  # No point creating project files for build types that will not compile.
  # Note: it's set to FORCE so that both CMAKE_BUILD_TYPE and CMAKE_CONFIGURATION_TYPES match up.
  set(CMAKE_CONFIGURATION_TYPES ${CMAKE_BUILD_TYPE} CACHE STRING "Build configurations to generate." FORCE)
  mark_as_advanced(CMAKE_CONFIGURATION_TYPES)
endif()


#-----------------------------------------------------------------------------
# Additional MITK Options (also shown during superbuild)
#-----------------------------------------------------------------------------

macro(env_option name doc value)
  set(_value $ENV{${name}})
  if("${_value}" STREQUAL "")
    set(_value ${value})
  endif()
  option(${name} "${doc}" ${_value})
endmacro()

######################################################################
# Configure GUI options from the choice of applications.
# The user cannot be expected to know the component parts of apps.
######################################################################

include("${CMAKE_CURRENT_SOURCE_DIR}/MITK/Applications/Apps.cmake")
set(BUILD_GUI OFF)
mark_as_advanced(BUILD_GUI)
set(BUILD_IGI OFF)
mark_as_advanced(BUILD_IGI)
set(BUILD_MIDAS OFF)
mark_as_advanced(BUILD_MIDAS)

# Check each GUI application.
foreach(NIFTK_APP ${NIFTK_APPS})

  # extract option_name
  string(REPLACE "^^" "\\;" target_info ${NIFTK_APP})
  set(target_info_list ${target_info})
  list(GET target_info_list 1 option_name)
  list(GET target_info_list 0 app_name)

  if(${option_name})

    set(BUILD_GUI ON)

    if (${app_name} STREQUAL "NiftyIGI")
      set(BUILD_IGI ON)
    endif()

    if (${app_name} STREQUAL "NiftyMIDAS")
      set(BUILD_MIDAS ON)
    endif()

  endif()

endforeach()

######################################################################
# Options. These are set up front, so are available when configuring
# the SuperBuild, and hence they must also be passed to the normal
# build. So, look in CMake/Superbuild.cmake to see where they are
# passed to the main build of NifTK when doing the Superbuild.
######################################################################
option(BUILD_COMMAND_LINE_PROGRAMS "Build command line applications in NifTK/Applications." ON)
option(BUILD_COMMAND_LINE_SCRIPTS "Build command line scripts in NifTK/Scripts." ON)
option(BUILD_CAMINO "Build Camino." OFF)
option(BUILD_NiftyReg "Build NiftyReg." ON)
option(BUILD_NiftyRec "Build NiftyRec." OFF)
option(BUILD_NiftySim "Build NiftySim." ON)
option(BUILD_NiftySeg "Build NiftySeg." ON)
option(BUILD_Python "Build Python wrapping." OFF)
option(BUILD_PCL "Build PCL - Experimental." OFF)
option(BUILD_RTK "Build RTK - Experimental." OFF)
if(NOT APPLE AND BUILD_IGI)
  option(BUILD_VL "Build VisualizationLibrary - Experimental." ON)
else()
  option(BUILD_VL "Build VisualizationLibrary - Experimental." OFF)
endif()

option(BUILD_PROTOTYPE "Build prototype code in NifTK/Prototype." OFF)
option(BUILD_SHARED_LIBS "Build NifTK with shared libraries." ON)
option(BUILD_TESTING "Build Unit tests." OFF)
option(NIFTK_CHECK_COVERAGE "Enable/Disable code coverage checking." OFF)
# the console window is normally shown only for debug builds. but can be explicitly enabled.
#if(CMAKE_BUILD_TYPE MATCHES "Debug")
  set(NIFTK_SHOW_CONSOLE_WINDOW_VAL ON)
#else()
#  set(NIFTK_SHOW_CONSOLE_WINDOW_VAL OFF)
#endif()
option(NIFTK_SHOW_CONSOLE_WINDOW "Use this to enable or disable the console window when starting GUI Applications on Windows" ${NIFTK_SHOW_CONSOLE_WINDOW_VAL})
option(NIFTK_BUILD_ALL_PLUGINS "Build all NIFTK plugins" OFF)
option(NIFTK_GENERATE_DOXYGEN_HELP "Use this to generate Doxygen help in GUI" OFF)
option(NIFTK_VERBOSE_COMPILER_WARNINGS "Add in all the warning flags that MITK does" OFF)
option(NIFTK_USE_FFTW "Use FFTW. Warning FFTW is GPL, so for binary external releases we can't use this. This is used for Kelvin's Fluid registration implementation." OFF)
option(NIFTK_USE_CUDA "Use CUDA. Experimental. " OFF)
option(NIFTK_DELAYLOAD_CUDA "(Windows only) If enabled the CUDA DLLs will be a soft delay-load dependency and NifTK can run without them." OFF)
option(NIFTK_NIFTYLINK_DEV "Build NiftyLink development branch" OFF)
option(NIFTK_RESOLVE_COMMAND_LINE_DEPENDENCIES "For make install, for command line apps, we compute all library dependencies and install them" ON)
option(BUILD_MESHING "Build meshing? Experimental, may nor may not work." OFF)

######################################################################
# Meshing module-related checks and options
######################################################################
include (CheckIncludeFiles)

# Meshing components require CGAL, which is a bit fiddly to get right.
if(BUILD_MESHING)
  if(NOT MSVC)
    # On certain Linux variants, the Superbuild can build CGAL for you.
    # This depends on MPFR/GMP, so this header check here will issue a warning
    # if a required file is missing.
    # The Superbuild will then download a patched version of CGAL 4.4. It's
    # been modified only wrt to VTK 6 compatibility.
    CHECK_INCLUDE_FILES(mpfr.h NIFTK_MESHING_CAN_BUILD)
    if (NOT NIFTK_MESHING_CAN_BUILD)
      message(WARNING "Meshing depends on CGAL depends on MPFR but cannot find mpfr.h. Build will likely fail.")
    endif()
  else()
    # On Windows, the situation is significantly more complicated.
    # GMP will not compile in Visual Studio due to lack of C99 support and/or gcc-isms.
    # Therefore you need to:
    # 1. Build a Superbuild with BUILD_MESHING=OFF
    # 2. Download the Windows version of CGAL 4.4 (or newer?) that includes precompiled GMP/MPFR.
    # 3. Apply the VTK 6 patch from Utilities/cgal-vtk6.diff
    # 4. CMake-configure CGAL, enabling WITH_VTK=ON, explicitly pointing VTK_DIR to the correct Superbuild
    #    VTK from step 1, explicitly set BOOST_ROOT to the correct Superbuild Boost from step 1.
    #    BOOST_ROOT may not show up in the cmake gui, set it anyway.
    # 5. Explicitly define CMAKE_INSTALL_PREFIX to a local path of your choice, e.g. .../CGAL-4.4-install,
    #    making sure you only have slashes in the path, no back-slashes.
    # 6. Compile CGAL, and install it via the install target.
    # 7. Reconfigure NifTK, setting BUILD_MESHING=ON and defining CGAL_DIR to .../CGAL-4.4-install/lib/CGAL.
    # 8. Compile, etc. Should now work fine.
    # x. You will need to rebuild CGAL every time VTK or Boost changes.
    if(NOT CGAL_DIR)
      message(WARNING "Meshing depends on CGAL for which you need to explicitly define CGAL_DIR! Configure will probably fail.")
    endif()
  endif()
endif(BUILD_MESHING)

######################################################################
# Variables that get compiled into C++ code.
######################################################################
set(NIFTK_PLATFORM "NifTK" CACHE STRING "Full name of platform." FORCE )
set(NIFTK_LICENSE_SHORT_STRING "Not licensed for use outside of UCL." CACHE STRING "Short description of license" FORCE )
set(NIFTK_COPYRIGHT "Copyright (C) 2008-2016 University College London (UCL). All rights reserved." CACHE STRING "Copyright string." FORCE )
set(NIFTK_ORIGIN_URL "http://cmic.cs.ucl.ac.uk/" CACHE STRING "URL of originating institution." FORCE )
set(NIFTK_ORIGIN_SHORT_TEXT "CMIC" CACHE STRING "Short name of originating institution." FORCE)
set(NIFTK_ORIGIN_LONG_TEXT "Centre For Medical Image Computing" CACHE STRING "Full name of originating institution." FORCE)
set(NIFTK_USER_CONTACT "https://www.mailinglists.ucl.ac.uk/mailman/listinfo/niftk-users" CACHE STRING "Contact address for users." FORCE )
if(WIN32)
  set(NIFTK_BASE_NAME "NifTK" CACHE STRING "Base name for installation folder. Windows convention is upper case letters" FORCE )
else(WIN32)
  set(NIFTK_BASE_NAME "niftk" CACHE STRING "Base name for installation folder. Unix convention is lower case letters." FORCE )
endif(WIN32)
set(NIFTK_VERSION_STRING "${NIFTK_VERSION_MAJOR}.${NIFTK_VERSION_MINOR}.${NIFTK_VERSION_PATCH}" CACHE STRING "String to describe fully named version" FORCE)
set(NIFTK_DEPLOY_NAME "${NIFTK_BASE_NAME}-${NIFTK_VERSION_STRING}" CACHE STRING "String to describe deployed name" FORCE)

# Further variables for the external project names and locations are defined
# in the external project CMake files under CMake/ExternalProjects.

set(NIFTK_EP_TARBALL_LOCATION "http://cmic.cs.ucl.ac.uk/platform/dependencies")

set(NIFTK_LOCATION_PROTOTYPE "https://cmicdev.cs.ucl.ac.uk/svn/cmic/trunk/NiftyPrototype" CACHE STRING  "Location of prototype code (internal access only)")

######################################################################
# Hide these variables from the user, unless they are 'advanced' :-)
######################################################################
mark_as_advanced(NIFTK_PLATFORM)
mark_as_advanced(NIFTK_LICENSE_SHORT_STRING)
mark_as_advanced(NIFTK_COPYRIGHT)
mark_as_advanced(NIFTK_ORIGIN_URL)
mark_as_advanced(NIFTK_ORIGIN_SHORT_TEXT)
mark_as_advanced(NIFTK_ORIGIN_LONG_TEXT)
mark_as_advanced(NIFTK_HELP_URL_TEXT)
mark_as_advanced(NIFTK_USER_CONTACT)
mark_as_advanced(NIFTK_BASE_NAME)
mark_as_advanced(NIFTK_VERSION_STRING)
mark_as_advanced(NIFTK_DEPLOY_NAME)
mark_as_advanced(NIFTK_SHOW_CONSOLE_WINDOW)
mark_as_advanced(NIFTK_BUILD_ALL_PLUGINS)
mark_as_advanced(NIFTK_CHECK_COVERAGE)
mark_as_advanced(NIFTK_VERBOSE_COMPILER_WARNINGS)
mark_as_advanced(NIFTK_GENERATE_DOXYGEN_HELP)
mark_as_advanced(NIFTK_LOCATION_PROTOTYPE)
mark_as_advanced(NIFTK_USE_FFTW)
mark_as_advanced(NIFTK_USE_CUDA)
mark_as_advanced(NIFTK_DELAYLOAD_CUDA)
mark_as_advanced(NIFTK_NIFTYLINK_DEV)
mark_as_advanced(BUILD_SHARED_LIBS)
mark_as_advanced(NIFTK_RESOLVE_COMMAND_LINE_DEPENDENCIES)
mark_as_advanced(BUILD_CAMINO)
mark_as_advanced(BUILD_PCL)
mark_as_advanced(BUILD_RTK)
mark_as_advanced(BUILD_MESHING)

######################################################################
# Make sure Git is available.
######################################################################
find_package(Git REQUIRED)
if (WIN32)
  set(GITCOMMAND ${GIT_EXECUTABLE})
endif()

######################################################################
# Check if Doxygen is available for the GUI help pages.
######################################################################
find_package(Doxygen)

######################################################################
# Setup the path to load CMake macros, and extra CMake files.
######################################################################
set(CMAKE_MODULE_PATH
    ${CMAKE_BINARY_DIR}
    ${CMAKE_SOURCE_DIR}/CMake
    ${CMAKE_SOURCE_DIR}/CMake/ExternalProjects
    ${CMAKE_SOURCE_DIR}/CMake/cuda
    ${CMAKE_MODULE_PATH}
   )

######################################################################
# Add in any functions/macros.
######################################################################
include(mitkMacroEmptyExternalProject)
include(mitkFunctionGetVersion)
include(mitkFunctionGetGccVersion)
include(mitkFunctionCheckCompilerFlags)
include(niftkMacroGetGitDateTime)
include(niftkMacroGetGitBranch)
include(niftkMacroBuildCLI)
include(niftkMacroGenerateCLIScript)
include(niftkMacroInstallCLIScript)
include(niftkMacroCreateCommandLineApplication)
include(niftkMacroCreateCommandLineScript)
include(niftkMacroCreateGuiApplication)
include(niftkMacroFixupCommandLineApps)
include(niftkMacroForcePluginCacheValue)
include(CMakePackageConfigHelpers)

include(mitkFunctionEnableBuildConfiguration)
include(mitkFunctionWhitelists)
include(mitkFunctionAddExternalProject)


# Standard CMake macros
#include(FeatureSummary)
include(CTestUseLaunchers)
#include(CMakeParseArguments)
#include(FindPackageHandleStandardArgs)

# MITK macros
include(mitkFunctionSuppressWarnings) # includes several functions
include(mitkMacroEmptyExternalProject)
#include(mitkFunctionGenerateProjectXml)

SUPPRESS_VC_DEPRECATED_WARNINGS()

######################################################################
# Test for some required system information. This came from old
# ITK CMake scripts, so I (Matt) am unsure if we still need it.
######################################################################
include(${CMAKE_ROOT}/Modules/CMakeBackwardCompatibilityC.cmake)
include(${CMAKE_ROOT}/Modules/CMakeBackwardCompatibilityCXX.cmake)


#-----------------------------------------------------------------------------
# Check miminum Mac OS X version
#-----------------------------------------------------------------------------
# The minimum supported Mac OS X version is 10.9. If you use a version less than 10.9, there is no guarantee that the build still works.
if(APPLE)
  exec_program(sw_vers ARGS -productVersion OUTPUT_VARIABLE osx_version)
  if (osx_version VERSION_LESS "10.10")
    message(WARNING "Detected OS X version \"${osx_version}\" is not supported anymore. Minimum required OS X version is 10.10 or greater.")
  endif()
  if (CMAKE_OSX_DEPLOYMENT_TARGET AND CMAKE_OSX_DEPLOYMENT_TARGET VERSION_LESS 10.10)
    message(WARNING "Detected OS X deployment target \"${CMAKE_OSX_DEPLOYMENT_TARGET}\" is not supported anymore. Minimum required OS X version is 10.10 or greater.")
  endif()
endif()

#-----------------------------------------------------------------------------
# Check miminum compiler versions
#-----------------------------------------------------------------------------

if("${CMAKE_CXX_COMPILER_ID}" STREQUAL "GNU")
  # require at least gcc 4.7.3 as provided by ppa:ubuntu-toolchain-r/test for Ubuntu 12.04
  if (CMAKE_CXX_COMPILER_VERSION VERSION_LESS 4.7.3)
    message(FATAL_ERROR "GCC version must be at least 4.7.3
If you are using Ubuntu 12.04, you can easily install gcc and g++ 4.7.3 (or any later version available) in addition to your version ${CMAKE_CXX_COMPILER_VERSION}:
  sudo add-apt-repository ppa:ubuntu-toolchain-r/test
  sudo apt-get update
  sudo apt-get install gcc-4.7 g++-4.7
Make sure to explicitly specify these compilers when configuring MITK:
  CMAKE_C_COMPILER:FILEPATH=/usr/bin/gcc-4.7
  CMAKE_CXX_COMPILER:FILEPATH=/usr/bin/g++-4.7
For more information on the proposed PPA see the Toolchain Updates section of https://wiki.ubuntu.com/ToolChain.")
  endif()
elseif("${CMAKE_CXX_COMPILER_ID}" STREQUAL "Clang")
  # require at least clang 3.4 as provided by Ubuntu 12.04
  if (CMAKE_CXX_COMPILER_VERSION VERSION_LESS 3.4)
    message(FATAL_ERROR "Clang version must be at least 3.4")
  endif()
elseif("${CMAKE_CXX_COMPILER_ID}" STREQUAL "AppleClang")
  # require at least clang 5.0
  if (CMAKE_CXX_COMPILER_VERSION VERSION_LESS 5.0)
    message(FATAL_ERROR "Apple Clang version must be at least 5.0")
  endif()
elseif("${CMAKE_CXX_COMPILER_ID}" STREQUAL "MSVC")
  # require at least Visual Studio 2012
  if (CMAKE_CXX_COMPILER_VERSION VERSION_LESS 17.0.61030.0)
    message(FATAL_ERROR "Microsoft Visual Studio 2012 Update 4 or newer required (MSVC 17.0.61030.0)")
  endif()
else()
  message(WARNING "You are using an unsupported compiler! Compilation has only been tested with Clang (Linux or Apple), GCC and MSVC.")
endif()

if(CMAKE_COMPILER_IS_GNUCXX)
  mitkFunctionGetGccVersion(${CMAKE_CXX_COMPILER} GCC_VERSION)
else()
  set(GCC_VERSION 0)
endif()

set(MITK_CXX_STANDARD 11)

set(CMAKE_CXX_EXTENSIONS 0)
set(CMAKE_CXX_STANDARD ${MITK_CXX_STANDARD})
set(CMAKE_CXX_STANDARD_REQUIRED 1)

# This is necessary to avoid problems with compile feature checks.
# CMAKE_CXX_STANDARD seems to only set the -std=c++11 flag for targets.
# However, compile flag checks also need to be done with -std=c++11.
# The MITK_CXX11_FLAG variable is also used for external projects
# build during the MITK super-build.
mitkFunctionCheckCompilerFlags("-std=c++11" MITK_CXX11_FLAG)
if(NOT MITK_CXX11_FLAG)
  # Older gcc compilers use -std=c++0x
  mitkFunctionCheckCompilerFlags("-std=c++0x" MITK_CXX11_FLAG)
endif()


######################################################################
# Setting build name based on local system details
######################################################################

mitkFunctionGetVersion(${CMAKE_SOURCE_DIR} NIFTK)
niftkMacroGetGitDateTime(${CMAKE_SOURCE_DIR} NIFTK)
niftkMacroGetGitBranch(${CMAKE_SOURCE_DIR} NIFTK)

if(CMAKE_GENERATOR MATCHES Make AND NOT (CMAKE_GENERATOR MATCHES NMake) )

  find_program(UNAME NAMES uname)
  mark_as_advanced(UNAME)

  macro(getuname name flag)
    exec_program("${UNAME}" ARGS "${flag}" OUTPUT_VARIABLE "${name}")
  endmacro(getuname)

  getuname(osname -s)
  getuname(cpu    -m)

  if (${CMAKE_CXX_COMPILER_ID} STREQUAL "GNU")
    set(CompilerName "gcc")
  elseif (${CMAKE_CXX_COMPILER_ID} STREQUAL "Clang")
    set(CompilerName "clang")
  else()
    set(CompilerName "${CMAKE_CXX_COMPILER_ID}")
  endif()

  set(CTBN "${osname}-${cpu}-${CompilerName}-${CMAKE_CXX_COMPILER_VERSION}-${NIFTK_BRANCH_NAME}-${NIFTK_REVISION_SHORTID}")

else()

  set(CTBN "${CMAKE_GENERATOR}-${NIFTK_BRANCH_NAME}-${NIFTK_REVISION_SHORTID}")

endif()

# append a short release/debug tag, so we know which one is which on the dashboard.
if (CMAKE_BUILD_TYPE STREQUAL "Debug")
  set(CTBN "${CTBN}-Dbg")
else()
if (CMAKE_BUILD_TYPE STREQUAL "Release")
  set(CTBN "${CTBN}-Rel")
else()
  # this should not happen. further above we check for Debug and Release and fail if it's neither.
  set(CTBN "${CTBN}-${CMAKE_BUILD_TYPE}")
endif()
endif()

string(REPLACE "\n" "" CTBN ${CTBN})
set(BUILDNAME ${CTBN} CACHE STRING "${CTBN}" FORCE)
set(CTEST_BUILD_NAME ${CTBN} CACHE STRING "${CTBN}" FORCE)
mark_as_advanced(BUILDNAME)
mark_as_advanced(CTEST_BUILD_NAME)

message("NifTK branch=${NIFTK_BRANCH_NAME}")
message("NifTK version=${NIFTK_REVISION_SHORTID}")
message("NifTK date=${NIFTK_DATE_TIME}")
message("NifTK build=${CTEST_BUILD_NAME}")

# Putting this here, so all subfolders have access to it.
if(CMAKE_COMPILER_IS_GNUCXX)
  mitkFunctionGetGccVersion(${CMAKE_CXX_COMPILER} GCC_VERSION)
  message("NifTK gcc=${GCC_VERSION}")
endif()

# -----------------------------------------
# Qt version related variables

if(APPLE)
  set(DESIRED_QT_VERSION 5 CACHE STRING "Pick a version of Qt to use: 4 or 5")
else()

  # For now, we stick with Qt 5.

  set(DESIRED_QT_VERSION 5 CACHE STRING "Pick a version of Qt to use: 4 or 5")

endif()

env_option(MITK_USE_QT "Use the Qt Company's Qt library" ON)
env_option(MITK_USE_BLUEBERRY "Use MITK's GUI plugin framework." ON)

set(MITK_DESIRED_QT_VERSION ${DESIRED_QT_VERSION})

if(MITK_USE_QT)
  # find the package at the very beginning, so that QT4_FOUND is available
  if(DESIRED_QT_VERSION MATCHES 4)
    set(MITK_QT4_MINIMUM_VERSION 4.7)
    set(MITK_QT4_COMPONENTS QtCore QtGui QtXml QtScript)
    if(BUILD_IGI)
      list(APPEND MITK_QT4_COMPONENTS QtNetwork)
    endif()
    find_package(Qt4 ${MITK_QT4_MINIMUM_VERSION} COMPONENTS ${MITK_QT4_COMPONENTS} REQUIRED)
    if(QT_FOUND)
      set(QT_USE_QTTEST 1)
      set(QT_USE_QTXML 1)
      set(QT_USE_QTXMLPATTERNS 1)
      set(QT_USE_PHONON 0)
      include(${QT_USE_FILE})
      set(MITK_USE_Qt4 TRUE)
      set(MITK_USE_Qt5 FALSE)
    endif()
  endif()
  if(DESIRED_QT_VERSION MATCHES 5)
    set(MITK_QT5_MINIMUM_VERSION 5.0.0)
    set(MITK_USE_Qt4 FALSE)
    set(MITK_USE_Qt5 TRUE)
    set(CMAKE_PREFIX_PATH "${CMAKE_PREFIX_PATH}" CACHE PATH "")
    set(MITK_QT5_COMPONENTS Concurrent OpenGL PrintSupport Script Sql Svg Widgets WebKitWidgets Xml XmlPatterns UiTools Help)
    find_package(Qt5 ${MITK_QT5_MINIMUM_VERSION} COMPONENTS ${MITK_QT5_COMPONENTS} REQUIRED)
    if(Qt5_DIR)
      get_filename_component(_Qt5_DIR "${Qt5_DIR}/../../../" ABSOLUTE)
      list(FIND CMAKE_PREFIX_PATH "${_Qt5_DIR}" _result)
      if(_result LESS 0)
        set(CMAKE_PREFIX_PATH "${_Qt5_DIR};${CMAKE_PREFIX_PATH}" CACHE PATH "" FORCE)
      endif()
    endif()
  endif()
else()
  set(MITK_USE_Qt4 FALSE)
  set(MITK_USE_Qt5 FALSE)
endif()

# ------------------------------------------------------------------------
# Register external projects which can be build with the MITK superbuild
# system. Each mitkFunctionAddExternalProject() call registers an external
# project for which a ExternalProjects/<project>.cmake file must exist. The
# call also creates a MITK_USE_<project> variable (appearing in the CMake
# UI if the NO_CACHE option is *not* given).
#
# Although the options are called 'MITK_USE_*', they mean whether NifTK uses
# those projects. To avoid confusion, we mark these options advanced so that
# they do not appear in the CMake GUI. We expose the 'BUILD_*' options to the
# users and set the 'MITK_USE_*' options accordingly.

# -----------------------------------------
# The following external projects must be ordered according to their inter-dependencies.

set_property(GLOBAL PROPERTY MITK_EXTERNAL_PROJECTS "")
#mitkFunctionAddExternalProject(NAME Camino OFF ADVANCED)

mitkFunctionAddExternalProject(NAME ZLIB      OFF ADVANCED NO_PACKAGE NO_CACHE)
mitkFunctionAddExternalProject(NAME PCRE      OFF ADVANCED NO_PACKAGE)
mitkFunctionAddExternalProject(NAME SWIG      OFF ADVANCED NO_PACKAGE DEPENDS PCRE)
mitkFunctionAddExternalProject(NAME Python    OFF ADVANCED NO_PACKAGE DEPENDS ZLIB SWIG DOC "Use Python wrapping in NifTK")
mitkFunctionAddExternalProject(NAME Numpy     OFF ADVANCED NO_PACKAGE DEPENDS Python)

mitkFunctionAddExternalProject(NAME Boost     ON  ADVANCED)
mitkFunctionAddExternalProject(NAME Eigen     ON  ADVANCED)
mitkFunctionAddExternalProject(NAME OpenCV    OFF ADVANCED)
mitkFunctionAddExternalProject(NAME AprilTags OFF ADVANCED DEPENDS OpenCV Eigen)
mitkFunctionAddExternalProject(NAME ArUco     OFF ADVANCED DEPENDS OpenCV)
mitkFunctionAddExternalProject(NAME FLANN     OFF ADVANCED)

mitkFunctionAddExternalProject(NAME VL        OFF ADVANCED)
mitkFunctionAddExternalProject(NAME CGAL      OFF ADVANCED DEPENDS Boost)
mitkFunctionAddExternalProject(NAME NiftyLink OFF ADVANCED)
mitkFunctionAddExternalProject(NAME NiftySim  OFF ADVANCED NO_PACKAGE)
mitkFunctionAddExternalProject(NAME NiftySeg  OFF ADVANCED NO_PACKAGE DEPENDS Eigen)
mitkFunctionAddExternalProject(NAME NiftyReg  OFF ADVANCED NO_PACKAGE)
mitkFunctionAddExternalProject(NAME NiftyRec  OFF ADVANCED NO_PACKAGE)
mitkFunctionAddExternalProject(NAME NifTKData OFF ADVANCED)

mitkFunctionAddExternalProject(NAME DCMTK     ON  ADVANCED)
mitkFunctionAddExternalProject(NAME GDCM      ON  ADVANCED)
mitkFunctionAddExternalProject(NAME ITK       ON  ADVANCED NO_CACHE DEPENDS GDCM)
mitkFunctionAddExternalProject(NAME SimpleITK OFF ADVANCED DEPENDS ITK GDCM SWIG)
mitkFunctionAddExternalProject(NAME VTK       ON  ADVANCED NO_CACHE)
mitkFunctionAddExternalProject(NAME PCL       OFF ADVANCED DEPENDS Boost Eigen FLANN VTK)
mitkFunctionAddExternalProject(NAME CTK       ON  ADVANCED DEPENDS QT ITK VTK DCMTK)
mitkFunctionAddExternalProject(NAME MITK      ON  ADVANCED NO_CACHE DEPENDS ITK VTK GDCM DCMTK CTK Eigen)

mitkFunctionAddExternalProject(NAME SlicerExecutionModel ON ADVANCED DEPENDS ITK)
mitkFunctionAddExternalProject(NAME RTK                  OFF ADVANCED DEPENDS ITK GDCM)
mitkFunctionAddExternalProject(NAME NiftyCal  OFF ADVANCED DEPENDS OpenCV AprilTags Eigen ITK)

# -----------------------------------------
# Other MITK_USE_* options not related to external projects build via the NifTK superbuild

env_option(MITK_USE_OpenCL "Use OpenCL GPU-Computing library" ON)

if (BUILD_IGI)
  set(MITK_USE_AprilTags ON CACHE BOOL "" FORCE)
  set(MITK_USE_ArUco ON CACHE BOOL "" FORCE)
  set(MITK_USE_NiftyLink ON CACHE BOOL "" FORCE)
  set(MITK_USE_NiftyCal ON CACHE BOOL "" FORCE)
  set(MITK_USE_OpenCV ON CACHE BOOL "" FORCE)
else()
  set(MITK_USE_AprilTags OFF CACHE BOOL "" FORCE)
  set(MITK_USE_ArUco OFF CACHE BOOL "" FORCE)
  set(MITK_USE_NiftyLink OFF CACHE BOOL "" FORCE)
  set(MITK_USE_NiftyCal OFF CACHE BOOL "" FORCE)
  set(MITK_USE_OpenCV OFF CACHE BOOL "" FORCE)
endif()

if (BUILD_PCL)
  set(MITK_USE_PCL ON CACHE BOOL "" FORCE)
else()
  set(MITK_USE_PCL OFF CACHE BOOL  "" FORCE)
endif()

if (BUILD_NiftyReg)
  set(MITK_USE_NiftyReg ON CACHE BOOL "" FORCE)
else()
  set(MITK_USE_NiftyReg OFF CACHE BOOL "" FORCE)
endif()

if (BUILD_NiftySeg)
  set(MITK_USE_NiftySeg ON CACHE BOOL "" FORCE)
else()
  set(MITK_USE_NiftySeg OFF CACHE BOOL "" FORCE)
endif()

if (BUILD_NiftySim)
  set(MITK_USE_NiftySim ON CACHE BOOL "" FORCE)
else()
  set(MITK_USE_NiftySim OFF CACHE BOOL "" FORCE)
endif()

if (BUILD_NiftyRec)
  set(MITK_USE_NiftyRec ON CACHE BOOL "" FORCE)
else()
  set(MITK_USE_NiftyRec OFF CACHE BOOL "" FORCE)
endif()

if (BUILD_VL)
  set(MITK_USE_VL ON CACHE BOOL "" FORCE)
else()
  set(MITK_USE_VL OFF CACHE BOOL "" FORCE)
endif()

if (BUILD_RTK)
  set(MITK_USE_RTK ON CACHE BOOL "" FORCE)
else()
  set(MITK_USE_RTK OFF CACHE BOOL "" FORCE)
endif()

######################################################################
# Python: Sanity check for supported Qt version. Only >= 5.3 is supported by CTK/PythonQt
######################################################################
if(MITK_USE_Qt5 AND BUILD_Python)
  set(minimum_required_python_qt5_version "5.3.0")
  find_package(Qt5 COMPONENTS Core REQUIRED)

  if(${Qt5Core_VERSION_STRING} VERSION_LESS ${minimum_required_python_qt5_version})
    message(WARNING "Can't build MITK Python with Qt version < ${minimum_required_python_qt5_version}. Disabling Python support")
    set(BUILD_Python OFF)
  endif()
endif()

######################################################################
# Python: Only Windows can't build Python in debug mode
######################################################################
if(BUILD_Python AND "${CMAKE_BUILD_TYPE}" STREQUAL "Debug" AND WIN32)
  message(WARNING "Disabling Python support. Building MITK Python in debug mode on Windows is not supported.")
  set(BUILD_Python OFF)
endif()

if(BUILD_Python)
  set(MITK_USE_Python ON CACHE BOOL "Use Python wrapping in MITK" FORCE)
  if(NOT MITK_USE_Numpy)
    message("> Forcing MITK_USE_Numpy to ON because of MITK_USE_Python")
    set(MITK_USE_Numpy ON CACHE BOOL "Use Numpy" FORCE)
  endif()
  if(NOT MITK_USE_SimpleITK)
    message("> Forcing MITK_USE_SimpleITK to ON because of MITK_USE_Python")
    set(MITK_USE_SimpleITK ON CACHE BOOL "Use SimpleITK" FORCE)
  endif()
  if(NOT MITK_USE_SWIG)
    message("> Forcing MITK_USE_SWIG to ON because of MITK_USE_Python")
    set(MITK_USE_SWIG ON CACHE BOOL "Use SWIG" FORCE)
  endif()
  if(NOT MITK_USE_PCRE)
    message("> Forcing MITK_USE_PCRE to ON because of MITK_USE_Python")
    set(MITK_USE_PCRE ON CACHE BOOL "Use PCRE" FORCE)
  endif()
  if(NOT MITK_USE_ZLIB)
    message("> Forcing MITK_USE_ZLIB to ON because of MITK_USE_Python")
    set(MITK_USE_ZLIB ON CACHE BOOL "Use ZLIB" FORCE)
  endif()

  option(MITK_USE_SYSTEM_PYTHON "Use the system Python runtime" OFF)
  if(MITK_USE_SYSTEM_PYTHON)
    find_package(PythonLibs REQUIRED)
    find_package(PythonInterp REQUIRED)
  endif()

else()
  set(MITK_USE_Python OFF CACHE BOOL "Use Python wrapping in MITK" FORCE)
  set(MITK_USE_Numpy OFF CACHE BOOL "Use Numpy" FORCE)
  set(MITK_USE_SimpleITK OFF CACHE BOOL "Use SimpleITK" FORCE)
  set(MITK_USE_SWIG OFF CACHE BOOL "Use SWIG" FORCE)
  set(MITK_USE_PCRE OFF CACHE BOOL "Use PCRE" FORCE)
  set(MITK_USE_ZLIB OFF CACHE BOOL "Use ZLIB" FORCE)
endif()

#-----------------------------------------------------------------------------
# Build configurations
#-----------------------------------------------------------------------------

set(_buildConfigs "Custom")

file(GLOB _buildConfigFiles CMake/BuildConfigurations/*.cmake)

foreach(_buildConfigFile ${_buildConfigFiles})
  get_filename_component(_buildConfigFile ${_buildConfigFile} NAME_WE)
  list(APPEND _buildConfigs ${_buildConfigFile})
endforeach()

set(MITK_BUILD_CONFIGURATION "Custom" CACHE STRING "Use pre-defined MITK configurations")
mark_as_advanced(MITK_BUILD_CONFIGURATION)
set_property(CACHE MITK_BUILD_CONFIGURATION PROPERTY STRINGS ${_buildConfigs})

mitkFunctionEnableBuildConfiguration()

mitkFunctionCreateWhitelistPaths(NifTK)
mitkFunctionFindWhitelists(NifTK)

######################################################################
# Configure Dart testing support.  This should be done before any
# message(FATAL_ERROR ...) commands are invoked.
######################################################################
include(${CMAKE_ROOT}/Modules/Dart.cmake)
mark_as_advanced(TCL_TCLSH DART_ROOT)
enable_testing()
if(BUILD_TESTING)
  configure_file(${CMAKE_SOURCE_DIR}/Documentation/Images/NifTKLogo.gif
                 ${CMAKE_BINARY_DIR}/Testing/HTML/TestingResults/Icons/Logo.gif
                 COPYONLY IMMEDIATE)
  set(BUILDNAME "${BUILDNAME}" CACHE STRING "Name of build on the dashboard")
  mark_as_advanced(BUILDNAME)

  # Setup file for setting custom ctest vars
  configure_file(CMake/CTestCustom.cmake.in ${CMAKE_BINARY_DIR}/CTestCustom.cmake @ONLY)

  # Setup continuous test script
  CONFIGURE_FILE(CMake/CTestContinuous.cmake.in ${CMAKE_BINARY_DIR}/CTestContinuous.cmake @ONLY)

endif(BUILD_TESTING)

######################################################################
# Platform checks:
# Check availability of some standard API functions
######################################################################
include(${CMAKE_ROOT}/Modules/CheckFunctionExists.cmake)
include(${CMAKE_ROOT}/Modules/CheckIncludeFiles.cmake)
CHECK_FUNCTION_EXISTS(mkstemps HAVE_MKSTEMPS)
CHECK_INCLUDE_FILES("sys/socket.h" HAVE_SYS_SOCKET_H)
if(HAVE_SYS_SOCKET_H)
  add_definitions("-DHAVE_SYS_SOCKET_H")
endif()

###########################################################################
# Set these compiler flags early, so it can be applied to all dependencies.
###########################################################################

set(NIFTK_ADDITIONAL_C_FLAGS "" CACHE STRING "Additional C Flags for NifTK only")
mark_as_advanced(NIFTK_ADDITIONAL_C_FLAGS)
set(NIFTK_ADDITIONAL_CXX_FLAGS "" CACHE STRING "Additional CXX Flags for NifTK only")
mark_as_advanced(NIFTK_ADDITIONAL_CXX_FLAGS)

set(MITK_ADDITIONAL_C_FLAGS "" CACHE STRING "Additional C Flags for MITK only")
mark_as_advanced(MITK_ADDITIONAL_C_FLAGS)
set(MITK_ADDITIONAL_CXX_FLAGS "" CACHE STRING "Additional CXX Flags for MITK only")
mark_as_advanced(MITK_ADDITIONAL_CXX_FLAGS)
set(CTK_ADDITIONAL_C_FLAGS "" CACHE STRING "Additional C Flags for CTK only")
mark_as_advanced(CTK_ADDITIONAL_C_FLAGS)
set(CTK_ADDITIONAL_CXX_FLAGS "" CACHE STRING "Additional CXX Flags for CTK only")
mark_as_advanced(CTK_ADDITIONAL_CXX_FLAGS)
set(OPENCV_ADDITIONAL_C_FLAGS "" CACHE STRING "Additional C Flags for OpenCV only")
mark_as_advanced(OPENCV_ADDITIONAL_C_FLAGS)
set(OPENCV_ADDITIONAL_CXX_FLAGS "" CACHE STRING "Additional CXX Flags for OpenCV only")
mark_as_advanced(OPENCV_ADDITIONAL_CXX_FLAGS)
set(OPENCV_WITH_CUDA OFF CACHE BOOL "Build OpenCV with CUDA support (takes a long time)")
mark_as_advanced(OPENCV_WITH_CUDA)
set(OPENCV_WITH_NONFREE OFF CACHE BOOL "Build OpenCV with nonfree library")
mark_as_advanced(OPENCV_WITH_NONFREE)

set(NIFTYSIM_USE_CUDA OFF CACHE BOOL "Build NiftySim with CUDA support")
mark_as_advanced(NIFTYSIM_USE_CUDA)

######################################################################
# GPL restricted options. These must default to off.
# Basically, a researcher/developer can turn them on and use them.
# But we cannot distribute binaries unless we distribute code
# under the GPL, which we do not want to do. So, do not distribute.
######################################################################
option(BUILD_ITKFFTW "Build ITK's FFTW - Not Supported, do not distribute, due to GPL restrictions." OFF)
mark_as_advanced(BUILD_ITKFFTW)
if(BUILD_ITKFFTW)
  message(WARNING "You have chosen to compile FFTW. This means the binary code, and all executables linked against it will be covered by GPL. This means if you distribute binaries, you must also distribute all the NifTK source code and all the FFTW source code using the GPL license. Hence this option is not supported by NifTK.")
endif(BUILD_ITKFFTW)

option(OPENCV_WITH_FFMPEG "Build OpenCV with FFMPEG support - Not Supported, do not distribute, due to GPL restrictions." OFF)
mark_as_advanced(OPENCV_WITH_FFMPEG)
if(OPENCV_WITH_FFMPEG)
  message(WARNING "You have chosen to compile FFmpeg support. This is not recommended. It is possible to distribute FFmpeg under LGPLv2.1, but only if you fully comply with the legal requirements, and specifically, as FFmpeg contains GPL code, do not compile GPL code into FFmpeg. If you compile GPL code into FFmpeg and distribute binaries, you must also distribute all the NifTK source code along with all the FFmpeg source code using the GPL license. Hence this option is not supported by NifTK.")
endif()

########################################################################
# Set NIFTK_INSTALL_PREFIX, and NIFTK_LINK_PREFIX, used in scripts.
# Note: DONT try changing CMAKE_INSTALL_PREFIX. Think of it as reserved.
########################################################################

get_filename_component(NIFTK_LINK_PREFIX ${CMAKE_INSTALL_PREFIX} PATH)
set(NIFTK_INSTALL_PREFIX ${CMAKE_INSTALL_PREFIX})

######################################################################
# Sanity Checks before doing Superbuild.
######################################################################
if(BUILD_GUI)
  if(NOT BUILD_SHARED_LIBS)
    message(FATAL_ERROR "If you wan't to build a GUI, you must use dynamic linking, turn BUILD_SHARED to ON.")
  endif(NOT BUILD_SHARED_LIBS)
endif(BUILD_GUI)

if(BUILD_GUI)
  set(NIFTK_GENERATE_DOXYGEN_HELP ON)
endif(BUILD_GUI)

########################################################################
# Simplest if we list ALL our include directories here.
# We need to reference the CMAKE_BINARY_DIR, as we generate stuff there.
########################################################################
set(NIFTK_INCLUDE_DIRS_BUILD_TREE
  ${CMAKE_BINARY_DIR}
  ${CMAKE_SOURCE_DIR}/Libraries/Common
  ${CMAKE_SOURCE_DIR}/Libraries/Common/Exceptions
  ${CMAKE_SOURCE_DIR}/Libraries/MIDAS
  ${CMAKE_SOURCE_DIR}/Libraries/VTK
  ${CMAKE_SOURCE_DIR}/Libraries/VTK/Common
  ${CMAKE_SOURCE_DIR}/Libraries/ITK
  ${CMAKE_SOURCE_DIR}/Libraries/ITK/Common
  ${CMAKE_SOURCE_DIR}/Libraries/ITK/BasicFilters
  ${CMAKE_SOURCE_DIR}/Libraries/ITK/IO
  ${CMAKE_SOURCE_DIR}/Libraries/ITK/Numerics
  ${CMAKE_SOURCE_DIR}/Libraries/ITK/Pipelines
  ${CMAKE_SOURCE_DIR}/Libraries/ITK/BoundaryShiftIntegral
  ${CMAKE_SOURCE_DIR}/Libraries/ITK/BreastCancerImaging
  ${CMAKE_SOURCE_DIR}/Libraries/ITK/CorticalThickness
  ${CMAKE_SOURCE_DIR}/Libraries/ITK/RegistrationToolbox
  ${CMAKE_SOURCE_DIR}/Libraries/ITK/RegistrationToolbox/Metrics
  ${CMAKE_SOURCE_DIR}/Libraries/ITK/RegistrationToolbox/Methods
  ${CMAKE_SOURCE_DIR}/Libraries/ITK/RegistrationToolbox/Transforms
  ${CMAKE_SOURCE_DIR}/Libraries/ITK/RegistrationToolbox/Optimizers
  ${CMAKE_SOURCE_DIR}/Libraries/ITK/RegistrationToolbox/Commands
  ${CMAKE_SOURCE_DIR}/Libraries/ITK/RegistrationToolbox/Construction
  ${CMAKE_SOURCE_DIR}/Libraries/ITK/RegistrationToolbox/Constraints
  ${CMAKE_SOURCE_DIR}/Libraries/ITK/RegistrationToolbox/Filters
  ${CMAKE_SOURCE_DIR}/Libraries/ITK/2D3DToolbox/Methods
  ${CMAKE_SOURCE_DIR}/Libraries/ITK/2D3DToolbox/Optimizers
  ${CMAKE_SOURCE_DIR}/Libraries/ITK/2D3DToolbox/Projection
  ${CMAKE_SOURCE_DIR}/Libraries/ITK/2D3DToolbox/Metrics
  ${CMAKE_SOURCE_DIR}/Libraries/ITK/2D3DToolbox/Commands
  ${CMAKE_SOURCE_DIR}/Libraries/ITK/2D3DToolbox/xRay
  ${CMAKE_SOURCE_DIR}/Libraries/ITK/2D3DToolbox/Transforms
  ${CMAKE_SOURCE_DIR}/Libraries/ITK/Segmentation
  ${CMAKE_SOURCE_DIR}/Libraries/ITK/Segmentation/MIDASMorphologicalEditor
  ${CMAKE_SOURCE_DIR}/Libraries/ITK/Segmentation/MIDASIrregularVolumeEditor
  ${CMAKE_SOURCE_DIR}/Libraries/ITK/Testing
  ${CMAKE_SOURCE_DIR}/Libraries/ITK/Testing/RegistrationToolBox
  ${CMAKE_SOURCE_DIR}/Libraries/ITK/VesselToolbox
  ${CMAKE_SOURCE_DIR}/Libraries/ITKVTK/IO
  ${CMAKE_SOURCE_DIR}/Libraries/ITKIO
)
if (BUILD_MESHING)
  set(NIFTK_INCLUDE_DIRS_BUILD_TREE
    ${NIFTK_INCLUDE_DIRS_BUILD_TREE}
    ${CMAKE_SOURCE_DIR}/Libraries/Meshing
  )
endif (BUILD_MESHING)

######################################################################
# Find CUDA: Required by the Nifty packages
######################################################################

if(NIFTK_USE_CUDA)
  find_package(CUDA)
  if(CUDA_FOUND)
    set(NIFTK_INCLUDE_DIRS_BUILD_TREE ${NIFTK_INCLUDE_DIRS_BUILD_TREE} ${CUDA_TOOLKIT_INCLUDE})
    add_definitions(-D_USE_CUDA)
    set(CUDA_NVCC_FLAGS "${CUDA_NVCC_FLAGS};-D_USE_CUDA")
    message("Found CUDA")
    if(APPLE)
      set(CMAKE_SHARED_LINKER_FLAGS "-F/Library/Frameworks ${CMAKE_SHARED_LINKER_FLAGS}")
    endif()
  else(CUDA_FOUND)
    message("Didn't find CUDA")
  endif(CUDA_FOUND)
endif(NIFTK_USE_CUDA)

######################################################################
# Find NVidia API: Required for NVidia SDI pipeline in IGI GUI
######################################################################
find_package(NVidiaAPI)
if(NVAPI_FOUND)
  message("Found NVidia API")
  if (CUDA_FOUND AND NIFTK_USE_CUDA)
    set(NIFTK_INCLUDE_DIRS_BUILD_TREE ${NIFTK_INCLUDE_DIRS_BUILD_TREE} ${NVAPI_INCLUDE_DIR})
    add_definitions(-D_USE_NVAPI)
  else()
    message("NVidia API disabled: need CUDA. Try NIFTK_USE_CUDA.")
    set(NVAPI_FOUND 0)
  endif()
else()
  message("Did not find NVidia API")
endif()

######################################################################
# Now, if required, do the SuperBuild
# If we are doing SuperBuild
#   We configure up to this point (see the return() statement)
#   and then we call SuperBuild.cmake, which builds all the
#   dependencies as CMake ExternalProjects, and then also builds
#   NifTK as an ExternalProject. However instead of downloading
#   a tar file, you set the SOURCE_DIR to be THIS project, and force
#   the BUILD_SUPERBUILD flag to be off (to avoid infinite loop).
#
# If we are NOT doing superbuild, then the next statement has no
# effect, and the build goes on the same as before, as in version
# NifTK 2.2.0 and earlier.
######################################################################

if(BUILD_SUPERBUILD)
  include("CMake/SuperBuild.cmake")
  return()
endif(BUILD_SUPERBUILD)


######################################################################
# End of SuperBuild. Print out where the source and binary folders
# are, just to make it really explicit... well, explicit to the user
# that bothers to read these messages! :-)
######################################################################

message("CMAKE_SOURCE_DIR=${CMAKE_SOURCE_DIR}")
message("CMAKE_BINARY_DIR=${CMAKE_BINARY_DIR}")

######################################################################
# Add additional entries to the CMAKE_MODULE_PATH, now all externals
# are already built.
######################################################################
set(CMAKE_MODULE_PATH
    ${aruco_DIR}/lib/cmake
    ${CMAKE_MODULE_PATH}
   )

######################################################################
# Configure CMake files before we need to use them in the FIND_XXX.
#
# So, the variables NIFTK_BOOSTINSTALL etc.
# should be passed in on cmake command line, or set up using ccmake.
######################################################################
find_package(aruco)
if(aruco_FOUND)
  configure_file(${CMAKE_SOURCE_DIR}/CMake/FindArUco.cmake ${CMAKE_BINARY_DIR}/FindArUco.cmake @ONLY)
endif()
configure_file(${CMAKE_SOURCE_DIR}/CMake/FindFFTW.cmake ${CMAKE_BINARY_DIR}/FindFFTW.cmake @ONLY)
configure_file(${CMAKE_SOURCE_DIR}/CMake/FindNiftyReg.cmake ${CMAKE_BINARY_DIR}/FindNiftyReg.cmake @ONLY)
configure_file(${CMAKE_SOURCE_DIR}/CMake/FindNiftyRec.cmake ${CMAKE_BINARY_DIR}/FindNiftyRec.cmake @ONLY)
configure_file(${CMAKE_SOURCE_DIR}/CMake/FindNiftySim.cmake ${CMAKE_BINARY_DIR}/FindNiftySim.cmake @ONLY)
configure_file(${CMAKE_SOURCE_DIR}/CMake/FindNiftySeg.cmake ${CMAKE_BINARY_DIR}/FindNiftySeg.cmake @ONLY)
configure_file(${CMAKE_SOURCE_DIR}/CMake/FindEigen.cmake ${CMAKE_BINARY_DIR}/FindEigen.cmake @ONLY)
configure_file(${CMAKE_SOURCE_DIR}/CMake/FindAprilTags.cmake ${CMAKE_BINARY_DIR}/FindAprilTags.cmake @ONLY)
configure_file(${CMAKE_SOURCE_DIR}/CMake/mitkFunctionGetGccVersion.cmake ${CMAKE_BINARY_DIR}/CMakeMacros/mitkFunctionGetGccVersion.cmake COPYONLY)
configure_file(${CMAKE_SOURCE_DIR}/CMake/mitkFunctionGetVersion.cmake ${CMAKE_BINARY_DIR}/CMakeMacros/mitkFunctionGetVersion.cmake COPYONLY)
configure_file(${CMAKE_SOURCE_DIR}/CMake/mitkMacroEmptyExternalProject.cmake ${CMAKE_BINARY_DIR}/CMakeMacros/mitkMacroEmptyExternalProject.cmake COPYONLY)
configure_file(${CMAKE_SOURCE_DIR}/CMake/mitkMacroFindDependency.cmake ${CMAKE_BINARY_DIR}/CMakeMacros/mitkMacroFindDependency.cmake COPYONLY)
configure_file(${CMAKE_SOURCE_DIR}/CMake/niftkMacroBuildCLI.cmake ${CMAKE_BINARY_DIR}/CMakeMacros/niftkMacroBuildCLI.cmake COPYONLY)
configure_file(${CMAKE_SOURCE_DIR}/CMake/niftkMacroCreateCommandLineApplication.cmake ${CMAKE_BINARY_DIR}/CMakeMacros/niftkMacroCreateCommandLineApplication.cmake COPYONLY)
configure_file(${CMAKE_SOURCE_DIR}/CMake/niftkMacroCreateCommandLineScript.cmake ${CMAKE_BINARY_DIR}/CMakeMacros/niftkMacroCreateCommandLineScript.cmake COPYONLY)
configure_file(${CMAKE_SOURCE_DIR}/CMake/niftkMacroCreateGuiApplication.cmake ${CMAKE_BINARY_DIR}/CMakeMacros/niftkMacroCreateGuiApplication.cmake COPYONLY)
configure_file(${CMAKE_SOURCE_DIR}/CMake/niftkMacroGenerateCLIScript.cmake ${CMAKE_BINARY_DIR}/CMakeMacros/niftkMacroGenerateCLIScript.cmake COPYONLY)
configure_file(${CMAKE_SOURCE_DIR}/CMake/niftkMacroGetGitBranch.cmake ${CMAKE_BINARY_DIR}/CMakeMacros/niftkMacroGetGitBranch.cmake COPYONLY)
configure_file(${CMAKE_SOURCE_DIR}/CMake/niftkMacroGetGitDateTime.cmake ${CMAKE_BINARY_DIR}/CMakeMacros/niftkMacroGetGitDateTime.cmake COPYONLY)
configure_file(${CMAKE_SOURCE_DIR}/CMake/niftkMacroInstallCLIScript.cmake ${CMAKE_BINARY_DIR}/CMakeMacros/niftkMacroInstallCLIScript.cmake COPYONLY)
file(GLOB package_depends_files ${CMAKE_SOURCE_DIR}/CMake/PackageDepends/*.cmake)
foreach(file_to_copy ${package_depends_files})
  file(COPY ${file_to_copy} DESTINATION ${CMAKE_BINARY_DIR}/CMakePackageDepends)
endforeach()

# Configure module naming conventions
set(MITK_MODULE_NAME_REGEX_MATCH "^[A-Z].*$")
set(MITK_MODULE_NAME_REGEX_NOT_MATCH "^[Nn][Ii][Ff][Tt][Kk].*$")
set(MITK_MODULE_NAME_PREFIX "niftk")
set(MITK_MODULE_NAME_DEFAULTS_TO_DIRECTORY_NAME 1)
set(MITK_LEGACY_EXPORT_MACRO_NAME 0)

# Boost-cmake is a helper project that provides CMake files for Boost,
# e.g. BoostConfig.cmake. We do not use Boost-cmake and do not provide
# BoostConfig.cmake, therefore we have to disable Boost-cmake, explicitly.
# Otherwise, if Boost is installed on the system with a valid
# BoostConfig.cmake file then CMake will pick up Boost from there,
# instead of where we installed it as an external project.
set(Boost_NO_BOOST_CMAKE ON)

# This property is populated at the top half of this file
get_property(MITK_EXTERNAL_PROJECTS GLOBAL PROPERTY MITK_EXTERNAL_PROJECTS)
foreach(ep ${MITK_EXTERNAL_PROJECTS})
  get_property(_package GLOBAL PROPERTY MITK_${ep}_PACKAGE)
  get_property(_components GLOBAL PROPERTY MITK_${ep}_COMPONENTS)
  if(MITK_USE_${ep} AND _package)
    if(_components)
      find_package(${_package} COMPONENTS ${_components} REQUIRED CONFIG)
    else()
      # Prefer config mode first because it finds external
      # <proj>Config.cmake files pointed at by <proj>_DIR variables.
      # Otherwise, existing Find<proj>.cmake files could fail.
      # (e.g. in the case of GLEW and the FindGLEW.cmake file shipped
      # with CMake).
      find_package(${_package} QUIET CONFIG NO_SYSTEM_ENVIRONMENT_PATH NO_CMAKE_SYSTEM_PATH)
      string(TOUPPER "${_package}" _package_uc)
      if(NOT (${_package}_FOUND OR ${_package_uc}_FOUND))
        find_package(${_package} REQUIRED)
      endif()
    endif()
  endif()
endforeach()

# MITKConfig.cmake sets this variable therefore we need to clear it again.
set(MITK_LEGACY_EXPORT_MACRO_NAME 0)

# Ensure that the MITK CMake module path comes first
set(CMAKE_MODULE_PATH
  ${MITK_CMAKE_DIR}
  ${CMAKE_MODULE_PATH}
  )

######################################################################
# Check each GUI application to set up MACOSX_BUNDLE_NAMES
# as libraries are copied into each bundle.
######################################################################

if(APPLE)

  set(MACOSX_BUNDLE_NAMES)
  include("${CMAKE_CURRENT_SOURCE_DIR}/MITK/Applications/Apps.cmake")

  foreach(NIFTK_APP ${NIFTK_APPS})

    # extract option_name
    string(REPLACE "^^" "\\;" target_info ${NIFTK_APP})
    set(target_info_list ${target_info})
    list(GET target_info_list 1 option_name)
    list(GET target_info_list 0 app_name)

    if(${option_name})
      set(MACOSX_BUNDLE_NAMES ${MACOSX_BUNDLE_NAMES} ${app_name})
    endif()

  endforeach()

endif()

if(BUILD_IGI)
  add_definitions(-DBUILD_IGI)
endif()
if(BUILD_PCL)
  add_definitions(-DBUILD_PCL)
endif()

######################################################################
# Find Mandatory External packages
######################################################################



######################################################################
# (Optional) Find PCL.
# find it before boost because it will mess up Boost_LIBRARIES with its own requested components.
######################################################################
set(Boost_NO_SYSTEM_PATHS ON)
# off is the default, but our optional pcl dependency will try to use static libs if we dont define it explicitly.
set(Boost_USE_STATIC_LIBS OFF)

if(BUILD_PCL)
  # PCL's cmake bits are extremely chatty and fill the cmake window/log with noise.
  set(PCL_FIND_QUIETLY ON)
  find_package(PCL 1.7 REQUIRED)
  # do not add the include paths, etc to the global compiler settings!
  # instead, this is done for each module/plugin separately in PackageDepends/MITK_PCL_Config.cmake.
endif()


######################################################################
# Find Boost.
######################################################################
find_package( Boost 1.54 COMPONENTS filesystem system date_time regex thread REQUIRED)
if(Boost_FOUND)
  message("Found Boost")
  set(NIFTK_INCLUDE_DIRS_BUILD_TREE ${NIFTK_INCLUDE_DIRS_BUILD_TREE} ${Boost_INCLUDE_DIRS})
  link_directories(${Boost_LIBRARY_DIRS})
  if(WIN32)
    if(NIFTK_WITHIN_SUPERBUILD)
      add_definitions(-DBoost_LIB_DIAGNOSTIC_DEFINITIONS)  # To get debug messages
      add_definitions(-DBOOST_ALL_NO_LIB)      # To stop auto-linking, which seems to be adding "lib" as library prefix in .obj files.
    endif(NIFTK_WITHIN_SUPERBUILD)
  endif()
endif()

######################################################################
# Find OpenMP and make sure Microsoft DirectComposition Library (dcomp.dll) is deployed
######################################################################

if (WIN32)
  find_package(OpenMP)

  if(OPENMP_FOUND)
    message("Found OpenMP")

    # the debug versions of the runtime library are considered "non redistributable".
    # we never hand out debug-build installers, so no problem having these packaged along correctly for internal testing.
    set(CMAKE_MSVC_ARCH_DEBUG_PREFIX "")
    set(CMAKE_MSVC_LIBNAME_FRAGMENT "")
    set(CMAKE_MSVC_OPENMP_DLLNAMESUFFIX "")
    if (CMAKE_BUILD_TYPE STREQUAL "Debug")
      set(CMAKE_MSVC_ARCH_DEBUG_PREFIX "Debug_NonRedist/")
      set(CMAKE_MSVC_LIBNAME_FRAGMENT "Debug")
      set(CMAKE_MSVC_OPENMP_DLLNAMESUFFIX "d")
    endif()

    if(CMAKE_CL_64)
      if(MSVC_VERSION GREATER 1599)
        # VS 10 and later:
        set(CMAKE_MSVC_ARCH "${CMAKE_MSVC_ARCH_DEBUG_PREFIX}x64")
      else()
        # VS 9 and earlier:
        set(CMAKE_MSVC_ARCH "${CMAKE_MSVC_ARCH_DEBUG_PREFIX}amd64")
      endif()
    else()
      set(CMAKE_MSVC_ARCH "${CMAKE_MSVC_ARCH_DEBUG_PREFIX}x86")
    endif()

    if (MSVC90)
      set (_omp_dll "${MSVC90_REDIST_DIR}/${CMAKE_MSVC_ARCH}/Microsoft.VC90.${CMAKE_MSVC_LIBNAME_FRAGMENT}OPENMP/vcomp90${CMAKE_MSVC_OPENMP_DLLNAMESUFFIX}.dll")
    elseif (MSVC10)
      # for some random reason, MSVC10_REDIST_DIR can be empty sometimes. as in empty-string, not
      # as in undefined-value.
      if (NOT "${MSVC10_REDIST_DIR}" STREQUAL "")
        set (_omp_dll "${MSVC10_REDIST_DIR}/${CMAKE_MSVC_ARCH}/Microsoft.VC100.${CMAKE_MSVC_LIBNAME_FRAGMENT}OPENMP/vcomp100${CMAKE_MSVC_OPENMP_DLLNAMESUFFIX}.dll")
      endif()
    elseif (MSVC11)
      # MSVC11_REDIST_DIR being empty, like above for 2010, has so far never happened for 2011.
      # so this is only precautionary.
      if (NOT "${MSVC11_REDIST_DIR}" STREQUAL "")
        set (_omp_dll "${MSVC11_REDIST_DIR}/${CMAKE_MSVC_ARCH}/Microsoft.VC110.${CMAKE_MSVC_LIBNAME_FRAGMENT}OPENMP/vcomp110${CMAKE_MSVC_OPENMP_DLLNAMESUFFIX}.dll")
      endif()
    elseif (MSVC12)
      if (NOT "${MSVC12_REDIST_DIR}" STREQUAL "")
        set (_omp_dll "${MSVC12_REDIST_DIR}/${CMAKE_MSVC_ARCH}/Microsoft.VC120.${CMAKE_MSVC_LIBNAME_FRAGMENT}OPENMP/vcomp120${CMAKE_MSVC_OPENMP_DLLNAMESUFFIX}.dll")
      endif()
    endif ()

    if ((NOT ("${_omp_dll}" STREQUAL "")) AND (EXISTS "${_omp_dll}"))
      message("Found OpenMP dll at: ${_omp_dll}")
      set (CMAKE_INSTALL_SYSTEM_RUNTIME_LIBS "${CMAKE_INSTALL_SYSTEM_RUNTIME_LIBS};${_omp_dll}")
    else()
      message(WARNING "Did not find OpenMP DLLs (even though the compiler supports it)! The built installer might be missing dependencies.")
    endif()

  endif()
endif()

######################################################################
# Find GDCM. ITK is built with GDCM, so GDCM is effectively mandatory.
######################################################################
find_package(GDCM PATHS ${GDCM_DIR} REQUIRED)
if(GDCM_FOUND)
  message("Found GDCM")
  list(APPEND NIFTK_INCLUDE_DIRS_BUILD_TREE ${GDCM_INCLUDE_DIRS})
  link_directories(${GDCM_LIBRARY_DIRS})
endif()

######################################################################
# Find OpenCV.
######################################################################
if(BUILD_IGI)
  set(OpenCV_FIND_QUIETLY ON)
  find_package(OpenCV REQUIRED)
  if(OpenCV_FOUND)
    message("Found OpenCV")
  endif(OpenCV_FOUND)

  # Here we do a find, just so we can read the license file
  find_package(NiftyLink REQUIRED)
  if(NiftyLink_FOUND)
    include(${NiftyLink_USE_FILE})
  endif()

endif(BUILD_IGI)


######################################################################
# Find MITK. Even though MITK can be built without Qt, CTK can't.
######################################################################
set(MITK_USE_EXT 1)
set(MITK_USE_Boost 1)
set(MITK_USE_DCMTK 1)
set(MITK_USE_QT OFF)
if(MITK_USE_Qt4 OR MITK_USE_Qt5)
  set(MITK_USE_QT ON)
endif()
set(MITK_DESIRED_QT_VERSION ${DESIRED_QT_VERSION})
set(MITK_USE_OpenCV ${BUILD_IGI})

if(NIFTK_GENERATE_DOXYGEN_HELP)
  set(BLUEBERRY_USE_QT_HELP ON)
endif(NIFTK_GENERATE_DOXYGEN_HELP)

# Note:
# We build NifTK with Boost but MITK without it. The next 'find_package(MITK REQUIRED)'
# loads values from MITKConfig.cmake that overwrites some Boost related variables, e.g.
# MITK_USE_Boost. This causes that if a module depends on the Boost package, the
# MITK_CREATE_MODULE macro will think that the software is being built without Boost,
# and it will not create the module because of the missing dependency.
# As a workaround, here we save the values of these variables and restore them after
# the find_package() call.

set(_boost_root ${BOOST_ROOT})
set(_mitk_use_boost ${MITK_USE_Boost})
set(_mitk_use_system_boost ${MITK_USE_SYSTEM_Boost})
set(_mitk_use_boost_libraries ${MITK_USE_Boost_LIBRARIES})
set(_mitk_legacy_export_macro_name ${MITK_LEGACY_EXPORT_MACRO_NAME})

find_package(MITK REQUIRED)
if(MITK_FOUND)
  message("Found MITK")
  set(CMAKE_MODULE_PATH
    ${MITK_SOURCE_DIR}/CMake
    ${CMAKE_MODULE_PATH}
  )
  link_directories(${MITK_LINK_DIRECTORIES})
endif(MITK_FOUND)

set(BOOST_ROOT ${_boost_root})
set(MITK_USE_Boost ${_mitk_use_boost})
set(MITK_USE_SYSTEM_Boost ${_mitk_use_system_boost})
set(MITK_USE_Boost_LIBRARIES ${_mitk_use_boost_libraries})
set(MITK_LEGACY_EXPORT_MACRO_NAME ${_mitk_legacy_export_macro_name})

######################################################################
# Find Optional External packages
######################################################################
find_package(UltrasonixUlterius)


######################################################################
# Find CGAL.
######################################################################

if (BUILD_MESHING)
  find_package(CGAL REQUIRED COMPONENTS Core ImageIO)
  include("${CGAL_USE_FILE}")

  if(NOT WIN32)
    # UseCGAL.cmake is buggy: despite reading the correct requested modules
    # it only adds the libCGAL.so base library to CGAL_LIBRARIES
    set(CGAL_LIBRARIES
      CGAL
      CGAL_Core
      CGAL_ImageIO)
  endif()
endif (BUILD_MESHING)

######################################################################
# Find FFTW.
######################################################################
if(NIFTK_USE_FFTW)
  find_package(FFTW)
  if(FFTW_FOUND)
    set(NIFTK_INCLUDE_DIRS_BUILD_TREE ${NIFTK_INCLUDE_DIRS_BUILD_TREE} ${FFTW_INCLUDE_DIR})
    message("Found FFTW")
  else(FFTW_FOUND)
    message("Didn't find FFTW, so Fluid based registration will not be built.")
  endif(FFTW_FOUND)
endif(NIFTK_USE_FFTW)

######################################################################
# Find NiftyReg - (version will vary according to whether CUDA found)
######################################################################
if(BUILD_NiftyReg)
  find_package(NiftyReg)
  if(NiftyReg_FOUND)
    set(NIFTK_INCLUDE_DIRS_BUILD_TREE ${NIFTK_INCLUDE_DIRS_BUILD_TREE} ${NiftyReg_INCLUDE_DIR})
    add_definitions(-DUSE_NIFTYREG)
    set(NIFTYREG_NVCC_FLAGS "${NIFTYREG_NVCC_FLAGS};-DUSE_NIFTYREG")
    message("Found NiftyReg")
  else()
    message("Didn't find NiftyReg")
  endif()
endif()

if(NOT NiftyReg_FOUND)
  message("No NiftyReg found, so turning off plugin")
  set("NIFTK_Plugins/uk.ac.ucl.cmic.niftyreg" OFF CACHE BOOL "NiftyReg plugin" FORCE)
endif()

######################################################################
# Find NiftyRec - (version will vary according to whether CUDA found)
# NB: Is dependent on NiftyReg and at time of writing only has GPU version
######################################################################

if(BUILD_NiftyRec)
  find_package(NiftyRec)
  if(NiftyRec_FOUND)
    set(NIFTK_INCLUDE_DIRS_BUILD_TREE ${NIFTK_INCLUDE_DIRS_BUILD_TREE} ${NiftyRec_INCLUDE_DIR})
    add_definitions(-DUSE_NIFTYREC)
    set(NIFTYREC_NVCC_FLAGS "${NIFTYREC_NVCC_FLAGS};-DUSE_NIFTYREC")
    message("Found NiftyRec")
  else()
    message("Didn't find NiftyRec")
  endif()
endif()

######################################################################
# Find NiftySim
######################################################################

if(BUILD_NiftySim)
  find_package(NiftySim)
  if(NiftySim_FOUND)
    set(NIFTK_INCLUDE_DIRS_BUILD_TREE ${NIFTK_INCLUDE_DIRS_BUILD_TREE} ${NiftySim_INCLUDE_DIR})
    add_definitions(-DUSE_NIFTYSIM)
    set(NIFTYSIM_NVCC_FLAGS "${NIFTYSIM_NVCC_FLAGS};-DUSE_NIFTYSIM")
    message("Found NiftySim")
  else()
    message("Didn't find NiftySim")
  endif()
endif()

######################################################################
# Find NiftySeg
######################################################################

if(BUILD_NiftySeg)
  find_package(NiftySeg)
  if(NiftySeg_FOUND)
    set(NIFTK_INCLUDE_DIRS_BUILD_TREE ${NIFTK_INCLUDE_DIRS_BUILD_TREE} ${NiftySeg_INCLUDE_DIR})
    add_definitions(-DUSE_NIFTYSEG)
    set(NIFTYSEG_NVCC_FLAGS "${NIFTYSEG_NVCC_FLAGS};-DUSE_NIFTYSEG")
    message("Found NiftySeg")
  else()
    message("Didn't find NiftySeg")
  endif()
endif()

if(NOT NiftySeg_FOUND)
  message("No NiftySeg found, so turning off breast segmentation plugin")
  set("NIFTK_Plugins/uk.ac.ucl.cmic.breastsegmentation" OFF CACHE BOOL "Breast segmentation plugin" FORCE)
endif()

######################################################################
# Find RTK
######################################################################

if(BUILD_RTK)
  find_package(RTK)
  if(RTK_FOUND)
    message("Found RTK")
    include(${RTK_USE_FILE})
  endif(RTK_FOUND)
endif(BUILD_RTK)

######################################################################
# Find VL
######################################################################

if(BUILD_VL)
  set(_vl_components VLCore VLGraphics VLVolume VLVivid )
  if(MITK_USE_Qt4)
    list(APPEND _vl_components VLQt4)
  endif()
  if(MITK_USE_Qt5)
    list(APPEND _vl_components VLQt5)
  endif()
  find_package(VL COMPONENTS ${_vl_components} REQUIRED)
  if(VL_FOUND)
    message("Found VL: ${_vl_components}")
    #include(${VL_USE_FILE})
  endif(VL_FOUND)
endif(BUILD_VL)

######################################################################
# Find SlicerExecutionModel
######################################################################
if(BUILD_COMMAND_LINE_PROGRAMS)

  set(_itk_dir ${ITK_DIR})

  ######################################################################
  # Warning: This process corrupts ITK_DIR
  ######################################################################
  find_package(SlicerExecutionModel REQUIRED)
  if(SlicerExecutionModel_FOUND)
    message("Found SlicerExecutionModel")
    include(${SlicerExecutionModel_USE_FILE})
  else()
    message("Didn't find SlicerExecutionModel")
  endif()

  ######################################################################
  # So, here we set ITK_DIR back
  ######################################################################
  set(ITK_DIR ${_itk_dir})

endif()

######################################################################
# Configure prototype section, to get correct include path.
######################################################################
if (BUILD_PROTOTYPE)
  set(PROTOTYPE_DIR ${CMAKE_SOURCE_DIR}/Prototype)

  if (NOT EXISTS ${PROTOTYPE_DIR})
    find_package(Subversion)
    if (Subversion_FOUND)
      message("Found Subversion")
      message("Retrieving NiftyPrototype...")
      execute_process(
        COMMAND "${Subversion_SVN_EXECUTABLE}" checkout "${NIFTK_LOCATION_PROTOTYPE}" Prototype
        WORKING_DIRECTORY ${CMAKE_SOURCE_DIR}
      )
    else()
      message("Subversion not found. The Prototype project will not be built.")
    endif()
  endif()

  if (EXISTS ${PROTOTYPE_DIR} AND IS_DIRECTORY ${PROTOTYPE_DIR})
    set(NIFTK_INCLUDE_DIRS_BUILD_TREE
        ${NIFTK_INCLUDE_DIRS_BUILD_TREE}
        ${CMAKE_SOURCE_DIR}/Prototype/CUDA

        # Note that for these Insight Journal extensions, we dont compile the subpackage,
        # but by adding them to the include path, you can use any templated classes easily.
        # You may however have to recompile your ITK using ITK_USE_REVIEW=ON and ITK_USE_OPTIMIZED_REGISTRATION_METHODS=ON
        # depending on which classes you use.

        ${PROTOTYPE_DIR}/InsightJournal/Filters
        ${PROTOTYPE_DIR}/InsightJournal/IJ_181_ITKbinaryThinningImageFilter3D/Source
        ${PROTOTYPE_DIR}/InsightJournal/IJ_120_ITKSkeleton
        ${PROTOTYPE_DIR}/InsightJournal/IJ_644_ITKLogDomainDemonsRegistration/LogDomainDemonsRegistration-0.0.4-Source/Code
        ${PROTOTYPE_DIR}/InsightJournal/IJ_687_ITKSphericalDemons/QuadEdgeMeshFieldSmoothingFilters/Source
        ${PROTOTYPE_DIR}/InsightJournal/IJ_687_ITKSphericalDemons/QuadEdgeMeshRigidRegistration/Source
        ${PROTOTYPE_DIR}/InsightJournal/IJ_845_FuzzyClusteringForImageSegmentation
    )
  endif()
endif()


######################################################################
# NifTK uses KWStyle for checking the coding style
######################################################################
include(${CMAKE_SOURCE_DIR}/Utilities/KWStyle/NifTKKWStyle.cmake)


######################################################################
# NifTK uses CppCheck for static analysis
######################################################################
include(${CMAKE_SOURCE_DIR}/Utilities/CppCheck/NifTKCppCheck.cmake)


######################################################################
# Output directories, for when compiling, not installing.
######################################################################

set(EXECUTABLE_OUTPUT_PATH ${CMAKE_BINARY_DIR}/bin)
set(SLICER_EXECUTABLE_OUTPUTPATH ${EXECUTABLE_OUTPUT_PATH}/cli-modules)
set(CXX_TEST_PATH ${EXECUTABLE_OUTPUT_PATH})              # Used to control, where to put unit test binaries.
set(BASELINE ${NIFTK_DATA_DIR}/Baseline)
set(INPUT_DATA ${NIFTK_DATA_DIR}/Input)
make_directory(${CMAKE_BINARY_DIR}/Testing/Temporary)
set(TEMP ${CMAKE_BINARY_DIR}/Testing/Temporary)

foreach(type LIBRARY RUNTIME ARCHIVE)
  set(output_dir ${CMAKE_BINARY_DIR}/bin)
  set(CMAKE_${type}_OUTPUT_DIRECTORY ${output_dir} CACHE INTERNAL "Single output directory for building all libraries.")
  mark_as_advanced(CMAKE_${type}_OUTPUT_DIRECTORY)
endforeach()

######################################################################
# For doxygen:
######################################################################

configure_file(${CMAKE_SOURCE_DIR}/Utilities/GenerateCommandLineDoxygen.sh.in
  ${EXECUTABLE_OUTPUT_PATH}/GenerateCommandLineDoxygen @ONLY)

configure_file(${CMAKE_SOURCE_DIR}/Utilities/GenerateTestingReports.sh.in
  ${EXECUTABLE_OUTPUT_PATH}/GenerateTestingReports @ONLY)

######################################################################
# Compilation specific stuff, like flags etc.
######################################################################

if(NIFTK_CHECK_COVERAGE)
  if("${CMAKE_CXX_COMPILER_ID}" STREQUAL "GNU")
    set(NIFTK_COVERAGE_FLAGS "-g -fprofile-arcs -ftest-coverage  -O0 -DNDEBUG" )
    set(NIFTK_COVERAGE_C_FLAGS ${NIFTK_COVERAGE_FLAGS} CACHE STRING "C flags for coverage checking")
    set(NIFTK_COVERAGE_CXX_FLAGS ${NIFTK_COVERAGE_FLAGS} CACHE STRING "C++ flags for coverage checking")
  endif()
endif()

if(WIN32)
  set(CMAKE_CXX_FLAGS "${CMAKE_CXX_FLAGS} -DNOMINMAX /W2")
  set(CMAKE_CXX_WARNING_LEVEL 2)
  if(NIFTK_WITHIN_SUPERBUILD)
    set(CMAKE_CXX_FLAGS "${CMAKE_CXX_FLAGS} -DBOOST_LIB_PREFIX=\"\"")
  endif(NIFTK_WITHIN_SUPERBUILD)
endif(WIN32)

# On Visual Studio 8 MS deprecated C. This removes all 1.276E1265 security warnings
if(WIN32)
  if(NOT BORLAND)
    if(NOT CYGWIN)
      if(NOT MINGW)
        if(NOT ITK_ENABLE_VISUAL_STUDIO_DEPRECATED_C_WARNINGS)
          add_definitions(
            -D_CRT_FAR_MAPPINGS_NO_DEPRECATE
            -D_CRT_IS_WCTYPE_NO_DEPRECATE
            -D_CRT_MANAGED_FP_NO_DEPRECATE
            -D_CRT_NONSTDC_NO_DEPRECATE
            -D_CRT_SECURE_NO_DEPRECATE
            -D_CRT_SECURE_NO_DEPRECATE_GLOBALS
            -D_CRT_SETERRORMODE_BEEP_SLEEP_NO_DEPRECATE
            -D_CRT_TIME_FUNCTIONS_NO_DEPRECATE
            -D_CRT_VCCLRIT_NO_DEPRECATE
            -D_SCL_SECURE_NO_DEPRECATE
            )
        endif(NOT ITK_ENABLE_VISUAL_STUDIO_DEPRECATED_C_WARNINGS)
      endif(NOT MINGW)
    endif(NOT CYGWIN)
  endif(NOT BORLAND)
endif(WIN32)

# This should now always be true as MITK is required.
if(MITK_FOUND)
  set(${PROJECT_NAME}_MODULES_PACKAGE_DEPENDS_DIR "${PROJECT_SOURCE_DIR}/CMake/PackageDepends")
  list(INSERT MODULES_PACKAGE_DEPENDS_DIRS 0 ${${PROJECT_NAME}_MODULES_PACKAGE_DEPENDS_DIR})
  include(mitkCompilerSettings)
endif()

if(WIN32 AND NOT BUILD_SHARED_LIBS)
  add_definitions(-DNIFTK_STATIC)
endif()

#######################################################################
# Set the main install locations.
# These are relative to CMAKE_INSTALL_PREFIX which we MUST NOT touch.
#######################################################################
set(NIFTK_INSTALL_BASE_DIR ".")
set(NIFTK_INSTALL_BIN_DIR "bin")
set(NIFTK_INSTALL_INCLUDE_DIR "include/NifTK")
set(NIFTK_INSTALL_MATLAB_DIR "matlab")
set(NIFTK_INSTALL_DOC_DIR "doc")
set(NIFTK_INSTALL_LICENSES_DIR "licenses")
set(NIFTK_INSTALL_LIB_DIR "bin")

#######################################################################
# Set the main include path, just before generating NifTKConfigure.
#######################################################################
include_directories(
  ${NIFTK_INCLUDE_DIRS_BUILD_TREE}
  )

######################################################################
# Configure files that need variables substituting. Note that
# we 'Configure' them, which copies them to the CMAKE_BINARY_DIR
# while substituting variables, but it is the 'INSTALL' directives
# that place them in the installation directory.
######################################################################

configure_file(${CMAKE_SOURCE_DIR}/INSTALLATION.txt ${CMAKE_BINARY_DIR}/INSTALLATION.txt @ONLY)
configure_file(${CMAKE_SOURCE_DIR}/LICENSE.txt ${CMAKE_BINARY_DIR}/LICENSE.txt @ONLY)
configure_file(${CMAKE_SOURCE_DIR}/README.txt ${CMAKE_BINARY_DIR}/README.txt @ONLY)
configure_file(${CMAKE_SOURCE_DIR}/CONTRIBUTORS.txt ${CMAKE_BINARY_DIR}/CONTRIBUTORS.txt @ONLY)
configure_file(${CMAKE_SOURCE_DIR}/Utilities/SetupDependencies.sh.in ${CMAKE_BINARY_DIR}/SetupDependencies.sh @ONLY )
configure_file(${CMAKE_SOURCE_DIR}/Utilities/SetupDependencies.csh.in ${CMAKE_BINARY_DIR}/SetupDependencies.csh @ONLY )
configure_file(${CMAKE_SOURCE_DIR}/Utilities/SetupNifTK.sh.in ${CMAKE_BINARY_DIR}/SetupNifTK.sh @ONLY )
configure_file(${CMAKE_SOURCE_DIR}/Utilities/SetupNifTK.csh.in ${CMAKE_BINARY_DIR}/SetupNifTK.csh @ONLY )
configure_file(${CMAKE_SOURCE_DIR}/Documentation/Doxygen/niftkdoxygen.pl.in ${CMAKE_BINARY_DIR}/niftkdoxygen.pl)
configure_file(${CMAKE_SOURCE_DIR}/Documentation/Doxygen/doxygen.config.in ${CMAKE_BINARY_DIR}/doxygen.config)
configure_file(${CMAKE_SOURCE_DIR}/Documentation/License.dox.in ${CMAKE_BINARY_DIR}/Doxygen/License.dox)
configure_file(${CMAKE_SOURCE_DIR}/Documentation/Licenses/ArUco.txt ${CMAKE_BINARY_DIR}/LICENSE_ArUco.txt)
configure_file(${CMAKE_SOURCE_DIR}/Documentation/Licenses/AprilTags.txt ${CMAKE_BINARY_DIR}/LICENSE_AprilTags.txt)
configure_file(${CMAKE_SOURCE_DIR}/Documentation/Licenses/Boost.txt ${CMAKE_BINARY_DIR}/LICENSE_Boost.txt)
configure_file(${CMAKE_SOURCE_DIR}/Documentation/Licenses/CTK.txt ${CMAKE_BINARY_DIR}/LICENSE_CTK.txt)
configure_file(${CMAKE_SOURCE_DIR}/Documentation/Licenses/DCMTK.txt ${CMAKE_BINARY_DIR}/LICENSE_DCMTK.txt)
configure_file(${CMAKE_SOURCE_DIR}/Documentation/Licenses/GDCM.txt ${CMAKE_BINARY_DIR}/LICENSE_GDCM.txt)
configure_file(${CMAKE_SOURCE_DIR}/Documentation/Licenses/ITK.txt ${CMAKE_BINARY_DIR}/LICENSE_ITK.txt)
configure_file(${CMAKE_SOURCE_DIR}/Documentation/Licenses/RTK.txt ${CMAKE_BINARY_DIR}/LICENSE_RTK.txt)
configure_file(${CMAKE_SOURCE_DIR}/Documentation/Licenses/VL.txt ${CMAKE_BINARY_DIR}/LICENSE_VL.txt)
configure_file(${CMAKE_SOURCE_DIR}/Documentation/Licenses/VTK.txt ${CMAKE_BINARY_DIR}/LICENSE_VTK.txt)
configure_file(${CMAKE_SOURCE_DIR}/Documentation/Licenses/MITK.txt ${CMAKE_BINARY_DIR}/LICENSE_MITK.txt)
configure_file(${CMAKE_SOURCE_DIR}/Documentation/Licenses/NiftyReg.txt ${CMAKE_BINARY_DIR}/LICENSE_NiftyReg.txt)
configure_file(${CMAKE_SOURCE_DIR}/Documentation/Licenses/NiftySeg.txt ${CMAKE_BINARY_DIR}/LICENSE_NiftySeg.txt)
configure_file(${CMAKE_SOURCE_DIR}/Documentation/Licenses/NiftySim.txt ${CMAKE_BINARY_DIR}/LICENSE_NiftySim.txt)
configure_file(${CMAKE_SOURCE_DIR}/Documentation/Licenses/OpenCV.txt ${CMAKE_BINARY_DIR}/LICENSE_OpenCV.txt)
configure_file(${CMAKE_SOURCE_DIR}/Documentation/Licenses/Qt.txt ${CMAKE_BINARY_DIR}/LICENSE_Qt.txt)
configure_file(${CMAKE_SOURCE_DIR}/Documentation/Licenses/Eigen.txt ${CMAKE_BINARY_DIR}/LICENSE_Eigen.txt)
configure_file(${CMAKE_SOURCE_DIR}/Documentation/Licenses/FLANN.txt ${CMAKE_BINARY_DIR}/LICENSE_FLANN.txt)
configure_file(${CMAKE_SOURCE_DIR}/Documentation/Licenses/PCL.txt ${CMAKE_BINARY_DIR}/LICENSE_PCL.txt)
configure_file(${CMAKE_SOURCE_DIR}/Documentation/Licenses/Plus.txt ${CMAKE_BINARY_DIR}/LICENSE_PLUS.txt)
configure_file(${CMAKE_SOURCE_DIR}/Documentation/Licenses/Atamai.txt ${CMAKE_BINARY_DIR}/LICENSE_ATAMAI.txt)
if(BUILD_IGI)
  configure_file(${NiftyLink_LICENSE_FILE} ${CMAKE_BINARY_DIR}/ExternalLicenses/NiftyLink.txt @ONLY)
  configure_file(${NiftyLink_OIGT_LICENSE_FILE} ${CMAKE_BINARY_DIR}/ExternalLicenses/OpenIGTLink.txt @ONLY)
  configure_file(${NiftyLink_QSLOG_LICENSE_FILE} ${CMAKE_BINARY_DIR}/ExternalLicenses/QsLog.txt @ONLY)
endif()

#############################################################################################
# These represent the libraries that the apps, libraries and unit tests actually link against
#############################################################################################

set(NIFTK_VTK_LIBS_BUT_WITHOUT_QT vtkIOCore vtkIOLegacy vtkCommonCore vtkRenderingCore vtkRenderingOpenGL vtkFiltersSources vtkFiltersGeometry vtkFiltersModeling vtkInteractionStyle vtkRenderingFreeType vtkRenderingFreeTypeOpenGL vtkIOImage vtkIOPLY)
set(NIFTK_VTK_LIBS_WITH_QT vtkViewsQt vtkRenderingQt vtkGUISupportQt vtkGUISupportQtSQL vtkGUISupportQtWebkit)

######################################################################
# Install commands for things like README, licenses etc.
######################################################################

install(PROGRAMS ${CMAKE_SOURCE_DIR}/Documentation/Licenses/Boost.txt DESTINATION ${NIFTK_INSTALL_LICENSES_DIR} COMPONENT documentation)
install(PROGRAMS ${CMAKE_SOURCE_DIR}/Documentation/Licenses/ITK.txt DESTINATION ${NIFTK_INSTALL_LICENSES_DIR} COMPONENT documentation)
install(PROGRAMS ${CMAKE_SOURCE_DIR}/Documentation/Licenses/RTK.txt DESTINATION ${NIFTK_INSTALL_LICENSES_DIR} COMPONENT documentation)
install(PROGRAMS ${CMAKE_SOURCE_DIR}/Documentation/Licenses/VL.txt DESTINATION ${NIFTK_INSTALL_LICENSES_DIR} COMPONENT documentation)
install(PROGRAMS ${CMAKE_SOURCE_DIR}/Documentation/Licenses/VTK.txt DESTINATION ${NIFTK_INSTALL_LICENSES_DIR} COMPONENT documentation)
install(PROGRAMS ${CMAKE_SOURCE_DIR}/Documentation/Licenses/Qt.txt DESTINATION ${NIFTK_INSTALL_LICENSES_DIR} COMPONENT documentation)
install(PROGRAMS ${CMAKE_SOURCE_DIR}/Documentation/Licenses/MITK.txt DESTINATION ${NIFTK_INSTALL_LICENSES_DIR} COMPONENT documentation)
install(PROGRAMS ${CMAKE_SOURCE_DIR}/Documentation/Licenses/CTK.txt DESTINATION ${NIFTK_INSTALL_LICENSES_DIR} COMPONENT documentation)
install(PROGRAMS ${CMAKE_SOURCE_DIR}/Documentation/Licenses/NiftyReg.txt DESTINATION ${NIFTK_INSTALL_LICENSES_DIR} COMPONENT documentation)
install(PROGRAMS ${CMAKE_SOURCE_DIR}/Documentation/Licenses/NiftyRec.txt DESTINATION ${NIFTK_INSTALL_LICENSES_DIR} COMPONENT documentation)
install(PROGRAMS ${CMAKE_SOURCE_DIR}/Documentation/Licenses/NiftySeg.txt DESTINATION ${NIFTK_INSTALL_LICENSES_DIR} COMPONENT documentation)
install(PROGRAMS ${CMAKE_SOURCE_DIR}/Documentation/Licenses/NiftySim.txt DESTINATION ${NIFTK_INSTALL_LICENSES_DIR} COMPONENT documentation)
install(PROGRAMS ${CMAKE_SOURCE_DIR}/Documentation/Licenses/DCMTK.txt DESTINATION ${NIFTK_INSTALL_LICENSES_DIR} COMPONENT documentation)
install(PROGRAMS ${CMAKE_SOURCE_DIR}/Documentation/Licenses/OpenCV.txt DESTINATION ${NIFTK_INSTALL_LICENSES_DIR} COMPONENT documentation)
install(PROGRAMS ${CMAKE_SOURCE_DIR}/Documentation/Licenses/SlicerExecutionModel.txt DESTINATION ${NIFTK_INSTALL_LICENSES_DIR} COMPONENT documentation)
install(PROGRAMS ${CMAKE_SOURCE_DIR}/Documentation/Licenses/ArUco.txt DESTINATION ${NIFTK_INSTALL_LICENSES_DIR} COMPONENT documentation)
install(PROGRAMS ${CMAKE_SOURCE_DIR}/Documentation/Licenses/AprilTags.txt DESTINATION ${NIFTK_INSTALL_LICENSES_DIR} COMPONENT documentation)
install(PROGRAMS ${CMAKE_SOURCE_DIR}/Documentation/Licenses/Eigen.txt DESTINATION ${NIFTK_INSTALL_LICENSES_DIR} COMPONENT documentation)
install(PROGRAMS ${CMAKE_SOURCE_DIR}/Documentation/Licenses/FLANN.txt DESTINATION ${NIFTK_INSTALL_LICENSES_DIR} COMPONENT documentation)
install(PROGRAMS ${CMAKE_SOURCE_DIR}/Documentation/Licenses/PCL.txt DESTINATION ${NIFTK_INSTALL_LICENSES_DIR} COMPONENT documentation)
install(PROGRAMS ${CMAKE_SOURCE_DIR}/Documentation/Licenses/Plus.txt DESTINATION ${NIFTK_INSTALL_LICENSES_DIR} COMPONENT documentation)
install(PROGRAMS ${CMAKE_SOURCE_DIR}/Documentation/Licenses/Atamai.txt DESTINATION ${NIFTK_INSTALL_LICENSES_DIR} COMPONENT documentation)
if(BUILD_IGI)
  install(PROGRAMS ${CMAKE_BINARY_DIR}/ExternalLicenses/NiftyLink.txt DESTINATION ${NIFTK_INSTALL_LICENSES_DIR} COMPONENT documentation)
  install(PROGRAMS ${CMAKE_BINARY_DIR}/ExternalLicenses/OpenIGTLink.txt DESTINATION ${NIFTK_INSTALL_LICENSES_DIR} COMPONENT documentation)
  install(PROGRAMS ${CMAKE_BINARY_DIR}/ExternalLicenses/QsLog.txt DESTINATION ${NIFTK_INSTALL_LICENSES_DIR} COMPONENT documentation)
endif()
install(PROGRAMS ${CMAKE_BINARY_DIR}/LICENSE.txt DESTINATION ${NIFTK_INSTALL_BASE_DIR} COMPONENT applications)
install(PROGRAMS ${CMAKE_BINARY_DIR}/README.txt DESTINATION ${NIFTK_INSTALL_BASE_DIR} COMPONENT applications)
install(PROGRAMS ${CMAKE_BINARY_DIR}/INSTALLATION.txt DESTINATION ${NIFTK_INSTALL_BASE_DIR} COMPONENT applications)
install(PROGRAMS ${CMAKE_BINARY_DIR}/CONTRIBUTORS.txt DESTINATION ${NIFTK_INSTALL_BASE_DIR} COMPONENT applications)
if(NOT WIN32 AND NOT APPLE)
  install(PROGRAMS ${CMAKE_BINARY_DIR}/SetupDependencies.sh DESTINATION ${NIFTK_INSTALL_BIN_DIR} COMPONENT applications)
  install(PROGRAMS ${CMAKE_BINARY_DIR}/SetupDependencies.csh DESTINATION ${NIFTK_INSTALL_BIN_DIR} COMPONENT applications)
  install(PROGRAMS ${CMAKE_BINARY_DIR}/SetupNifTK.sh DESTINATION ${NIFTK_INSTALL_BIN_DIR} COMPONENT applications)
  install(PROGRAMS ${CMAKE_BINARY_DIR}/SetupNifTK.csh DESTINATION ${NIFTK_INSTALL_BIN_DIR} COMPONENT applications)
endif()

##########################################################################
# Install commands for the NiftyReg, NiftySeg, NiftyRec, NiftySim packages
##########################################################################

# NiftyReg
if(BUILD_NiftyReg AND NiftyReg_FOUND)
  file(GLOB _NiftyReg_LIB_FILES
       ${NiftyReg_DIR}/lib/*.so
       ${NiftyReg_DIR}/lib/*.dylib
       )
  MITK_INSTALL(PROGRAMS ${_NiftyReg_LIB_FILES})

  file(GLOB _NiftyReg_BIN_FILES ${NiftyReg_DIR}/bin/*)
  MITK_INSTALL(PROGRAMS ${_NiftyReg_BIN_FILES})

  foreach(prog reg_aladin reg_f3d reg_jacobian reg_resample)
    set(FULL_APP_NAME ${prog})
    NIFTK_GENERATE_CLI_SCRIPT(NAME ${prog})
  endforeach()
endif()

# NiftySeg
if(BUILD_NiftySeg)
  file(GLOB _NiftySeg_LIB_FILES
       ${NiftySeg_DIR}/lib/*.so
       ${NiftySeg_DIR}/lib/*.dylib
       )
  MITK_INSTALL(PROGRAMS ${_NiftySeg_LIB_FILES})

  file(GLOB _NiftySeg_BIN_FILES ${NiftySeg_DIR}/bin/*)
  MITK_INSTALL(PROGRAMS ${_NiftySeg_BIN_FILES})

  foreach(prog seg_EM seg_LabFusion)
    set(FULL_APP_NAME ${prog})
    NIFTK_GENERATE_CLI_SCRIPT(NAME ${prog})
  endforeach()

  file(GLOB _NiftySeg_PRIORS_FILES ${NiftySeg_DIR}/priors/*)
  install(PROGRAMS ${_NiftySeg_PRIORS_FILES} DESTINATION ${NIFTK_INSTALL_BASE_DIR}/priors COMPONENT applications)
endif()

# NiftyRec
if(BUILD_NiftyRec AND NiftyRec_FOUND)
  file(GLOB _NiftyRec_LIB_FILES
       ${NiftyRec_DIR}/lib/*.so
       ${NiftyRec_DIR}/lib/*.dylib
       )
  MITK_INSTALL(PROGRAMS ${_NiftyRec_LIB_FILES})

  file(GLOB _NiftyRec_INCL_FILES ${NiftyRec_DIR}/include/*)
  MITK_INSTALL(PROGRAMS ${_NiftyRec_INCL_FILES})
endif()

# NiftySim
if(BUILD_NiftySim AND NiftySim_FOUND)
  file(GLOB _NiftySim_LIB_FILES
       ${NiftySim_DIR}/lib/*.so
       ${NiftySim_DIR}/lib/*.dylib
       )
  MITK_INSTALL(PROGRAMS ${_NiftySim_LIB_FILES})

  file(GLOB _NiftySim_BIN_FILES ${NiftySim_DIR}/bin/*)
  MITK_INSTALL(PROGRAMS ${_NiftySim_BIN_FILES})
endif()

# Camino
if(BUILD_CAMINO AND NOT WIN32 AND NOT APPLE )
  file(GLOB CAMINO_BIN_FILES
       ${camino_DIR}/bin/*
      )
  file(GLOB CAMINO_MAN_FILES
       ${camino_DIR}/man/man1/*
      )
  install(FILES ${CAMINO_MAN_FILES} DESTINATION man/man1/ PERMISSIONS OWNER_READ GROUP_READ WORLD_READ)
  install(FILES ${CAMINO_BIN_FILES} DESTINATION bin PERMISSIONS OWNER_READ OWNER_EXECUTE GROUP_READ GROUP_EXECUTE WORLD_READ WORLD_EXECUTE)
endif()

######################################################################
# ffmpeg packaging hacks.
######################################################################
if(OPENCV_WITH_FFMPEG)
  if(WIN32)
    set(_ffmpeg_lib_name "opencv_ffmpeg2411_64.dll") # warning: will change with each new OpenCV version.
    find_path(_opencv_with_ffmpeg_lib_path
      ${_ffmpeg_lib_name}
      PATHS ${OpenCV_DIR}/x64/vc11/bin ${OpenCV_DIR}/x64/vc12/bin
      NO_DEFAULT_PATH
    )
    if(_opencv_with_ffmpeg_lib_path)
      set(_ffmpeg_lib_full_path ${_opencv_with_ffmpeg_lib_path}/${_ffmpeg_lib_name})
      install(FILES ${_ffmpeg_lib_full_path} DESTINATION bin)
      message("Installing ffmpeg library:${_ffmpeg_lib_full_path}")
    endif()
  else()
    find_package(OpenCV REQUIRED)
    if(OpenCV_USE_FFMPEG)
      get_filename_component(_ffmpeg_lib_dir ${OpenCV_FFMPEG_CODEC_LIB} DIRECTORY)
      message("Adding ffmpeg library directory: ${_ffmpeg_lib_dir} to search path")
      get_property(_additional_search_paths GLOBAL PROPERTY MITK_ADDITIONAL_LIBRARY_SEARCH_PATHS)
      list(APPEND _additional_search_paths ${_ffmpeg_lib_dir})
      set_property(GLOBAL PROPERTY MITK_ADDITIONAL_LIBRARY_SEARCH_PATHS ${_additional_search_paths})
    endif()
  endif()
endif()

######################################################################
# Decide what subdirectories we are building, and go and build them.
######################################################################

add_subdirectory(Documentation)

add_subdirectory(Libraries)

if(BUILD_COMMAND_LINE_PROGRAMS)
  add_subdirectory(Applications)
endif()

if(BUILD_PROTOTYPE)
  add_subdirectory(Prototype)
endif(BUILD_PROTOTYPE)

if(BUILD_COMMAND_LINE_SCRIPTS)
  add_subdirectory(Scripts)
endif()

if(BUILD_GUI AND MITK_FOUND)
  add_subdirectory(MITK)
endif()

######################################################################
# Packaging code.
######################################################################

# 1. Setup defaults, common for all generators.
include(CPackSetup)

# 2. Set variables that may be platform (Windows/Linux/Mac) or Generator (TGZ,DEB,NSIS) specific.
#    When CPack runs, it just uses all the information in the generated files cmake_install.cmake.
#    So, CPack does not read all your configuration information in CMakeLists.txt, and CPack
#    does not re-run any cmake process.  So, it is cmake that reads all the CMakeLists. files
#    and generates all the cmake_install.cmake.  So this command will use cmake to generate
#    and additional file, that we can politely ask cpack to include, in addition to all the
#    cmake_install.cmake files.

#~~~~~~~~~~~~~~~~~~~~~~~~~~~~~~~~~~~~~~~~~~~~~~~~~~~~~~~~~~~~~~~~~~~~~~~~~~~~~~~~~~~~~~~~~~~~~~~~~~~~~~#
# Configuring the Start Menu and Desktop icon strings for NSIS

if (WIN32)
  set(ICONS_SETUP_STRING "")
  set(ICONS_REMOVE_STRING "")
  set(DESKTOP_ICONS_SETUP_STRING "")
  set(DESKTOP_ICONS_REMOVE_STRING "")
  set(DESKTOP_ICONS_REMOVE_STRING "")

  foreach(NIFTK_APP ${NIFTK_APPS})
    # extract option_name
    string(REPLACE "^^" "\\;" target_info ${NIFTK_APP})
    set(target_info_list ${target_info})
    list(GET target_info_list 1 option_name)
    list(GET target_info_list 0 app_name)

    message("Current App Name: ${app_name}")

    set(ICONS_SETUP_STRING "${ICONS_SETUP_STRING}CreateShortCut '$SMPROGRAMS\\\\$STARTMENU_FOLDER\\\\${app_name}.lnk' '$INSTDIR\\\\bin\\\\${app_name}.exe'\n")
    set(ICONS_REMOVE_STRING "${ICONS_REMOVE_STRING}Delete '$SMPROGRAMS\\\\$MUI_TEMP\\\\${app_name}.lnk'\n")

    set(DESKTOP_ICONS_SETUP_STRING "${DESKTOP_ICONS_SETUP_STRING}CreateShortCut '$DESKTOP\\\\${app_name}.lnk' '$INSTDIR\\\\bin\\\\${app_name}.exe'\n")
    set(DESKTOP_ICONS_REMOVE_STRING "${DESKTOP_ICONS_REMOVE_STRING}Delete '$DESKTOP\\\\${app_name}.lnk'\n")
  endforeach()
endif()
#~~~~~~~~~~~~~~~~~~~~~~~~~~~~~~~~~~~~~~~~~~~~~~~~~~~~~~~~~~~~~~~~~~~~~~~~~~~~~~~~~~~~~~~~~~~~~~~~~~~~~~#

configure_file(${CMAKE_SOURCE_DIR}/CMake/CPackOptions.cmake.in
               ${CMAKE_BINARY_DIR}/NifTKCPackOptions.cmake)

# 3. Set a variable with the name of this file.
set(CPACK_PROJECT_CONFIG_FILE "${CMAKE_BINARY_DIR}/NifTKCPackOptions.cmake")

# 4. Include this optional file.
include(NifTKCPackOptions)

# 5. Include CPack module once all variables are set.
include(CPack)

# 6. Trac #1796 - Still need to call MITK rules to get Mac Bundles etc.
include(mitkInstallRules)

######################################################################
# If we are under Windows, create two batch files which correctly
# set up the environment for the application and for Visual Studio.
# These are only used to start VS when developing. Not used in
# the final installation package.
######################################################################
if(WIN32)
  if(MITK_FOUND)

    include(mitkFunctionCreateWindowsBatchScript)

    # if we didnt build pcl then substitute some benign empty path instead of potential garbage.
    if(BUILD_PCL)
      set(PCL_BIN_PATH_FOR_BATCH_FILE "${PCL_DIR}/bin;${PCL_DIR}/../bin")
    else()
      set(PCL_BIN_PATH_FOR_BATCH_FILE "")
    endif()

    # on windows, the cgal-provided installer has some required 3rd party dlls.
    if(BUILD_MESHING AND CGAL_FOUND)
      # both gmp and mpfr sit in the same directory, so we only need one here.
      get_filename_component(CGALGMP_BIN_PATH_FOR_BATCH_FILE ${GMP_LIBRARIES} PATH)
      # and of course, dont forget cgal's own dlls.
      set(CGALGMP_BIN_PATH_FOR_BATCH_FILE "${CGALGMP_BIN_PATH_FOR_BATCH_FILE};${CGAL_INSTALL_PREFIX}/bin")
    else()
      set(CGALGMP_BIN_PATH_FOR_BATCH_FILE "")
    endif()

    # some other (top secret) fem code needs niftysim at runtime.
    if(NiftySim_FOUND)
      set(NIFTYSIM_BIN_PATH_FOR_BATCH_FILE "${NiftySim_DIR}/bin")
    else()
      set(NIFTYSIM_BIN_PATH_FOR_BATCH_FILE "")
    endif()

    set(VS_SOLUTION_FILE "${PROJECT_BINARY_DIR}/${PROJECT_NAME}.sln")
    foreach(VS_BUILD_TYPE debug release)
      mitkFunctionCreateWindowsBatchScript("${CMAKE_SOURCE_DIR}/CMake/StartVS.bat.in"
        ${PROJECT_BINARY_DIR}/StartVS_${VS_BUILD_TYPE}.bat
        ${VS_BUILD_TYPE})

      message( "CreateWindowsBatchScript: Creating ${PROJECT_BINARY_DIR}/StartVS_${VS_BUILD_TYPE}.bat" )
    endforeach()

    foreach(NIFTK_APP ${NIFTK_APPS})
      # extract option_name
      string(REPLACE "^^" "\\;" target_info ${NIFTK_APP})
      set(target_info_list ${target_info})
      list(GET target_info_list 1 option_name)
      list(GET target_info_list 0 app_name)
      message("Current App Name: ${app_name}")

      foreach(VS_BUILD_TYPE debug release)
        message("CreateWindowsBatchScript: Creating ${PROJECT_BINARY_DIR}/bin/Start_${app_name}_${VS_BUILD_TYPE}.bat" )
        mitkFunctionCreateWindowsBatchScript("${CMAKE_SOURCE_DIR}/CMake/StartApp.bat.in"
          ${PROJECT_BINARY_DIR}/bin/Start${app_name}_${VS_BUILD_TYPE}.bat
          ${VS_BUILD_TYPE})
      endforeach()
    endforeach()

  else(MITK_FOUND)
    message( "CreateWindowsBatchScript: MITK not found" )
  endif(MITK_FOUND)
else(WIN32)
  message( "CreateWindowsBatchScript: WIN32 not found" )
endif(WIN32)

######################################################################
# Start: "NifTK Package Config"
######################################################################
set(NIFTK_EXPORTS_FILE "${NIFTK_BINARY_DIR}/NifTKExports.cmake")
file(REMOVE ${NIFTK_EXPORTS_FILE})

set(targets_to_export)
get_property(module_targets GLOBAL PROPERTY MITK_MODULE_TARGETS)
if(module_targets)
  list(APPEND targets_to_export ${module_targets})
endif()

if(MITK_USE_BLUEBERRY)
  get_property(plugin_targets GLOBAL PROPERTY NIFTK_EXPORTED_PLUGINS)
  if(plugin_targets)
    list(APPEND targets_to_export ${plugin_targets})
  endif()
endif()

export(TARGETS ${targets_to_export} APPEND FILE ${NIFTK_EXPORTS_FILE})

set(NIFTK_EXPORTED_TARGET_PROPERTIES )
foreach(target_to_export ${targets_to_export})
  get_target_property(autoload_targets ${target_to_export} MITK_AUTOLOAD_TARGETS)
  if(autoload_targets)

# Watch out for the newline in this next set statement. Its intentional, and necessary.
    set(NIFTK_EXPORTED_TARGET_PROPERTIES "${NIFTK_EXPORTED_TARGET_PROPERTIES}
set_target_properties(${target_to_export} PROPERTIES MITK_AUTOLOAD_TARGETS \"${autoload_targets}\")")

  endif()
  get_target_property(autoload_dir ${target_to_export} MITK_AUTOLOAD_DIRECTORY)
  if(autoload_dir)

# Watch out for the newline in this next set statement. Its intentional, and necessary.
    set(NIFTK_EXPORTED_TARGET_PROPERTIES "${NIFTK_EXPORTED_TARGET_PROPERTIES}
set_target_properties(${target_to_export} PROPERTIES MITK_AUTOLOAD_DIRECTORY \"${autoload_dir}\")")

  endif()
endforeach()


# ---------------- External projects -----------------

get_property(MITK_ADDITIONAL_LIBRARY_SEARCH_PATHS_CONFIG GLOBAL PROPERTY MITK_ADDITIONAL_LIBRARY_SEARCH_PATHS)

set(MITK_CONFIG_EXTERNAL_PROJECTS )
#string(REPLACE "^^" ";" _mitk_external_projects ${MITK_EXTERNAL_PROJECTS})

foreach(ep ${MITK_EXTERNAL_PROJECTS})
  get_property(_components GLOBAL PROPERTY MITK_${ep}_COMPONENTS)
  set(MITK_CONFIG_EXTERNAL_PROJECTS "${MITK_CONFIG_EXTERNAL_PROJECTS}
set(MITK_USE_${ep} ${MITK_USE_${ep}})
set(MITK_${ep}_DIR \"${${ep}_DIR}\")
set(MITK_${ep}_COMPONENTS ${_components})
")
endforeach()

foreach(ep ${MITK_EXTERNAL_PROJECTS})
  get_property(_package GLOBAL PROPERTY MITK_${ep}_PACKAGE)
  get_property(_components GLOBAL PROPERTY MITK_${ep}_COMPONENTS)
  if(_components)
      set(_components_arg COMPONENTS \${_components})
  else()
    set(_components_arg)
  endif()

  if(_package)
    set(MITK_CONFIG_EXTERNAL_PROJECTS "${MITK_CONFIG_EXTERNAL_PROJECTS}
if(MITK_USE_${ep})
  set(${ep}_DIR \${MITK_${ep}_DIR})
  if(MITK_${ep}_COMPONENTS)
    mitkMacroFindDependency(${_package} COMPONENTS \${MITK_${ep}_COMPONENTS})
  else()
    mitkMacroFindDependency(${_package})
  endif()
endif()")
  endif()
endforeach()

# This generates a C++ header file with values that need compiling into code.
configure_file(${CMAKE_SOURCE_DIR}/NifTKConfigure.h.in ${CMAKE_BINARY_DIR}/NifTKConfigure.h)

# The next two generate CMake code to enable external projects to correctly use NifTK.
configure_file(${CMAKE_SOURCE_DIR}/NifTKConfig.cmake.in ${CMAKE_BINARY_DIR}/NifTKConfig.cmake @ONLY)
write_basic_config_version_file(${CMAKE_CURRENT_BINARY_DIR}/NifTKConfigVersion.cmake VERSION "${NIFTK_VERSION_MAJOR}.${NIFTK_VERSION_MINOR}.${NIFTK_VERSION_PATCH}" COMPATIBILITY AnyNewerVersion)

######################################################################
# End: "NifTK Package Config"
######################################################################<|MERGE_RESOLUTION|>--- conflicted
+++ resolved
@@ -63,11 +63,7 @@
   # Our version number. Edit this to generate a new version.
   # However, be warned, you need to set CMAKE_INSTALL_PREFIX manually.
   # Also, Trac 1592, version number must change if CTK changes significantly.
-<<<<<<< HEAD
   project(NIFTK VERSION 16.09.1)
-=======
-  project(NIFTK VERSION 16.10.0)
->>>>>>> 0d52c802
 endif()
 
 ######################################################################
