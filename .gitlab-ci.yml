--- conflicted
+++ resolved
@@ -369,7 +369,7 @@
   stage: cleanup
 
   script:
-#  - rm -rf ${sb_dir}
+  - rm -rf ${sb_dir}
   - ${src_dir}/Utilities/niftk-ep-clean-up.sh ${src_dir} ${ep_dir} &
 
   when: always
@@ -388,8 +388,4 @@
   when: always
 
   tags:
-<<<<<<< HEAD
-  - windows
-=======
   - windows, release
->>>>>>> 58d5b365
