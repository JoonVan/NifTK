#/*============================================================================
#
#  NifTK: A software platform for medical image computing.
#
#  Copyright (c) University College London (UCL). All rights reserved.
#
#  This software is distributed WITHOUT ANY WARRANTY; without even
#  the implied warranty of MERCHANTABILITY or FITNESS FOR A PARTICULAR
#  PURPOSE.
#
#  See LICENSE.txt in the top level directory for details.
#
#============================================================================*/

include(ExternalProject)

# For external projects like ITK, VTK we always want to turn their testing targets off.
set(EP_BUILD_TESTING OFF)
set(EP_BUILD_EXAMPLES OFF)
set(EP_BUILD_SHARED_LIBS ${BUILD_SHARED_LIBS})

if(MSVC)
  set(EP_COMMON_C_FLAGS "${CMAKE_C_FLAGS} /bigobj /MP /W0 /Zi")
  set(EP_COMMON_CXX_FLAGS "${CMAKE_CXX_FLAGS} /bigobj /MP /W0 /Zi")
  # we want symbols, even for release builds!
  set(EP_COMMON_EXE_LINKER_FLAGS "${CMAKE_EXE_LINKER_FLAGS} /debug")
  set(EP_COMMON_MODULE_LINKER_FLAGS "${CMAKE_MODULE_LINKER_FLAGS} /debug")
  set(EP_COMMON_SHARED_LINKER_FLAGS "${CMAKE_SHARED_LINKER_FLAGS} /debug")
  set(CMAKE_CXX_WARNING_LEVEL 0)
else()
  if(${BUILD_SHARED_LIBS})
    set(EP_COMMON_C_FLAGS "${CMAKE_C_FLAGS} -DLINUX_EXTRA")
    set(EP_COMMON_CXX_FLAGS "${CMAKE_CXX_FLAGS} -DLINUX_EXTRA")
  else()
    set(EP_COMMON_C_FLAGS "${CMAKE_C_FLAGS} -fPIC -DLINUX_EXTRA")
    set(EP_COMMON_CXX_FLAGS "${CMAKE_CXX_FLAGS} -fPIC -DLINUX_EXTRA")
  endif()
  # These are not relevant for linux but we set them anyway to keep
  # the variable bits below symmetric.
  set(EP_COMMON_EXE_LINKER_FLAGS "${CMAKE_EXE_LINKER_FLAGS}")
  set(EP_COMMON_MODULE_LINKER_FLAGS "${CMAKE_MODULE_LINKER_FLAGS}")
  set(EP_COMMON_SHARED_LINKER_FLAGS "${CMAKE_SHARED_LINKER_FLAGS}")  
endif()

set(EP_COMMON_ARGS
  -DBUILD_TESTING:BOOL=${EP_BUILD_TESTING}
  -DBUILD_SHARED_LIBS:BOOL=${EP_BUILD_SHARED_LIBS}
  -DDESIRED_QT_VERSION:STRING=${DESIRED_QT_VERSION}
  -DQT_QMAKE_EXECUTABLE:FILEPATH=${QT_QMAKE_EXECUTABLE}
  -DCMAKE_BUILD_TYPE:STRING=${CMAKE_BUILD_TYPE}
  -DCMAKE_VERBOSE_MAKEFILE:BOOL=${CMAKE_VERBOSE_MAKEFILE}
  -DCMAKE_C_COMPILER:FILEPATH=${CMAKE_C_COMPILER}
  -DCMAKE_CXX_COMPILER:FILEPATH=${CMAKE_CXX_COMPILER}
  -DCMAKE_C_FLAGS:STRING=${EP_COMMON_C_FLAGS}
  -DCMAKE_CXX_FLAGS:STRING=${EP_COMMON_CXX_FLAGS}
  -DCMAKE_EXE_LINKER_FLAGS:STRING=${EP_COMMON_EXE_LINKER_FLAGS}
  -DCMAKE_MODULE_LINKER_FLAGS:STRING=${EP_COMMON_MODULE_LINKER_FLAGS}
  -DCMAKE_SHARED_LINKER_FLAGS:STRING=${EP_COMMON_SHARED_LINKER_FLAGS}
  #debug flags
  -DCMAKE_CXX_FLAGS_DEBUG:STRING=${CMAKE_CXX_FLAGS_DEBUG}
  -DCMAKE_C_FLAGS_DEBUG:STRING=${CMAKE_C_FLAGS_DEBUG}
  #release flags
  -DCMAKE_CXX_FLAGS_RELEASE:STRING=${CMAKE_CXX_FLAGS_RELEASE}
  -DCMAKE_C_FLAGS_RELEASE:STRING=${CMAKE_C_FLAGS_RELEASE}
  #relwithdebinfo
  -DCMAKE_CXX_FLAGS_RELWITHDEBINFO:STRING=${CMAKE_CXX_FLAGS_RELWITHDEBINFO}
  -DCMAKE_C_FLAGS_RELWITHDEBINFO:STRING=${CMAKE_C_FLAGS_RELWITHDEBINFO}
)

if(APPLE)                         
  set(EP_COMMON_ARGS
       -DCMAKE_OSX_ARCHITECTURES:PATH=${CMAKE_OSX_ARCHITECTURES}
       -DCMAKE_OSX_DEPLOYMENT_TARGET:PATH=${CMAKE_OSX_DEPLOYMENT_TARGET}
       -DCMAKE_OSX_SYSROOT:PATH=${CMAKE_OSX_SYSROOT}
       ${EP_COMMON_ARGS}
      )
endif()

set(NIFTK_APP_OPTIONS)
foreach(NIFTK_APP ${NIFTK_APPS})

  # extract option_name
  string(REPLACE "^^" "\\;" target_info ${NIFTK_APP})
  set(target_info_list ${target_info})
  list(GET target_info_list 1 option_name)
  list(GET target_info_list 0 app_name)
  
  # Set flag.
  set(option_string)
  if(${option_name})
    set(option_string "-D${option_name}:BOOL=ON")
  else()
    set(option_string "-D${option_name}:BOOL=OFF")  
  endif()
  
  set(NIFTK_APP_OPTIONS
    ${NIFTK_APP_OPTIONS}
    ${option_string}
  )    
  
  # Add to list.
endforeach()

# Compute -G arg for configuring external projects with the same CMake generator:
if(CMAKE_EXTRA_GENERATOR)
  set(GEN "${CMAKE_EXTRA_GENERATOR} - ${CMAKE_GENERATOR}")
else()
  set(GEN "${CMAKE_GENERATOR}")
endif()

######################################################################
# Include NifTK macro for md5 checking
######################################################################

include(niftkMacroGetChecksum)

######################################################################
# Loop round for each external project, compiling it
######################################################################

set(EXTERNAL_PROJECTS
  camino
  Boost  
  VTK
  DCMTK
  GDCM
  OpenCV
  aruco
  Eigen 
  apriltags
  FLANN
  PCL
  ITK
  RTK
  CTK          
  MITK         
  CGAL           
  NiftyLink
  NiftySim
  NiftyReg
  NiftyRec
  NiftySeg
  NifTKData  
  SlicerExecutionModel 
)

if(BUILD_IGI)
  if(OPENCV_WITH_CUDA)
    message("Beware: You are building with OPENCV_WITH_CUDA! This means OpenCV will have a hard dependency on CUDA and will not work without it!")
  endif(OPENCV_WITH_CUDA)
endif(BUILD_IGI)

foreach(p ${EXTERNAL_PROJECTS})
  include("CMake/CMakeExternals/${p}.cmake")
endforeach()

######################################################################
# Now compile NifTK, using the packages we just provided.
######################################################################
if(NOT DEFINED SUPERBUILD_EXCLUDE_NIFTKBUILD_TARGET OR NOT SUPERBUILD_EXCLUDE_NIFTKBUILD_TARGET)

  set(proj NifTK)
  set(proj_DEPENDENCIES ${Boost_DEPENDS} ${GDCM_DEPENDS} ${ITK_DEPENDS} ${SlicerExecutionModel_DEPENDS} ${VTK_DEPENDS} ${MITK_DEPENDS} ${camino_DEPENDS})

  if(BUILD_TESTING)
    list(APPEND proj_DEPENDENCIES ${NifTKData_DEPENDS})
  endif(BUILD_TESTING)

  if(BUILD_IGI)
    list(APPEND proj_DEPENDENCIES ${NIFTYLINK_DEPENDS} ${OpenCV_DEPENDS} ${aruco_DEPENDS} ${Eigen_DEPENDS} ${apriltags_DEPENDS})
  endif(BUILD_IGI)

  if(BUILD_IGI AND BUILD_PCL)
    list(APPEND proj_DEPENDENCIES ${FLANN_DEPENDS} ${PCL_DEPENDS})
  endif()
  
  if(BUILD_NIFTYREG)
    list(APPEND proj_DEPENDENCIES ${NIFTYREG_DEPENDS})
  endif(BUILD_NIFTYREG)

  if(BUILD_NIFTYSEG)
    list(APPEND proj_DEPENDENCIES ${NIFTYSEG_DEPENDS})
  endif(BUILD_NIFTYSEG)

  if(BUILD_NIFTYSIM)
    list(APPEND proj_DEPENDENCIES ${NIFTYSIM_DEPENDS})
  endif(BUILD_NIFTYSIM)

  if(BUILD_NIFTYREC)
    list(APPEND proj_DEPENDENCIES ${NIFTYREC_DEPENDS})
  endif(BUILD_NIFTYREC)

  if(BUILD_RTK)
    list(APPEND proj_DEPENDENCIES ${RTK_DEPENDS})
  endif(BUILD_RTK)

  if(MSVC)
    # if we dont do this then windows headers will define all sorts of "keywords"
    # and compilation will fail with the weirdest errors.
    set(NIFTK_ADDITIONAL_C_FLAGS "${NIFTK_ADDITIONAL_C_FLAGS} -DWIN32_LEAN_AND_MEAN")
    set(NIFTK_ADDITIONAL_CXX_FLAGS "${NIFTK_ADDITIONAL_CXX_FLAGS} -DWIN32_LEAN_AND_MEAN")
    # poco is picky! for some reason the sdk version is not defined for niftk.
    # so we define it here explicitly:
    # http://msdn.microsoft.com/en-us/library/aa383745.aspx
    # 0x0501  = Windows XP
    # 0x0601  = Windows 7
    set(NIFTK_ADDITIONAL_C_FLAGS "${NIFTK_ADDITIONAL_C_FLAGS} -D_WIN32_WINNT=0x0601")
    set(NIFTK_ADDITIONAL_CXX_FLAGS "${NIFTK_ADDITIONAL_CXX_FLAGS} -D_WIN32_WINNT=0x0601")
  endif()

  # unfortunately, putting this here means we cannot enable pch on a non-superbuild.
  # instead it must be initially enabled, and later on can be disabled/enabled at will.
  if (NIFTK_USE_COTIRE AND COMMAND cotire)
    # visual studio needs an extra parameter to increase the pch heap size.
    if (MSVC)
      set(NIFTK_ADDITIONAL_C_FLAGS "${NIFTK_ADDITIONAL_C_FLAGS} -Zm400")
      set(NIFTK_ADDITIONAL_CXX_FLAGS "${NIFTK_ADDITIONAL_CXX_FLAGS} -Zm400")
    endif()
  endif()

  ExternalProject_Add(${proj}
    DOWNLOAD_COMMAND ""
    INSTALL_COMMAND ""
    SOURCE_DIR ${CMAKE_CURRENT_SOURCE_DIR}
    BINARY_DIR ${proj}-build
    PREFIX ${proj}-cmake
    CMAKE_GENERATOR ${GEN}
    CMAKE_ARGS
      ${EP_COMMON_ARGS}
      ${NIFTK_APP_OPTIONS}
      -DNIFTK_BUILD_ALL_APPS:BOOL=${NIFTK_BUILD_ALL_APPS}      
      -DCMAKE_INSTALL_PREFIX:PATH=${CMAKE_INSTALL_PREFIX}
      -DCMAKE_VERBOSE_MAKEFILE:BOOL=${CMAKE_VERBOSE_MAKEFILE}
      -DBUILD_TESTING:BOOL=${BUILD_TESTING} # The value set in EP_COMMON_ARGS normally forces this off, but we may need NifTK to be on.
      -DBUILD_SUPERBUILD:BOOL=OFF           # Must force this to be off, or else you will loop forever.
      -DBUILD_PCL:BOOL=${BUILD_PCL}
      -DBUILD_RTK:BOOL=${BUILD_RTK}
      -DBUILD_ITKFFTW=${BUILD_ITKFFTW}
      -DBUILD_CAMINO:BOOL=${BUILD_CAMINO}
      -DBUILD_COMMAND_LINE_PROGRAMS:BOOL=${BUILD_COMMAND_LINE_PROGRAMS}
      -DBUILD_COMMAND_LINE_SCRIPTS:BOOL=${BUILD_COMMAND_LINE_SCRIPTS}
      -DBUILD_GUI:BOOL=${BUILD_GUI}
      -DBUILD_IGI:BOOL=${BUILD_IGI}
      -DBUILD_SLS_TESTING:BOOL=${BUILD_SLS_TESTING}
      -DBUILD_PROTOTYPE:BOOL=${BUILD_PROTOTYPE}
      -DBUILD_PROTOTYPE_JHH:BOOL=${BUILD_PROTOTYPE_JHH}
      -DBUILD_PROTOTYPE_TM:BOOL=${BUILD_PROTOTYPE_TM}
      -DBUILD_PROTOTYPE_GY:BOOL=${BUILD_PROTOTYPE_GY}
      -DBUILD_PROTOTYPE_KKL:BOOL=${BUILD_PROTOTYPE_KKL}
      -DBUILD_PROTOTYPE_BE:BOOL=${BUILD_PROTOTYPE_BE}
      -DBUILD_PROTOTYPE_MJC:BOOL=${BUILD_PROTOTYPE_MJC}
      -DBUILD_TESTING:BOOL=${BUILD_TESTING}
      -DBUILD_MESHING:BOOL=${BUILD_MESHING}
      -DBUILD_NIFTYREG:BOOL=${BUILD_NIFTYREG}
      -DBUILD_NIFTYREC:BOOL=${BUILD_NIFTYREC}
      -DBUILD_NIFTYSIM:BOOL=${BUILD_NIFTYSIM}
      -DBUILD_NIFTYSEG:BOOL=${BUILD_NIFTYSEG}
      -DCUDA_SDK_ROOT_DIR:PATH=${CUDA_SDK_ROOT_DIR}
      -DCUDA_CUT_INCLUDE_DIR:PATH=${CUDA_CUT_INCLUDE_DIR}
      -DNVAPI_INCLUDE_DIR:PATH=${NVAPI_INCLUDE_DIR}
      -DNVAPI_LIBRARY:PATH=${NVAPI_LIBRARY}
      -DNIFTK_USE_FFTW:BOOL=${NIFTK_USE_FFTW}
      -DNIFTK_USE_CUDA:BOOL=${NIFTK_USE_CUDA}
      -DNIFTK_DELAYLOAD_CUDA:BOOL=${NIFTK_DELAYLOAD_CUDA}
      -DNIFTK_USE_COTIRE:BOOL=${NIFTK_USE_COTIRE}
      -DNIFTK_WITHIN_SUPERBUILD:BOOL=ON                    # Set this to ON, as some compilation flags rely on knowing if we are doing superbuild.
      -DNIFTK_VERSION_MAJOR:STRING=${NIFTK_VERSION_MAJOR}
      -DNIFTK_VERSION_MINOR:STRING=${NIFTK_VERSION_MINOR}
      -DNIFTK_VERSION_PATCH:STRING=${NIFTK_VERSION_PATCH}
      -DNIFTK_PLATFORM:STRING=${NIFTK_PLATFORM}
      -DNIFTK_COPYRIGHT:STRING=${NIFTK_COPYRIGHT}
      -DNIFTK_ORIGIN_URL:STRING=${NIFTK_ORIGIN_URL}
      -DNIFTK_ORIGIN_SHORT_TEXT:STRING=${NIFTK_ORIGIN_SHORT_TEXT}
      -DNIFTK_ORIGIN_LONG_TEXT:STRING=${NIFTK_ORIGIN_LONG_TEXT}
      -DNIFTK_WIKI_URL:STRING=${NIFTK_WIKI_URL}
      -DNIFTK_WIKI_TEXT:STRING=${NIFTK_WIKI_TEXT}
      -DNIFTK_DASHBOARD_URL:STRING=${NIFTK_DASHBOARD_URL}
      -DNIFTK_DASHBOARD_TEXT:STRING=${NIFTK_DASHBOARD_TEXT}
      -DNIFTK_USER_CONTACT:STRING=${NIFTK_USER_CONTACT}
      -DNIFTK_BASE_NAME:STRING=${NIFTK_BASE_NAME}
      -DNIFTK_VERSION_STRING:STRING=${NIFTK_VERSION_STRING}
      -DNIFTK_GENERATE_DOXYGEN_HELP:BOOL=${NIFTK_GENERATE_DOXYGEN_HELP}
      -DNIFTK_VERBOSE_COMPILER_WARNINGS:BOOL=${NIFTK_VERBOSE_COMPILER_WARNINGS}
      -DNIFTK_CHECK_COVERAGE:BOOL=${NIFTK_CHECK_COVERAGE}
      -DNIFTK_ADDITIONAL_C_FLAGS:STRING=${NIFTK_ADDITIONAL_C_FLAGS}
      -DNIFTK_ADDITIONAL_CXX_FLAGS:STRING=${NIFTK_ADDITIONAL_CXX_FLAGS}
      -DNIFTK_FFTWINSTALL:PATH=${NIFTK_LINK_PREFIX}/fftw     # We don't have CMake SuperBuild version of FFTW, so must rely on it already being there
      -DNIFTK_DATA_DIR:PATH=${NIFTK_DATA_DIR}
<<<<<<< HEAD
      -DGDCM_DIR:PATH=${GDCM_DIR}
=======
      -DNIFTK_SHOW_CONSOLE_WINDOW:BOOL=${NIFTK_SHOW_CONSOLE_WINDOW}
>>>>>>> 85bc89f2
      -DVTK_DIR:PATH=${VTK_DIR}
      -DITK_DIR:PATH=${ITK_DIR}
      -DSlicerExecutionModel_DIR:PATH=${SlicerExecutionModel_DIR}
      -DBOOST_ROOT:PATH=${BOOST_ROOT}
      -DBOOST_VERSION:STRING=${NIFTK_VERSION_Boost}
      -DBOOST_INCLUDEDIR:PATH=${BOOST_INCLUDEDIR}
      -DBOOST_LIBRARYDIR:PATH=${BOOST_LIBRARYDIR}
      -DMITK_DIR:PATH=${MITK_DIR}
      -DCTK_DIR:PATH=${CTK_DIR}
      -DCTK_SOURCE_DIR:PATH=${CTK_SOURCE_DIR}
      -DNiftyLink_DIR:PATH=${NiftyLink_DIR}
      -DNiftyLink_SOURCE_DIR:PATH=${NiftyLink_SOURCE_DIR}
      -DNIFTYREG_DIR:PATH=${NIFTYREG_ROOT}
      -DNIFTYREC_DIR:PATH=${NIFTYREC_ROOT}
      -DNIFTYSIM_DIR:PATH=${NIFTYSIM_ROOT}
      -DNIFTYSEG_DIR:PATH=${NIFTYSEG_ROOT}
      -Daruco_DIR:PATH=${aruco_DIR}
      -DOpenCV_DIR:PATH=${OpenCV_DIR}
      -DEigen_DIR:PATH=${Eigen_DIR}
      -DEigen_ROOT:PATH=${Eigen_ROOT}
      -Dapriltags_DIR:PATH=${apriltags_DIR}
      -DFLANN_DIR:PATH=${FLANN_DIR}
      -DFLANN_ROOT:PATH=${FLANN_ROOT}
      -DPCL_DIR:PATH=${PCL_DIR}
      -DRTK_DIR:PATH=${RTK_DIR}
      -DCGAL_DIR:PATH=${CGAL_DIR}
      DEPENDS ${proj_DEPENDENCIES}
  )

endif()<|MERGE_RESOLUTION|>--- conflicted
+++ resolved
@@ -286,11 +286,8 @@
       -DNIFTK_ADDITIONAL_CXX_FLAGS:STRING=${NIFTK_ADDITIONAL_CXX_FLAGS}
       -DNIFTK_FFTWINSTALL:PATH=${NIFTK_LINK_PREFIX}/fftw     # We don't have CMake SuperBuild version of FFTW, so must rely on it already being there
       -DNIFTK_DATA_DIR:PATH=${NIFTK_DATA_DIR}
-<<<<<<< HEAD
+      -DNIFTK_SHOW_CONSOLE_WINDOW:BOOL=${NIFTK_SHOW_CONSOLE_WINDOW}
       -DGDCM_DIR:PATH=${GDCM_DIR}
-=======
-      -DNIFTK_SHOW_CONSOLE_WINDOW:BOOL=${NIFTK_SHOW_CONSOLE_WINDOW}
->>>>>>> 85bc89f2
       -DVTK_DIR:PATH=${VTK_DIR}
       -DITK_DIR:PATH=${ITK_DIR}
       -DSlicerExecutionModel_DIR:PATH=${SlicerExecutionModel_DIR}
