--- conflicted
+++ resolved
@@ -198,16 +198,10 @@
   PCL
   ITK
   RTK
-<<<<<<< HEAD
   VL
-  CTK          
-  MITK         
-  CGAL           
-=======
   CTK
   MITK
   CGAL
->>>>>>> 3773010f
   NiftyLink
   NiftySim
   NiftyReg
