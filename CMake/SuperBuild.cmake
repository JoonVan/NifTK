#/*============================================================================
#
#  NifTK: A software platform for medical image computing.
#
#  Copyright (c) University College London (UCL). All rights reserved.
#
#  This software is distributed WITHOUT ANY WARRANTY; without even
#  the implied warranty of MERCHANTABILITY or FITNESS FOR A PARTICULAR
#  PURPOSE.
#
#  See LICENSE.txt in the top level directory for details.
#
#============================================================================*/

include(mitkFunctionInstallExternalCMakeProject)

#-----------------------------------------------------------------------------
# Convenient macro allowing to download a file
#-----------------------------------------------------------------------------

macro(downloadFile url dest)
  file(DOWNLOAD ${url} ${dest} STATUS status)
  list(GET status 0 error_code)
  list(GET status 1 error_msg)
  if(error_code)
    message(FATAL_ERROR "error: Failed to download ${url} - ${error_msg}")
  endif()
endmacro()

# We need a proper patch program. On Linux and MacOS, we assume
# that "patch" is available. On Windows, we download patch.exe
# if not patch program is found.
find_program(PATCH_COMMAND patch)
if((NOT PATCH_COMMAND OR NOT EXISTS ${PATCH_COMMAND}) AND WIN32)
  downloadFile(${NIFTK_EP_TARBALL_LOCATION}/patch.exe
               ${CMAKE_CURRENT_BINARY_DIR}/patch.exe)
  find_program(PATCH_COMMAND patch ${CMAKE_CURRENT_BINARY_DIR})
endif()
if(NOT PATCH_COMMAND)
  message(FATAL_ERROR "No patch program found.")
endif()

include(ExternalProject)

set(EP_BASE "${CMAKE_BINARY_DIR}" CACHE PATH "Directory where the external projects are configured and built")
set_property(DIRECTORY PROPERTY EP_BASE ${EP_BASE})

# This option makes different versions of the same external project build in separate directories.
# This allows switching branches in the NifTK source code and build NifTK quickly, even if the
# branches use different versions of the same library. A given version of an EP will be built only
# once. A drawback is that the EP_BASE directory can become big easily.
# Note:
# If you switch branches that need different versions of EPs, you might need to delete the
# NifTK-configure timestamp manually before doing a superbuild. Without that the CMake cache is
# not regenerated and it may still store the paths to the EP versions that belong to the original
# branch (from which you switch). You have been warned.

set(EP_DIRECTORY_PER_VERSION FALSE CACHE BOOL "Use separate directories for different versions of the same external project.")

mark_as_advanced(EP_BASE)
mark_as_advanced(EP_DIRECTORY_PER_VERSION)

if(MITK_CTEST_SCRIPT_MODE)
  # Write a file containing the list of enabled external project targets.
  # This file can be read by a ctest script to separately build projects.
  set(SUPERBUILD_TARGETS )
  foreach(proj ${external_projects})
    if(MITK_USE_${proj})
      list(APPEND SUPERBUILD_TARGETS ${proj})
    endif()
  endforeach()
  file(WRITE "${CMAKE_BINARY_DIR}/SuperBuildTargets.cmake" "set(SUPERBUILD_TARGETS ${SUPERBUILD_TARGETS})")
endif()

# Compute -G arg for configuring external projects with the same CMake generator:
if(CMAKE_EXTRA_GENERATOR)
  set(gen "${CMAKE_EXTRA_GENERATOR} - ${CMAKE_GENERATOR}")
else()
  set(gen "${CMAKE_GENERATOR}")
endif()

if(MSVC)
  set(CMAKE_C_FLAGS "${CMAKE_C_FLAGS} /bigobj /MP /W0 /Zi")
  set(CMAKE_CXX_FLAGS "${CMAKE_CXX_FLAGS} /bigobj /MP /W0 /Zi")
  # we want symbols, even for release builds!
  set(CMAKE_EXE_LINKER_FLAGS "${CMAKE_EXE_LINKER_FLAGS} /debug")
  set(CMAKE_MODULE_LINKER_FLAGS "${CMAKE_MODULE_LINKER_FLAGS} /debug")
  set(CMAKE_SHARED_LINKER_FLAGS "${CMAKE_SHARED_LINKER_FLAGS} /debug")
  set(CMAKE_CXX_WARNING_LEVEL 0)
else()
  if(${BUILD_SHARED_LIBS})
    set(CMAKE_C_FLAGS "${CMAKE_C_FLAGS} -DLINUX_EXTRA")
    set(CMAKE_CXX_FLAGS "${CMAKE_CXX_FLAGS} -DLINUX_EXTRA")
  else()
    set(CMAKE_C_FLAGS "${CMAKE_C_FLAGS} -fPIC -DLINUX_EXTRA")
    set(CMAKE_CXX_FLAGS "${CMAKE_CXX_FLAGS} -fPIC -DLINUX_EXTRA")
  endif()
endif()


# This is a workaround for passing linker flags
# actually down to the linker invocation
set(_cmake_required_flags_orig ${CMAKE_REQUIRED_FLAGS})
set(CMAKE_REQUIRED_FLAGS "-Wl,-rpath")
mitkFunctionCheckCompilerFlags(${CMAKE_REQUIRED_FLAGS} _has_rpath_flag)
set(CMAKE_REQUIRED_FLAGS ${_cmake_required_flags_orig})

set(_install_rpath_linkflag )
if(_has_rpath_flag)
  if(APPLE)
    set(_install_rpath_linkflag "-Wl,-rpath,@loader_path/../lib")
  else()
    set(_install_rpath_linkflag "-Wl,-rpath='$ORIGIN/../lib'")
  endif()
endif()

set(_install_rpath)
if(APPLE)
  set(_install_rpath "@loader_path/../lib")
elseif(UNIX)
  # this works for libraries as well as executables
  set(_install_rpath "\$ORIGIN/../lib")
endif()


# Experimental code to install external project libraries with RPATH.
# It is used when EP_ALWAYS_USE_INSTALL_DIR is enabled.
# It is known to break the packaging on Mac and Linux.
set(INSTALL_WITH_RPATH ${EP_ALWAYS_USE_INSTALL_DIR})

if (INSTALL_WITH_RPATH)

  # This is a workaround for passing linker flags
  # actually down to the linker invocation
  set(_cmake_required_flags_orig ${CMAKE_REQUIRED_FLAGS})
  set(CMAKE_REQUIRED_FLAGS "-Wl,-rpath")
  mitkFunctionCheckCompilerFlags(${CMAKE_REQUIRED_FLAGS} _has_rpath_flag)
  set(CMAKE_REQUIRED_FLAGS ${_cmake_required_flags_orig})

  set(_install_rpath_linkflag )
  if(_has_rpath_flag)
    if(APPLE)
      set(_install_rpath_linkflag "-Wl,-rpath,@loader_path/../lib")
    else()
      set(_install_rpath_linkflag "-Wl,-rpath='$ORIGIN/../lib'")
    endif()
  endif()

  set(_install_rpath)
  if(APPLE)
    set(_install_rpath "@loader_path/../lib")
  elseif(UNIX)
    # this work for libraries as well as executables
    set(_install_rpath "\$ORIGIN/../lib")
  endif()

endif (INSTALL_WITH_RPATH)

set(EP_COMMON_ARGS
  -DCMAKE_CXX_EXTENSIONS:STRING=${CMAKE_CXX_EXTENSIONS}
  -DCMAKE_CXX_STANDARD:STRING=${CMAKE_CXX_STANDARD}
  -DCMAKE_CXX_STANDARD_REQUIRED:BOOL=${CMAKE_CXX_STANDARD_REQUIRED}
  -DCMAKE_MACOSX_RPATH:BOOL=TRUE
  "-DCMAKE_INSTALL_RPATH:STRING=${_install_rpath}"
  -DBUILD_TESTING:BOOL=OFF
  -DCMAKE_INSTALL_PREFIX:PATH=<INSTALL_DIR>
  -DBUILD_SHARED_LIBS:BOOL=ON
  -DBUILD_TESTING:BOOL=OFF
  -DBUILD_EXAMPLES:BOOL=OFF
  -DDESIRED_QT_VERSION:STRING=${DESIRED_QT_VERSION}
  -DQT_QMAKE_EXECUTABLE:FILEPATH=${QT_QMAKE_EXECUTABLE}
  -DCMAKE_BUILD_TYPE:STRING=${CMAKE_BUILD_TYPE}
  -DCMAKE_CONFIGURATION_TYPES:STRING=${CMAKE_CONFIGURATION_TYPES}
  -DCMAKE_VERBOSE_MAKEFILE:BOOL=${CMAKE_VERBOSE_MAKEFILE}
  -DCMAKE_C_COMPILER:FILEPATH=${CMAKE_C_COMPILER}
  -DCMAKE_CXX_COMPILER:FILEPATH=${CMAKE_CXX_COMPILER}
  -DCMAKE_C_FLAGS:STRING=${CMAKE_C_FLAGS}
  "-DCMAKE_CXX_FLAGS:STRING=${CMAKE_CXX_FLAGS} ${MITK_CXX11_FLAG}"
  #debug flags
  -DCMAKE_CXX_FLAGS_DEBUG:STRING=${CMAKE_CXX_FLAGS_DEBUG}
  -DCMAKE_C_FLAGS_DEBUG:STRING=${CMAKE_C_FLAGS_DEBUG}
  #release flags
  -DCMAKE_CXX_FLAGS_RELEASE:STRING=${CMAKE_CXX_FLAGS_RELEASE}
  -DCMAKE_C_FLAGS_RELEASE:STRING=${CMAKE_C_FLAGS_RELEASE}
  #relwithdebinfo
  -DCMAKE_CXX_FLAGS_RELWITHDEBINFO:STRING=${CMAKE_CXX_FLAGS_RELWITHDEBINFO}
  -DCMAKE_C_FLAGS_RELWITHDEBINFO:STRING=${CMAKE_C_FLAGS_RELWITHDEBINFO}
  #link flags
  -DCMAKE_EXE_LINKER_FLAGS:STRING=${CMAKE_EXE_LINKER_FLAGS}
  -DCMAKE_SHARED_LINKER_FLAGS:STRING=${CMAKE_SHARED_LINKER_FLAGS}
  -DCMAKE_MODULE_LINKER_FLAGS:STRING=${CMAKE_MODULE_LINKER_FLAGS}
)

set(DCMTK_CMAKE_DEBUG_POSTFIX )

# python libraries wont work with it
if(NOT MITK_USE_Python)
  list(APPEND EP_COMMON_ARGS -DCMAKE_DEBUG_POSTFIX:STRING=d)
  set(DCMTK_CMAKE_DEBUG_POSTFIX d)
endif()

set(EP_COMMON_CACHE_ARGS
)

set(EP_COMMON_CACHE_DEFAULT_ARGS
  "-DCMAKE_PREFIX_PATH:PATH=<INSTALL_DIR>;${CMAKE_PREFIX_PATH}"
  "-DCMAKE_INCLUDE_PATH:PATH=${CMAKE_INCLUDE_PATH}"
  "-DCMAKE_LIBRARY_PATH:PATH=${CMAKE_LIBRARY_PATH}"
)


if(INSTALL_WITH_RPATH)
  set(EP_COMMON_ARGS
       -DCMAKE_MACOSX_RPATH:BOOL=TRUE
       "-DCMAKE_INSTALL_RPATH:STRING=${_install_rpath}"
       ${EP_COMMON_ARGS}
      )
endif()

if(APPLE)
  set(EP_COMMON_ARGS
       -DCMAKE_OSX_ARCHITECTURES:PATH=${CMAKE_OSX_ARCHITECTURES}
       -DCMAKE_OSX_DEPLOYMENT_TARGET:PATH=${CMAKE_OSX_DEPLOYMENT_TARGET}
       -DCMAKE_OSX_SYSROOT:PATH=${CMAKE_OSX_SYSROOT}
       ${EP_COMMON_ARGS}
      )
endif()

set(NIFTK_APP_OPTIONS)
foreach(NIFTK_APP ${NIFTK_APPS})

  # extract option_name
  string(REPLACE "^^" "\\;" target_info ${NIFTK_APP})
  set(target_info_list ${target_info})
  list(GET target_info_list 1 option_name)
  list(GET target_info_list 0 app_name)

  # Set flag.
  set(option_string)
  if(${option_name})
    set(option_string "-D${option_name}:BOOL=ON")
  else()
    set(option_string "-D${option_name}:BOOL=OFF")
  endif()

  set(NIFTK_APP_OPTIONS
    ${NIFTK_APP_OPTIONS}
    ${option_string}
  )

  # Add to list.
endforeach()

######################################################################
# Include NifTK helper macros
######################################################################

include(niftkExternalProjectHelperMacros)

######################################################################
# External projects
######################################################################

get_property(external_projects GLOBAL PROPERTY MITK_EXTERNAL_PROJECTS)

if(MITK_CTEST_SCRIPT_MODE)
  # Write a file containing the list of enabled external project targets.
  # This file can be read by a ctest script to separately build projects.
  set(SUPERBUILD_TARGETS )
  foreach(proj ${external_projects})
    if(MITK_USE_${proj})
      list(APPEND SUPERBUILD_TARGETS ${proj})
    endif()
  endforeach()
  file(WRITE "${CMAKE_BINARY_DIR}/SuperBuildTargets.cmake" "set(SUPERBUILD_TARGETS ${SUPERBUILD_TARGETS})")
endif()

if(BUILD_IGI)
  if(OPENCV_WITH_CUDA)
    message("Beware: You are building with OPENCV_WITH_CUDA! This means OpenCV will have a hard dependency on CUDA and will not work without it!")
  endif(OPENCV_WITH_CUDA)
endif(BUILD_IGI)

foreach(p ${external_projects})
  include("CMake/CMakeExternals/${p}.cmake")

  list(APPEND NIFTK_APP_OPTIONS -DNIFTK_VERSION_${p}:STRING=${${p}_VERSION})
  list(APPEND NIFTK_APP_OPTIONS -DNIFTK_LOCATION_${p}:STRING=${${p}_LOCATION})
endforeach()

######################################################################
# Now compile NifTK, using the packages we just provided.
######################################################################
if(NOT DEFINED SUPERBUILD_EXCLUDE_NIFTKBUILD_TARGET OR NOT SUPERBUILD_EXCLUDE_NIFTKBUILD_TARGET)

  set(proj NifTK)
  set(proj_DEPENDENCIES ${Boost_DEPENDS} ${GDCM_DEPENDS} ${ITK_DEPENDS} ${SlicerExecutionModel_DEPENDS} ${VTK_DEPENDS} ${MITK_DEPENDS} ${Camino_DEPENDS})

  if(BUILD_TESTING)
    list(APPEND proj_DEPENDENCIES ${NifTKData_DEPENDS})
  endif()

  if(BUILD_IGI)
    list(APPEND proj_DEPENDENCIES ${NiftyLink_DEPENDS} ${OpenCV_DEPENDS} ${ArUco_DEPENDS} ${Eigen_DEPENDS} ${AprilTags_DEPENDS})
  endif()

  if(BUILD_IGI AND BUILD_PCL)
    list(APPEND proj_DEPENDENCIES ${FLANN_DEPENDS} ${PCL_DEPENDS})
  endif()

  if(BUILD_NiftyReg)
    list(APPEND proj_DEPENDENCIES ${NiftyReg_DEPENDS})
  endif()

  if(BUILD_NiftySeg)
    list(APPEND proj_DEPENDENCIES ${Eigen_DEPENDS} ${NiftySeg_DEPENDS})
  endif()

  if(BUILD_NiftySim)
    list(APPEND proj_DEPENDENCIES ${NiftySim_DEPENDS})
  endif()

  if(BUILD_NiftyRec)
    list(APPEND proj_DEPENDENCIES ${NiftyRec_DEPENDS})
  endif()

  if(BUILD_NiftyPipe)
    list(APPEND proj_DEPENDENCIES ${NiftyPipe_DEPENDS})
  endif()

  if(BUILD_RTK)
    list(APPEND proj_DEPENDENCIES ${RTK_DEPENDS})
  endif()
  
  if(BUILD_VL)
    list(APPEND proj_DEPENDENCIES ${VL_DEPENDS})
  endif()

  if(MSVC)
    # if we dont do this then windows headers will define all sorts of "keywords"
    # and compilation will fail with the weirdest errors.
    set(NIFTK_ADDITIONAL_C_FLAGS "${NIFTK_ADDITIONAL_C_FLAGS} -DWIN32_LEAN_AND_MEAN")
    set(NIFTK_ADDITIONAL_CXX_FLAGS "${NIFTK_ADDITIONAL_CXX_FLAGS} -DWIN32_LEAN_AND_MEAN")
    # poco is picky! for some reason the sdk version is not defined for niftk.
    # so we define it here explicitly:
    # http://msdn.microsoft.com/en-us/library/aa383745.aspx
    # 0x0501  = Windows XP
    # 0x0601  = Windows 7
    set(NIFTK_ADDITIONAL_C_FLAGS "${NIFTK_ADDITIONAL_C_FLAGS} -D_WIN32_WINNT=0x0601")
    set(NIFTK_ADDITIONAL_CXX_FLAGS "${NIFTK_ADDITIONAL_CXX_FLAGS} -D_WIN32_WINNT=0x0601")
  endif()

  # unfortunately, putting this here means we cannot enable pch on a non-superbuild.
  # instead it must be initially enabled, and later on can be disabled/enabled at will.
  if (NIFTK_USE_COTIRE AND COMMAND cotire)
    # visual studio needs an extra parameter to increase the pch heap size.
    if (MSVC)
      set(NIFTK_ADDITIONAL_C_FLAGS "${NIFTK_ADDITIONAL_C_FLAGS} -Zm450")
      set(NIFTK_ADDITIONAL_CXX_FLAGS "${NIFTK_ADDITIONAL_CXX_FLAGS} -Zm450")
    endif()
  endif()

  ExternalProject_Add(${proj}
    LIST_SEPARATOR ^^
    DOWNLOAD_COMMAND ""
    INSTALL_COMMAND ""
    SOURCE_DIR ${CMAKE_CURRENT_SOURCE_DIR}
    BINARY_DIR ${proj}-build
    PREFIX ${proj}-cmake
    CMAKE_GENERATOR ${gen}
    CMAKE_ARGS
      ${EP_COMMON_ARGS}
      # The CTK PluginFramework cannot cope with
      # a non-empty CMAKE_DEBUG_POSTFIX for the plugin
      # libraries yet.
      -DCMAKE_DEBUG_POSTFIX:STRING=
      -DCMAKE_PREFIX_PATH:PATH=${NifTK_PREFIX_PATH}
    CMAKE_CACHE_ARGS
      ${EP_COMMON_CACHE_ARGS}
      -DCMAKE_LIBRARY_PATH:PATH=${CMAKE_LIBRARY_PATH}
      -DCMAKE_INCLUDE_PATH:PATH=${CMAKE_INCLUDE_PATH}
      ${NIFTK_APP_OPTIONS}
      -DNIFTK_WHITELIST:STRING=${NIFTK_WHITELIST}
      -DNIFTK_WHITELISTS_EXTERNAL_PATH:STRING=${NIFTK_WHITELISTS_EXTERNAL_PATH}
      -DNIFTK_WHITELISTS_INTERNAL_PATH:STRING=${NIFTK_WHITELISTS_INTERNAL_PATH}
      -DNIFTK_EXTERNAL_PROJECT_PREFIX:PATH=${ep_prefix}
      -DCMAKE_INSTALL_PREFIX:PATH=${CMAKE_INSTALL_PREFIX}
      -DCMAKE_VERBOSE_MAKEFILE:BOOL=${CMAKE_VERBOSE_MAKEFILE}
      -DBUILD_TESTING:BOOL=${BUILD_TESTING} # The value set in EP_COMMON_ARGS normally forces this off, but we may need NifTK to be on.
      -DBUILD_SUPERBUILD:BOOL=OFF           # Must force this to be off, or else you will loop forever.
      -DBUILD_PCL:BOOL=${BUILD_PCL}
      -DBUILD_RTK:BOOL=${BUILD_RTK}
      -DBUILD_VL:BOOL=${BUILD_VL}
      -DBUILD_ITKFFTW:BOOL=${BUILD_ITKFFTW}
      -DBUILD_CAMINO:BOOL=${BUILD_CAMINO}
      -DBUILD_COMMAND_LINE_PROGRAMS:BOOL=${BUILD_COMMAND_LINE_PROGRAMS}
      -DBUILD_COMMAND_LINE_SCRIPTS:BOOL=${BUILD_COMMAND_LINE_SCRIPTS}
      -DBUILD_GUI:BOOL=${BUILD_GUI}
      -DBUILD_IGI:BOOL=${BUILD_IGI}
      -DBUILD_PROTOTYPE:BOOL=${BUILD_PROTOTYPE}
      -DBUILD_PROTOTYPE_JHH:BOOL=${BUILD_PROTOTYPE_JHH}
      -DBUILD_PROTOTYPE_TM:BOOL=${BUILD_PROTOTYPE_TM}
      -DBUILD_PROTOTYPE_GY:BOOL=${BUILD_PROTOTYPE_GY}
      -DBUILD_PROTOTYPE_KKL:BOOL=${BUILD_PROTOTYPE_KKL}
      -DBUILD_PROTOTYPE_BE:BOOL=${BUILD_PROTOTYPE_BE}
      -DBUILD_PROTOTYPE_MJC:BOOL=${BUILD_PROTOTYPE_MJC}
      -DBUILD_TESTING:BOOL=${BUILD_TESTING}
      -DBUILD_MESHING:BOOL=${BUILD_MESHING}
      -DBUILD_NiftyReg:BOOL=${BUILD_NiftyReg}
      -DBUILD_NiftyRec:BOOL=${BUILD_NiftyRec}
      -DBUILD_NiftySim:BOOL=${BUILD_NiftySim}
      -DBUILD_NiftySeg:BOOL=${BUILD_NiftySeg}
      -DBUILD_NiftyPipe:BOOL=${BUILD_NiftyPipe}
      -DCUDA_SDK_ROOT_DIR:PATH=${CUDA_SDK_ROOT_DIR}
      -DCUDA_CUT_INCLUDE_DIR:PATH=${CUDA_CUT_INCLUDE_DIR}
      -DNVAPI_INCLUDE_DIR:PATH=${NVAPI_INCLUDE_DIR}
      -DNVAPI_LIBRARY:PATH=${NVAPI_LIBRARY}
      -DNIFTK_USE_FFTW:BOOL=${NIFTK_USE_FFTW}
      -DNIFTK_USE_CUDA:BOOL=${NIFTK_USE_CUDA}
      -DNIFTK_DELAYLOAD_CUDA:BOOL=${NIFTK_DELAYLOAD_CUDA}
      -DNIFTK_USE_COTIRE:BOOL=${NIFTK_USE_COTIRE}
      -DNIFTK_WITHIN_SUPERBUILD:BOOL=ON                    # Set this to ON, as some compilation flags rely on knowing if we are doing superbuild.
      -DNIFTK_VERSION_MAJOR:STRING=${NIFTK_VERSION_MAJOR}
      -DNIFTK_VERSION_MINOR:STRING=${NIFTK_VERSION_MINOR}
      -DNIFTK_VERSION_PATCH:STRING=${NIFTK_VERSION_PATCH}
      -DNIFTK_PLATFORM:STRING=${NIFTK_PLATFORM}
      -DNIFTK_COPYRIGHT:STRING=${NIFTK_COPYRIGHT}
      -DNIFTK_ORIGIN_URL:STRING=${NIFTK_ORIGIN_URL}
      -DNIFTK_ORIGIN_SHORT_TEXT:STRING=${NIFTK_ORIGIN_SHORT_TEXT}
      -DNIFTK_ORIGIN_LONG_TEXT:STRING=${NIFTK_ORIGIN_LONG_TEXT}
      -DNIFTK_USER_CONTACT:STRING=${NIFTK_USER_CONTACT}
      -DNIFTK_BASE_NAME:STRING=${NIFTK_BASE_NAME}
      -DNIFTK_VERSION_STRING:STRING=${NIFTK_VERSION_STRING}
      -DNIFTK_GENERATE_DOXYGEN_HELP:BOOL=${NIFTK_GENERATE_DOXYGEN_HELP}
      -DNIFTK_VERBOSE_COMPILER_WARNINGS:BOOL=${NIFTK_VERBOSE_COMPILER_WARNINGS}
      -DNIFTK_CHECK_COVERAGE:BOOL=${NIFTK_CHECK_COVERAGE}
      -DNIFTK_USE_KWSTYLE:BOOL=${NIFTK_USE_KWSTYLE}
      -DNIFTK_USE_CPPCHECK:BOOL=${NIFTK_USE_CPPCHECK}
      -DNIFTK_ADDITIONAL_C_FLAGS:STRING=${NIFTK_ADDITIONAL_C_FLAGS}
      -DNIFTK_ADDITIONAL_CXX_FLAGS:STRING=${NIFTK_ADDITIONAL_CXX_FLAGS}
      -DNIFTK_FFTWINSTALL:PATH=${NIFTK_LINK_PREFIX}/fftw     # We don't have CMake SuperBuild version of FFTW, so must rely on it already being there
      -DNIFTK_DATA_DIR:PATH=${NIFTK_DATA_DIR}
      -DNIFTK_SHOW_CONSOLE_WINDOW:BOOL=${NIFTK_SHOW_CONSOLE_WINDOW}
      -DMITK_DIR:PATH=${MITK_DIR}
      -DCTK_DIR:PATH=${CTK_DIR}
      -DCTK_SOURCE_DIR:PATH=${CTK_SOURCE_DIR}
      -DDCMTK_CMAKE_DEBUG_POSTFIX:STRING=d
      -DDCMTK_DIR:PATH=${DCMTK_DIR}
      -DNiftyLink_DIR:PATH=${NiftyLink_DIR}
      -DNiftyLink_SOURCE_DIR:PATH=${NiftyLink_SOURCE_DIR}
      -DEigen_ROOT:PATH=${Eigen_DIR}
      -DEigen_INCLUDE_DIR:PATH=${Eigen_INCLUDE_DIR}
      -DFLANN_ROOT:PATH=${FLANN_ROOT}
      -DVL_ROOT:PATH=${VL_ROOT}
      -DNiftyReg_DIR:PATH=${NiftyReg_DIR}
      -DNiftyReg_DEBUG_POSTFIX:STRING=d
      -DNiftyRec_DIR:PATH=${NiftyRec_DIR}
      -DNiftyRec_DEBUG_POSTFIX:STRING=d
      -DNiftySim_DIR:PATH=${NiftySim_DIR}
      -DNiftySim_DEBUG_POSTFIX:STRING=d
      -DNiftySeg_DIR:PATH=${NiftySeg_DIR}
      -DNiftySeg_DEBUG_POSTFIX:STRING=d
      -DSlicerExecutionModel_DIR:PATH=${SlicerExecutionModel_DIR}
      -Daruco_DIR:PATH=${aruco_DIR}
<<<<<<< HEAD
      -Dapriltags_DIR:PATH=${apriltags_DIR}
      -DNiftyPipe_ROOT:PATH=${NiftyPipe_ROOT}
=======
      -DAprilTags_DIR:PATH=${AprilTags_DIR}
>>>>>>> aebb8315
      -DPython_DIR:PATH=${Python_DIR}
      -DPCL_DIR:PATH=${PCL_DIR}
    DEPENDS ${proj_DEPENDENCIES}
  )

  mitkFunctionInstallExternalCMakeProject(${proj})

endif()<|MERGE_RESOLUTION|>--- conflicted
+++ resolved
@@ -462,12 +462,8 @@
       -DNiftySeg_DEBUG_POSTFIX:STRING=d
       -DSlicerExecutionModel_DIR:PATH=${SlicerExecutionModel_DIR}
       -Daruco_DIR:PATH=${aruco_DIR}
-<<<<<<< HEAD
-      -Dapriltags_DIR:PATH=${apriltags_DIR}
+      -DAprilTags_DIR:PATH=${AprilTags_DIR}
       -DNiftyPipe_ROOT:PATH=${NiftyPipe_ROOT}
-=======
-      -DAprilTags_DIR:PATH=${AprilTags_DIR}
->>>>>>> aebb8315
       -DPython_DIR:PATH=${Python_DIR}
       -DPCL_DIR:PATH=${PCL_DIR}
     DEPENDS ${proj_DEPENDENCIES}
