#/*============================================================================
#
#  NifTK: A software platform for medical image computing.
#
#  Copyright (c) University College London (UCL). All rights reserved.
#
#  This software is distributed WITHOUT ANY WARRANTY; without even
#  the implied warranty of MERCHANTABILITY or FITNESS FOR A PARTICULAR
#  PURPOSE.
#
#  See LICENSE.txt in the top level directory for details.
#
#============================================================================*/

include(mitkFunctionInstallExternalCMakeProject)

#-----------------------------------------------------------------------------
# Convenient macro allowing to download a file
#-----------------------------------------------------------------------------

macro(downloadFile url dest)
  file(DOWNLOAD ${url} ${dest} STATUS status)
  list(GET status 0 error_code)
  list(GET status 1 error_msg)
  if(error_code)
    message(FATAL_ERROR "error: Failed to download ${url} - ${error_msg}")
  endif()
endmacro()

# We need a proper patch program. On Linux and MacOS, we assume
# that "patch" is available. On Windows, we download patch.exe
# if not patch program is found.
find_program(PATCH_COMMAND patch)
if((NOT PATCH_COMMAND OR NOT EXISTS ${PATCH_COMMAND}) AND WIN32)
  downloadFile(${NIFTK_EP_TARBALL_LOCATION}/patch.exe
               ${CMAKE_CURRENT_BINARY_DIR}/patch.exe)
  find_program(PATCH_COMMAND patch ${CMAKE_CURRENT_BINARY_DIR})
endif()
if(NOT PATCH_COMMAND)
  message(FATAL_ERROR "No patch program found.")
endif()

include(ExternalProject)

set(EP_BASE "${CMAKE_BINARY_DIR}" CACHE PATH "Directory where the external projects are configured and built")
set_property(DIRECTORY PROPERTY EP_BASE ${EP_BASE})

# This option makes different versions of the same external project build in separate directories.
# This allows switching branches in the NifTK source code and build NifTK quickly, even if the
# branches use different versions of the same library. A given version of an EP will be built only
# once. A drawback is that the EP_BASE directory can become big easily.
# Note:
# If you switch branches that need different versions of EPs, you might need to delete the
# NifTK-configure timestamp manually before doing a superbuild. Without that the CMake cache is
# not regenerated and it may still store the paths to the EP versions that belong to the original
# branch (from which you switch). You have been warned.

set(EP_DIRECTORY_PER_VERSION FALSE CACHE BOOL "Use separate directories for different versions of the same external project.")

mark_as_advanced(EP_BASE)
mark_as_advanced(EP_DIRECTORY_PER_VERSION)

if(MITK_CTEST_SCRIPT_MODE)
  # Write a file containing the list of enabled external project targets.
  # This file can be read by a ctest script to separately build projects.
  set(SUPERBUILD_TARGETS )
  foreach(proj ${external_projects})
    if(MITK_USE_${proj})
      list(APPEND SUPERBUILD_TARGETS ${proj})
    endif()
  endforeach()
  file(WRITE "${CMAKE_BINARY_DIR}/SuperBuildTargets.cmake" "set(SUPERBUILD_TARGETS ${SUPERBUILD_TARGETS})")
endif()

# Compute -G arg for configuring external projects with the same CMake generator:
if(CMAKE_EXTRA_GENERATOR)
  set(gen "${CMAKE_EXTRA_GENERATOR} - ${CMAKE_GENERATOR}")
else()
  set(gen "${CMAKE_GENERATOR}")
endif()

if(MSVC)
  set(CMAKE_C_FLAGS "${CMAKE_C_FLAGS} /bigobj /MP /W0 /Zi")
  set(CMAKE_CXX_FLAGS "${CMAKE_CXX_FLAGS} /bigobj /MP /W0 /Zi")
  # we want symbols, even for release builds!
  set(CMAKE_EXE_LINKER_FLAGS "${CMAKE_EXE_LINKER_FLAGS} /debug")
  set(CMAKE_MODULE_LINKER_FLAGS "${CMAKE_MODULE_LINKER_FLAGS} /debug")
  set(CMAKE_SHARED_LINKER_FLAGS "${CMAKE_SHARED_LINKER_FLAGS} /debug")
  set(CMAKE_CXX_WARNING_LEVEL 0)
else()
  if(${BUILD_SHARED_LIBS})
    set(CMAKE_C_FLAGS "${CMAKE_C_FLAGS} -DLINUX_EXTRA")
    set(CMAKE_CXX_FLAGS "${CMAKE_CXX_FLAGS} -DLINUX_EXTRA")
  else()
    set(CMAKE_C_FLAGS "${CMAKE_C_FLAGS} -fPIC -DLINUX_EXTRA")
    set(CMAKE_CXX_FLAGS "${CMAKE_CXX_FLAGS} -fPIC -DLINUX_EXTRA")
  endif()
endif()


# This is a workaround for passing linker flags
# actually down to the linker invocation
set(_cmake_required_flags_orig ${CMAKE_REQUIRED_FLAGS})
set(CMAKE_REQUIRED_FLAGS "-Wl,-rpath")
mitkFunctionCheckCompilerFlags(${CMAKE_REQUIRED_FLAGS} _has_rpath_flag)
set(CMAKE_REQUIRED_FLAGS ${_cmake_required_flags_orig})

set(_install_rpath_linkflag )
if(_has_rpath_flag)
  if(APPLE)
    set(_install_rpath_linkflag "-Wl,-rpath,@loader_path/../lib")
  else()
    set(_install_rpath_linkflag "-Wl,-rpath='$ORIGIN/../lib'")
  endif()
endif()

set(_install_rpath)
if(APPLE)
  set(_install_rpath "@loader_path/../lib")
elseif(UNIX)
  # this works for libraries as well as executables
  set(_install_rpath "\$ORIGIN/../lib")
endif()


# Experimental code to install external project libraries with RPATH.
# It is used when EP_ALWAYS_USE_INSTALL_DIR is enabled.
# It is known to break the packaging on Mac and Linux.
set(INSTALL_WITH_RPATH ${EP_ALWAYS_USE_INSTALL_DIR})

if (INSTALL_WITH_RPATH)

  # This is a workaround for passing linker flags
  # actually down to the linker invocation
  set(_cmake_required_flags_orig ${CMAKE_REQUIRED_FLAGS})
  set(CMAKE_REQUIRED_FLAGS "-Wl,-rpath")
  mitkFunctionCheckCompilerFlags(${CMAKE_REQUIRED_FLAGS} _has_rpath_flag)
  set(CMAKE_REQUIRED_FLAGS ${_cmake_required_flags_orig})

  set(_install_rpath_linkflag )
  if(_has_rpath_flag)
    if(APPLE)
      set(_install_rpath_linkflag "-Wl,-rpath,@loader_path/../lib")
    else()
      set(_install_rpath_linkflag "-Wl,-rpath='$ORIGIN/../lib'")
    endif()
  endif()

  set(_install_rpath)
  if(APPLE)
    set(_install_rpath "@loader_path/../lib")
  elseif(UNIX)
    # this work for libraries as well as executables
    set(_install_rpath "\$ORIGIN/../lib")
  endif()

endif (INSTALL_WITH_RPATH)

set(EP_COMMON_ARGS
  -DCMAKE_CXX_EXTENSIONS:STRING=${CMAKE_CXX_EXTENSIONS}
  -DCMAKE_CXX_STANDARD:STRING=${CMAKE_CXX_STANDARD}
  -DCMAKE_CXX_STANDARD_REQUIRED:BOOL=${CMAKE_CXX_STANDARD_REQUIRED}
  -DCMAKE_MACOSX_RPATH:BOOL=TRUE
  "-DCMAKE_INSTALL_RPATH:STRING=${_install_rpath}"
  -DBUILD_TESTING:BOOL=OFF
  -DCMAKE_INSTALL_PREFIX:PATH=<INSTALL_DIR>
  -DBUILD_SHARED_LIBS:BOOL=ON
  -DBUILD_TESTING:BOOL=OFF
  -DBUILD_EXAMPLES:BOOL=OFF
  -DDESIRED_QT_VERSION:STRING=${DESIRED_QT_VERSION}
  -DQT_QMAKE_EXECUTABLE:FILEPATH=${QT_QMAKE_EXECUTABLE}
  -DCMAKE_BUILD_TYPE:STRING=${CMAKE_BUILD_TYPE}
  -DCMAKE_CONFIGURATION_TYPES:STRING=${CMAKE_CONFIGURATION_TYPES}
  -DCMAKE_VERBOSE_MAKEFILE:BOOL=${CMAKE_VERBOSE_MAKEFILE}
  -DCMAKE_C_COMPILER:FILEPATH=${CMAKE_C_COMPILER}
  -DCMAKE_CXX_COMPILER:FILEPATH=${CMAKE_CXX_COMPILER}
  -DCMAKE_C_FLAGS:STRING=${CMAKE_C_FLAGS}
  "-DCMAKE_CXX_FLAGS:STRING=${CMAKE_CXX_FLAGS} ${MITK_CXX11_FLAG}"
  #debug flags
  -DCMAKE_CXX_FLAGS_DEBUG:STRING=${CMAKE_CXX_FLAGS_DEBUG}
  -DCMAKE_C_FLAGS_DEBUG:STRING=${CMAKE_C_FLAGS_DEBUG}
  #release flags
  -DCMAKE_CXX_FLAGS_RELEASE:STRING=${CMAKE_CXX_FLAGS_RELEASE}
  -DCMAKE_C_FLAGS_RELEASE:STRING=${CMAKE_C_FLAGS_RELEASE}
  #relwithdebinfo
  -DCMAKE_CXX_FLAGS_RELWITHDEBINFO:STRING=${CMAKE_CXX_FLAGS_RELWITHDEBINFO}
  -DCMAKE_C_FLAGS_RELWITHDEBINFO:STRING=${CMAKE_C_FLAGS_RELWITHDEBINFO}
  #link flags
  -DCMAKE_EXE_LINKER_FLAGS:STRING=${CMAKE_EXE_LINKER_FLAGS}
  -DCMAKE_SHARED_LINKER_FLAGS:STRING=${CMAKE_SHARED_LINKER_FLAGS}
  -DCMAKE_MODULE_LINKER_FLAGS:STRING=${CMAKE_MODULE_LINKER_FLAGS}
)

set(DCMTK_CMAKE_DEBUG_POSTFIX )

# python libraries wont work with it
if(NOT MITK_USE_Python)
  list(APPEND EP_COMMON_ARGS -DCMAKE_DEBUG_POSTFIX:STRING=d)
  set(DCMTK_CMAKE_DEBUG_POSTFIX d)
endif()

set(EP_COMMON_CACHE_ARGS
)

set(EP_COMMON_CACHE_DEFAULT_ARGS
  "-DCMAKE_PREFIX_PATH:PATH=<INSTALL_DIR>;${CMAKE_PREFIX_PATH}"
  "-DCMAKE_INCLUDE_PATH:PATH=${CMAKE_INCLUDE_PATH}"
  "-DCMAKE_LIBRARY_PATH:PATH=${CMAKE_LIBRARY_PATH}"
)


if(INSTALL_WITH_RPATH)
  set(EP_COMMON_ARGS
       -DCMAKE_MACOSX_RPATH:BOOL=TRUE
       "-DCMAKE_INSTALL_RPATH:STRING=${_install_rpath}"
       ${EP_COMMON_ARGS}
      )
endif()

if(APPLE)
  set(EP_COMMON_ARGS
       -DCMAKE_OSX_ARCHITECTURES:PATH=${CMAKE_OSX_ARCHITECTURES}
       -DCMAKE_OSX_DEPLOYMENT_TARGET:PATH=${CMAKE_OSX_DEPLOYMENT_TARGET}
       -DCMAKE_OSX_SYSROOT:PATH=${CMAKE_OSX_SYSROOT}
       ${EP_COMMON_ARGS}
      )
endif()

set(NIFTK_APP_OPTIONS)
foreach(NIFTK_APP ${NIFTK_APPS})

  # extract option_name
  string(REPLACE "^^" "\\;" target_info ${NIFTK_APP})
  set(target_info_list ${target_info})
  list(GET target_info_list 1 option_name)
  list(GET target_info_list 0 app_name)

  # Set flag.
  set(option_string)
  if(${option_name})
    set(option_string "-D${option_name}:BOOL=ON")
  else()
    set(option_string "-D${option_name}:BOOL=OFF")
  endif()

  set(NIFTK_APP_OPTIONS
    ${NIFTK_APP_OPTIONS}
    ${option_string}
  )

  # Add to list.
endforeach()

######################################################################
# Include NifTK helper macros
######################################################################

include(niftkExternalProjectHelperMacros)

######################################################################
# External projects
######################################################################

get_property(external_projects GLOBAL PROPERTY MITK_EXTERNAL_PROJECTS)

if(MITK_CTEST_SCRIPT_MODE)
  # Write a file containing the list of enabled external project targets.
  # This file can be read by a ctest script to separately build projects.
  set(SUPERBUILD_TARGETS )
  foreach(proj ${external_projects})
    if(MITK_USE_${proj})
      list(APPEND SUPERBUILD_TARGETS ${proj})
    endif()
  endforeach()
  file(WRITE "${CMAKE_BINARY_DIR}/SuperBuildTargets.cmake" "set(SUPERBUILD_TARGETS ${SUPERBUILD_TARGETS})")
endif()

if(BUILD_IGI)
  if(OPENCV_WITH_CUDA)
    message("Beware: You are building with OPENCV_WITH_CUDA! This means OpenCV will have a hard dependency on CUDA and will not work without it!")
  endif(OPENCV_WITH_CUDA)
endif(BUILD_IGI)

foreach(p ${external_projects})
  include("CMake/CMakeExternals/${p}.cmake")

  list(APPEND NIFTK_APP_OPTIONS -DNIFTK_VERSION_${p}:STRING=${${p}_VERSION})
  list(APPEND NIFTK_APP_OPTIONS -DNIFTK_LOCATION_${p}:STRING=${${p}_LOCATION})
endforeach()

######################################################################
# Now compile NifTK, using the packages we just provided.
######################################################################
if(NOT DEFINED SUPERBUILD_EXCLUDE_NIFTKBUILD_TARGET OR NOT SUPERBUILD_EXCLUDE_NIFTKBUILD_TARGET)

  set(proj NifTK)
  set(proj_DEPENDENCIES ${Boost_DEPENDS} ${GDCM_DEPENDS} ${ITK_DEPENDS} ${SlicerExecutionModel_DEPENDS} ${VTK_DEPENDS} ${MITK_DEPENDS} ${Camino_DEPENDS})

  if(BUILD_TESTING)
    list(APPEND proj_DEPENDENCIES ${NifTKData_DEPENDS})
  endif()

  if(BUILD_IGI)
    list(APPEND proj_DEPENDENCIES ${NiftyLink_DEPENDS} ${OpenCV_DEPENDS} ${ArUco_DEPENDS} ${Eigen_DEPENDS} ${AprilTags_DEPENDS})
  endif()

  if(BUILD_IGI AND BUILD_PCL)
    list(APPEND proj_DEPENDENCIES ${FLANN_DEPENDS} ${PCL_DEPENDS})
  endif()

  if(BUILD_NiftyReg)
    list(APPEND proj_DEPENDENCIES ${NiftyReg_DEPENDS})
  endif()

  if(BUILD_NiftySeg)
    list(APPEND proj_DEPENDENCIES ${Eigen_DEPENDS} ${NiftySeg_DEPENDS})
  endif()

  if(BUILD_NiftySim)
    list(APPEND proj_DEPENDENCIES ${NiftySim_DEPENDS})
  endif()

  if(BUILD_NiftyRec)
    list(APPEND proj_DEPENDENCIES ${NiftyRec_DEPENDS})
  endif()

  if(BUILD_RTK)
    list(APPEND proj_DEPENDENCIES ${RTK_DEPENDS})
  endif()
  
  if(BUILD_VL)
    list(APPEND proj_DEPENDENCIES ${VL_DEPENDS})
  endif()

  if(MSVC)
    # if we dont do this then windows headers will define all sorts of "keywords"
    # and compilation will fail with the weirdest errors.
    set(NIFTK_ADDITIONAL_C_FLAGS "${NIFTK_ADDITIONAL_C_FLAGS} -DWIN32_LEAN_AND_MEAN")
    set(NIFTK_ADDITIONAL_CXX_FLAGS "${NIFTK_ADDITIONAL_CXX_FLAGS} -DWIN32_LEAN_AND_MEAN")
    # poco is picky! for some reason the sdk version is not defined for niftk.
    # so we define it here explicitly:
    # http://msdn.microsoft.com/en-us/library/aa383745.aspx
    # 0x0501  = Windows XP
    # 0x0601  = Windows 7
    set(NIFTK_ADDITIONAL_C_FLAGS "${NIFTK_ADDITIONAL_C_FLAGS} -D_WIN32_WINNT=0x0601")
    set(NIFTK_ADDITIONAL_CXX_FLAGS "${NIFTK_ADDITIONAL_CXX_FLAGS} -D_WIN32_WINNT=0x0601")
  endif()

  # unfortunately, putting this here means we cannot enable pch on a non-superbuild.
  # instead it must be initially enabled, and later on can be disabled/enabled at will.
  if (NIFTK_USE_COTIRE AND COMMAND cotire)
    # visual studio needs an extra parameter to increase the pch heap size.
    if (MSVC)
      set(NIFTK_ADDITIONAL_C_FLAGS "${NIFTK_ADDITIONAL_C_FLAGS} -Zm450")
      set(NIFTK_ADDITIONAL_CXX_FLAGS "${NIFTK_ADDITIONAL_CXX_FLAGS} -Zm450")
    endif()
  endif()

  ExternalProject_Add(${proj}
    LIST_SEPARATOR ^^
    DOWNLOAD_COMMAND ""
    INSTALL_COMMAND ""
    SOURCE_DIR ${CMAKE_CURRENT_SOURCE_DIR}
    BINARY_DIR ${proj}-build
    PREFIX ${proj}-cmake
    CMAKE_GENERATOR ${gen}
    CMAKE_ARGS
      ${EP_COMMON_ARGS}
      # The CTK PluginFramework cannot cope with
      # a non-empty CMAKE_DEBUG_POSTFIX for the plugin
      # libraries yet.
      -DCMAKE_DEBUG_POSTFIX:STRING=
      -DCMAKE_PREFIX_PATH:PATH=${NifTK_PREFIX_PATH}
    CMAKE_CACHE_ARGS
      ${EP_COMMON_CACHE_ARGS}
      -DCMAKE_LIBRARY_PATH:PATH=${CMAKE_LIBRARY_PATH}
      -DCMAKE_INCLUDE_PATH:PATH=${CMAKE_INCLUDE_PATH}
      ${NIFTK_APP_OPTIONS}
      -DNIFTK_WHITELIST:STRING=${NIFTK_WHITELIST}
      -DNIFTK_WHITELISTS_EXTERNAL_PATH:STRING=${NIFTK_WHITELISTS_EXTERNAL_PATH}
      -DNIFTK_WHITELISTS_INTERNAL_PATH:STRING=${NIFTK_WHITELISTS_INTERNAL_PATH}
      -DNIFTK_EXTERNAL_PROJECT_PREFIX:PATH=${ep_prefix}
      -DCMAKE_INSTALL_PREFIX:PATH=${CMAKE_INSTALL_PREFIX}
      -DCMAKE_VERBOSE_MAKEFILE:BOOL=${CMAKE_VERBOSE_MAKEFILE}
      -DBUILD_TESTING:BOOL=${BUILD_TESTING} # The value set in EP_COMMON_ARGS normally forces this off, but we may need NifTK to be on.
      -DBUILD_SUPERBUILD:BOOL=OFF           # Must force this to be off, or else you will loop forever.
      -DBUILD_PCL:BOOL=${BUILD_PCL}
      -DBUILD_RTK:BOOL=${BUILD_RTK}
      -DBUILD_VL:BOOL=${BUILD_VL}
      -DBUILD_ITKFFTW:BOOL=${BUILD_ITKFFTW}
      -DBUILD_CAMINO:BOOL=${BUILD_CAMINO}
      -DBUILD_COMMAND_LINE_PROGRAMS:BOOL=${BUILD_COMMAND_LINE_PROGRAMS}
      -DBUILD_COMMAND_LINE_SCRIPTS:BOOL=${BUILD_COMMAND_LINE_SCRIPTS}
      -DBUILD_GUI:BOOL=${BUILD_GUI}
      -DBUILD_IGI:BOOL=${BUILD_IGI}
      -DBUILD_PROTOTYPE:BOOL=${BUILD_PROTOTYPE}
      -DBUILD_PROTOTYPE_JHH:BOOL=${BUILD_PROTOTYPE_JHH}
      -DBUILD_PROTOTYPE_TM:BOOL=${BUILD_PROTOTYPE_TM}
      -DBUILD_PROTOTYPE_GY:BOOL=${BUILD_PROTOTYPE_GY}
      -DBUILD_PROTOTYPE_KKL:BOOL=${BUILD_PROTOTYPE_KKL}
      -DBUILD_PROTOTYPE_BE:BOOL=${BUILD_PROTOTYPE_BE}
      -DBUILD_PROTOTYPE_MJC:BOOL=${BUILD_PROTOTYPE_MJC}
      -DBUILD_TESTING:BOOL=${BUILD_TESTING}
      -DBUILD_MESHING:BOOL=${BUILD_MESHING}
      -DBUILD_NiftyReg:BOOL=${BUILD_NiftyReg}
      -DBUILD_NiftyRec:BOOL=${BUILD_NiftyRec}
      -DBUILD_NiftySim:BOOL=${BUILD_NiftySim}
      -DBUILD_NiftySeg:BOOL=${BUILD_NiftySeg}
      -DBUILD_NiftyPipe:BOOL=${BUILD_NiftyPipe}
      -DCUDA_SDK_ROOT_DIR:PATH=${CUDA_SDK_ROOT_DIR}
      -DCUDA_CUT_INCLUDE_DIR:PATH=${CUDA_CUT_INCLUDE_DIR}
      -DNVAPI_INCLUDE_DIR:PATH=${NVAPI_INCLUDE_DIR}
      -DNVAPI_LIBRARY:PATH=${NVAPI_LIBRARY}
      -DNIFTK_USE_FFTW:BOOL=${NIFTK_USE_FFTW}
      -DNIFTK_USE_CUDA:BOOL=${NIFTK_USE_CUDA}
      -DNIFTK_DELAYLOAD_CUDA:BOOL=${NIFTK_DELAYLOAD_CUDA}
      -DNIFTK_USE_COTIRE:BOOL=${NIFTK_USE_COTIRE}
      -DNIFTK_WITHIN_SUPERBUILD:BOOL=ON                    # Set this to ON, as some compilation flags rely on knowing if we are doing superbuild.
      -DNIFTK_VERSION_MAJOR:STRING=${NIFTK_VERSION_MAJOR}
      -DNIFTK_VERSION_MINOR:STRING=${NIFTK_VERSION_MINOR}
      -DNIFTK_VERSION_PATCH:STRING=${NIFTK_VERSION_PATCH}
      -DNIFTK_PLATFORM:STRING=${NIFTK_PLATFORM}
      -DNIFTK_COPYRIGHT:STRING=${NIFTK_COPYRIGHT}
      -DNIFTK_ORIGIN_URL:STRING=${NIFTK_ORIGIN_URL}
      -DNIFTK_ORIGIN_SHORT_TEXT:STRING=${NIFTK_ORIGIN_SHORT_TEXT}
      -DNIFTK_ORIGIN_LONG_TEXT:STRING=${NIFTK_ORIGIN_LONG_TEXT}
      -DNIFTK_USER_CONTACT:STRING=${NIFTK_USER_CONTACT}
      -DNIFTK_BASE_NAME:STRING=${NIFTK_BASE_NAME}
      -DNIFTK_VERSION_STRING:STRING=${NIFTK_VERSION_STRING}
      -DNIFTK_GENERATE_DOXYGEN_HELP:BOOL=${NIFTK_GENERATE_DOXYGEN_HELP}
      -DNIFTK_VERBOSE_COMPILER_WARNINGS:BOOL=${NIFTK_VERBOSE_COMPILER_WARNINGS}
      -DNIFTK_CHECK_COVERAGE:BOOL=${NIFTK_CHECK_COVERAGE}
      -DNIFTK_USE_KWSTYLE:BOOL=${NIFTK_USE_KWSTYLE}
      -DNIFTK_USE_CPPCHECK:BOOL=${NIFTK_USE_CPPCHECK}
      -DNIFTK_ADDITIONAL_C_FLAGS:STRING=${NIFTK_ADDITIONAL_C_FLAGS}
      -DNIFTK_ADDITIONAL_CXX_FLAGS:STRING=${NIFTK_ADDITIONAL_CXX_FLAGS}
      -DNIFTK_FFTWINSTALL:PATH=${NIFTK_LINK_PREFIX}/fftw     # We don't have CMake SuperBuild version of FFTW, so must rely on it already being there
      -DNIFTK_DATA_DIR:PATH=${NIFTK_DATA_DIR}
      -DNIFTK_SHOW_CONSOLE_WINDOW:BOOL=${NIFTK_SHOW_CONSOLE_WINDOW}
      -DMITK_DIR:PATH=${MITK_DIR}
      -DCTK_DIR:PATH=${CTK_DIR}
      -DCTK_SOURCE_DIR:PATH=${CTK_SOURCE_DIR}
      -DDCMTK_CMAKE_DEBUG_POSTFIX:STRING=d
      -DDCMTK_DIR:PATH=${DCMTK_DIR}
      -DNiftyLink_DIR:PATH=${NiftyLink_DIR}
      -DNiftyLink_SOURCE_DIR:PATH=${NiftyLink_SOURCE_DIR}
      -DEigen_ROOT:PATH=${Eigen_DIR}
      -DEigen_INCLUDE_DIR:PATH=${Eigen_INCLUDE_DIR}
      -DFLANN_ROOT:PATH=${FLANN_ROOT}
      -DVL_ROOT:PATH=${VL_ROOT}
      -DNiftyReg_DIR:PATH=${NiftyReg_DIR}
      -DNiftyReg_DEBUG_POSTFIX:STRING=d
      -DNiftyRec_DIR:PATH=${NiftyRec_DIR}
      -DNiftyRec_DEBUG_POSTFIX:STRING=d
      -DNiftySim_DIR:PATH=${NiftySim_DIR}
      -DNiftySim_DEBUG_POSTFIX:STRING=d
      -DNiftySeg_DIR:PATH=${NiftySeg_DIR}
      -DNiftySeg_DEBUG_POSTFIX:STRING=d
      -DSlicerExecutionModel_DIR:PATH=${SlicerExecutionModel_DIR}
      -Daruco_DIR:PATH=${aruco_DIR}
      -Dapriltags_DIR:PATH=${apriltags_DIR}
<<<<<<< HEAD
      -DNiftyPipe_ROOT:PATH=${NiftyPipe_ROOT}
=======
      -DPython_DIR:PATH=${Python_DIR}
      -DPCL_DIR:PATH=${PCL_DIR}
>>>>>>> e93be907
    DEPENDS ${proj_DEPENDENCIES}
  )

  mitkFunctionInstallExternalCMakeProject(${proj})

endif()<|MERGE_RESOLUTION|>--- conflicted
+++ resolved
@@ -459,12 +459,9 @@
       -DSlicerExecutionModel_DIR:PATH=${SlicerExecutionModel_DIR}
       -Daruco_DIR:PATH=${aruco_DIR}
       -Dapriltags_DIR:PATH=${apriltags_DIR}
-<<<<<<< HEAD
       -DNiftyPipe_ROOT:PATH=${NiftyPipe_ROOT}
-=======
       -DPython_DIR:PATH=${Python_DIR}
       -DPCL_DIR:PATH=${PCL_DIR}
->>>>>>> e93be907
     DEPENDS ${proj_DEPENDENCIES}
   )
 
