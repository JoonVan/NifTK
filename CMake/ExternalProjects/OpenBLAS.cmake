--- conflicted
+++ resolved
@@ -22,67 +22,6 @@
   message(FATAL_ERROR "OpenBLAS_DIR variable is defined but corresponds to non-existing directory \"${OpenBLAS_ROOT}\".")
 endif()
 
-<<<<<<< HEAD
-#set(version "0.2.18")
-set(version "27b5211")
-set(location "${NIFTK_EP_TARBALL_LOCATION}/OpenBLAS-${version}.tar.gz")
-
-niftkMacroDefineExternalProjectVariables(OpenBLAS ${version} ${location})
-
-if(NOT DEFINED OpenBLAS_DIR)
-
-  if(WIN32)
-    set(OpenBLAS_USE_THREAD OFF)
-  else(WIN32)    
-    set(OpenBLAS_USE_THREAD ON)
-  endif(WIN32)
-
-  ExternalProject_Add(${proj}
-    LIST_SEPARATOR ^^
-    PREFIX ${proj_CONFIG}
-    SOURCE_DIR ${proj_SOURCE}
-    BINARY_DIR ${proj_BUILD}
-    INSTALL_DIR ${proj_INSTALL}
-    URL ${proj_LOCATION}
-    URL_MD5 ${proj_CHECKSUM}
-    #CONFIGURE_COMMAND ""
-    #UPDATE_COMMAND ""
-    #BUILD_COMMAND ""
-    INSTALL_COMMAND ""
-    CMAKE_GENERATOR ${gen}
-    CMAKE_ARGS
-      ${EP_COMMON_ARGS}
-      -DCMAKE_PREFIX_PATH:PATH=${NifTK_PREFIX_PATH}
-      -DCMAKE_INSTALL_PREFIX:PATH=${proj_INSTALL}
-      -DUSE_THREAD:BOOL=${OpenBLAS_USE_THREAD}
-    CMAKE_CACHE_ARGS
-      ${EP_COMMON_CACHE_ARGS}
-    CMAKE_CACHE_DEFAULT_ARGS
-      ${EP_COMMON_CACHE_DEFAULT_ARGS}
-    DEPENDS ${proj_DEPENDENCIES}
-  )
-
-  set(OpenBLAS_SOURCE_DIR ${proj_SOURCE})
-  set(OpenBLAS_DIR        ${proj_BUILD})
-  set(OpenBLAS_INCLUDE_DIR ${OpenBLAS_SOURCE_DIR})
-  set(OpenBLAS_LIBRARY_DIR ${OpenBLAS_DIR}/lib)
-
-  install(DIRECTORY ${proj_BUILD}/include
-          DESTINATION ${proj_INSTALL})
-
-  install(DIRECTORY ${proj_BUILD}/lib
-          DESTINATION ${proj_INSTALL})
-
-  mitkFunctionInstallExternalCMakeProject(${proj})
-
-  message("SuperBuild loading OpenBLAS from ${OpenBLAS_DIR}.")
-
-else(NOT DEFINED OpenBLAS_DIR)
-
-  mitkMacroEmptyExternalProject(${proj} "${proj_DEPENDENCIES}")
-
-endif(NOT DEFINED OpenBLAS_DIR)
-=======
 if(NOT APPLE)
 
   #set(version "0.2.18")
@@ -92,6 +31,12 @@
   niftkMacroDefineExternalProjectVariables(OpenBLAS ${version} ${location})
 
   if(NOT DEFINED OpenBLAS_DIR)
+
+    if(WIN32)
+      set(OpenBLAS_USE_THREAD OFF)
+    else(WIN32)    
+      set(OpenBLAS_USE_THREAD ON)
+    endif(WIN32)
 
     ExternalProject_Add(${proj}
       LIST_SEPARATOR ^^
@@ -138,4 +83,3 @@
 
   endif(NOT DEFINED OpenBLAS_DIR)
 endif()
->>>>>>> 8295570e
