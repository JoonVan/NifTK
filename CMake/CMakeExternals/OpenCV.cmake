#/*============================================================================
#
#  NifTK: A software platform for medical image computing.
#
#  Copyright (c) University College London (UCL). All rights reserved.
#
#  This software is distributed WITHOUT ANY WARRANTY; without even
#  the implied warranty of MERCHANTABILITY or FITNESS FOR A PARTICULAR
#  PURPOSE.
#
#  See LICENSE.txt in the top level directory for details.
#
#============================================================================*/

#-----------------------------------------------------------------------------
# OpenCV
#-----------------------------------------------------------------------------


# Sanity checks
if(DEFINED OpenCV_DIR AND NOT EXISTS ${OpenCV_DIR})
  message(FATAL_ERROR "OpenCV_DIR variable is defined but corresponds to non-existing directory")
endif()

set(proj OpenCV)
set(proj_DEPENDENCIES)
set(OpenCV_DEPENDS ${proj})

if(NOT DEFINED OpenCV_DIR)

  niftkMacroGetChecksum(NIFTK_CHECKSUM_OPENCV ${NIFTK_LOCATION_OPENCV})
  
  ExternalProject_Add(${proj}
    URL ${NIFTK_LOCATION_OPENCV}
    URL_MD5 ${NIFTK_CHECKSUM_OPENCV}
    BINARY_DIR ${proj}-build
    UPDATE_COMMAND  ""
    INSTALL_COMMAND ""
    CMAKE_GENERATOR ${GEN}
    CMAKE_CACHE_ARGS
    ${EP_COMMON_ARGS}
    -DBUILD_opencv_core:BOOL=ON
    -DBUILD_opencv_calib3d:BOOL=ON
    -DBUILD_opencv_features2d:BOOL=ON
    -DBUILD_opencv_imgproc:BOOL=ON
    -DBUILD_opencv_video:BOOL=ON
    -DBUILD_opencv_python:BOOL=OFF
    -DBUILD_DOCS:BOOL=OFF
    -DBUILD_TESTS:BOOL=OFF
    -DBUILD_EXAMPLES:BOOL=OFF
    -DBUILD_DOXYGEN_DOCS:BOOL=OFF
    -DBUILD_PERF_TESTS:BOOL=OFF
    -DWITH_CUDA:BOOL=${OPENCV_WITH_CUDA}
    -DWITH_QT:BOOL=OFF
<<<<<<< HEAD
    -DWITH_FFMPEG:BOOL=ON
=======
    -DWITH_FFMPEG:BOOL=${OPENCV_WITH_FFMPEG}
>>>>>>> 8f9c5263
    -DADDITIONAL_C_FLAGS:STRING=${OPENCV_ADDITIONAL_C_FLAGS}
    -DADDITIONAL_CXX_FLAGS:STRING=${OPENCV_ADDITIONAL_CXX_FLAGS}
    DEPENDS ${proj_DEPENDENCIES}
  )
  set(OpenCV_DIR ${CMAKE_CURRENT_BINARY_DIR}/${proj}-build)
  message("SuperBuild loading OpenCV from ${OpenCV_DIR}")

else()

  mitkMacroEmptyExternalProject(${proj} "${proj_DEPENDENCIES}")

endif()<|MERGE_RESOLUTION|>--- conflicted
+++ resolved
@@ -52,11 +52,7 @@
     -DBUILD_PERF_TESTS:BOOL=OFF
     -DWITH_CUDA:BOOL=${OPENCV_WITH_CUDA}
     -DWITH_QT:BOOL=OFF
-<<<<<<< HEAD
-    -DWITH_FFMPEG:BOOL=ON
-=======
     -DWITH_FFMPEG:BOOL=${OPENCV_WITH_FFMPEG}
->>>>>>> 8f9c5263
     -DADDITIONAL_C_FLAGS:STRING=${OPENCV_ADDITIONAL_C_FLAGS}
     -DADDITIONAL_CXX_FLAGS:STRING=${OPENCV_ADDITIONAL_CXX_FLAGS}
     DEPENDS ${proj_DEPENDENCIES}
