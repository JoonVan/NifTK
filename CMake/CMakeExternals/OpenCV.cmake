#/*============================================================================
#
#  NifTK: A software platform for medical image computing.
#
#  Copyright (c) University College London (UCL). All rights reserved.
#
#  This software is distributed WITHOUT ANY WARRANTY; without even
#  the implied warranty of MERCHANTABILITY or FITNESS FOR A PARTICULAR
#  PURPOSE.
#
#  See LICENSE.txt in the top level directory for details.
#
#============================================================================*/

#-----------------------------------------------------------------------------
# OpenCV
#-----------------------------------------------------------------------------


# Sanity checks
if(DEFINED OpenCV_DIR AND NOT EXISTS ${OpenCV_DIR})
  message(FATAL_ERROR "OpenCV_DIR variable is defined but corresponds to non-existing directory")
endif()

if(BUILD_IGI)

<<<<<<< HEAD
  set(version "2.4.8.2")
=======
  set(version "2.4.11")
>>>>>>> 3318a2c7
  set(location "${NIFTK_EP_TARBALL_LOCATION}/OpenCV-${version}.tar.gz")

  niftkMacroDefineExternalProjectVariables(OpenCV ${version} ${location})

  if(NOT DEFINED OpenCV_DIR)

    set(additional_cmake_args
      -DBUILD_opencv_java:BOOL=OFF
    )

    if(CTEST_USE_LAUNCHERS)
      list(APPEND additional_cmake_args
        "-DCMAKE_PROJECT_${proj}_INCLUDE:FILEPATH=${CMAKE_ROOT}/Modules/CTestUseLaunchers.cmake"
      )
    endif()

    ExternalProject_Add(${proj}
      LIST_SEPARATOR ^^
      PREFIX ${proj_CONFIG}
      SOURCE_DIR ${proj_SOURCE}
      BINARY_DIR ${proj_BUILD}
      INSTALL_DIR ${proj_INSTALL}
      URL ${proj_LOCATION}
      URL_MD5 ${proj_CHECKSUM}
<<<<<<< HEAD
      PATCH_COMMAND ${OpenCV_PATCH_COMMAND}
=======
      # Related bug: http://bugs.mitk.org/show_bug.cgi?id=5912
      PATCH_COMMAND ${PATCH_COMMAND} -N -p1 -i ${CMAKE_CURRENT_LIST_DIR}/OpenCV-2.4.11.patch
>>>>>>> 3318a2c7
      CMAKE_GENERATOR ${gen}
      CMAKE_ARGS
        ${EP_COMMON_ARGS}
        -DCMAKE_PREFIX_PATH:PATH=${NifTK_PREFIX_PATH}
        -DBUILD_opencv_core:BOOL=ON
        -DBUILD_opencv_calib3d:BOOL=ON
        -DBUILD_opencv_features2d:BOOL=ON
        -DBUILD_opencv_imgproc:BOOL=ON
        -DBUILD_opencv_video:BOOL=ON
        -DBUILD_opencv_python:BOOL=OFF
        -DBUILD_opencv_ts:BOOL=OFF
        -DBUILD_opencv_java:BOOL=OFF
        -DBUILD_opencv_nonfree:BOOL=${OPENCV_WITH_NONFREE}
        -DBUILD_DOCS:BOOL=OFF
        -DBUILD_DOXYGEN_DOCS:BOOL=OFF
        -DBUILD_PERF_TESTS:BOOL=OFF
        -DWITH_CUDA:BOOL=${OPENCV_WITH_CUDA}
        -DWITH_QT:BOOL=OFF
        -DWITH_EIGEN:BOOL=OFF
        -DWITH_FFMPEG:BOOL=${OPENCV_WITH_FFMPEG}
        -DADDITIONAL_C_FLAGS:STRING=${OPENCV_ADDITIONAL_C_FLAGS}
        -DADDITIONAL_CXX_FLAGS:STRING=${OPENCV_ADDITIONAL_CXX_FLAGS}
        ${additional_cmake_args}
      CMAKE_CACHE_ARGS
        ${EP_COMMON_CACHE_ARGS}
      CMAKE_CACHE_DEFAULT_ARGS
        ${EP_COMMON_CACHE_DEFAULT_ARGS}
      DEPENDS ${proj_DEPENDENCIES}
    )

<<<<<<< HEAD
    if(EP_ALWAYS_USE_INSTALL_DIR)
      set(OpenCV_DIR ${proj_INSTALL})
      set(NifTK_PREFIX_PATH ${proj_INSTALL}^^${NifTK_PREFIX_PATH})
    else()
      set(OpenCV_DIR ${proj_BUILD})
    endif()
=======
    set(OpenCV_DIR ${proj_INSTALL})
    set(NifTK_PREFIX_PATH ${proj_INSTALL}^^${NifTK_PREFIX_PATH})
    mitkFunctionInstallExternalCMakeProject(${proj})
>>>>>>> 3318a2c7

    message("SuperBuild loading OpenCV from ${OpenCV_DIR}")

  else()

    mitkMacroEmptyExternalProject(${proj} "${proj_DEPENDENCIES}")

  endif()

endif()<|MERGE_RESOLUTION|>--- conflicted
+++ resolved
@@ -24,11 +24,7 @@
 
 if(BUILD_IGI)
 
-<<<<<<< HEAD
-  set(version "2.4.8.2")
-=======
   set(version "2.4.11")
->>>>>>> 3318a2c7
   set(location "${NIFTK_EP_TARBALL_LOCATION}/OpenCV-${version}.tar.gz")
 
   niftkMacroDefineExternalProjectVariables(OpenCV ${version} ${location})
@@ -53,12 +49,8 @@
       INSTALL_DIR ${proj_INSTALL}
       URL ${proj_LOCATION}
       URL_MD5 ${proj_CHECKSUM}
-<<<<<<< HEAD
-      PATCH_COMMAND ${OpenCV_PATCH_COMMAND}
-=======
       # Related bug: http://bugs.mitk.org/show_bug.cgi?id=5912
       PATCH_COMMAND ${PATCH_COMMAND} -N -p1 -i ${CMAKE_CURRENT_LIST_DIR}/OpenCV-2.4.11.patch
->>>>>>> 3318a2c7
       CMAKE_GENERATOR ${gen}
       CMAKE_ARGS
         ${EP_COMMON_ARGS}
@@ -89,18 +81,9 @@
       DEPENDS ${proj_DEPENDENCIES}
     )
 
-<<<<<<< HEAD
-    if(EP_ALWAYS_USE_INSTALL_DIR)
-      set(OpenCV_DIR ${proj_INSTALL})
-      set(NifTK_PREFIX_PATH ${proj_INSTALL}^^${NifTK_PREFIX_PATH})
-    else()
-      set(OpenCV_DIR ${proj_BUILD})
-    endif()
-=======
     set(OpenCV_DIR ${proj_INSTALL})
     set(NifTK_PREFIX_PATH ${proj_INSTALL}^^${NifTK_PREFIX_PATH})
     mitkFunctionInstallExternalCMakeProject(${proj})
->>>>>>> 3318a2c7
 
     message("SuperBuild loading OpenCV from ${OpenCV_DIR}")
 
