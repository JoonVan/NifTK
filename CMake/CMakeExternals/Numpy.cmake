#/*============================================================================
#
#  NifTK: A software platform for medical image computing.
#
#  Copyright (c) University College London (UCL). All rights reserved.
#
#  This software is distributed WITHOUT ANY WARRANTY; without even
#  the implied warranty of MERCHANTABILITY or FITNESS FOR A PARTICULAR
#  PURPOSE.
#
#  See LICENSE.txt in the top level directory for details.
#
#============================================================================*/

#-----------------------------------------------------------------------------
# Numpy
#-----------------------------------------------------------------------------

# Sanity checks
if(DEFINED Numpy_DIR AND NOT EXISTS ${Numpy_DIR})
  message(FATAL_ERROR "Numpy_DIR variable is defined but corresponds to non-existing directory")
endif()

if(MITK_USE_Python)

  set(version "1.9.2")
  set(location "${NIFTK_EP_TARBALL_LOCATION}/numpy-${version}.tar.gz")
  niftkMacroDefineExternalProjectVariables(Numpy ${version} ${location})
  set(proj_DEPENDENCIES Python)

  if(NOT MITK_USE_SYSTEM_PYTHON )

    if( NOT DEFINED Numpy_DIR )

      # setup build environment and disable fortran, blas and lapack
      set(_numpy_env
          "
          set(ENV{F77} \"\")
          set(ENV{F90} \"\")
          set(ENV{FFLAGS} \"\")
          set(ENV{ATLAS} \"None\")
          set(ENV{BLAS} \"None\")
          set(ENV{LAPACK} \"None\")
          set(ENV{MKL} \"None\")
          set(ENV{VS_UNICODE_OUTPUT} \"\")
          set(ENV{CC} \"${CMAKE_C_COMPILER} ${CMAKE_C_COMPILER_ARG1}\")
          set(ENV{CFLAGS} \"${CMAKE_C_FLAGS} ${CMAKE_C_FLAGS_RELEASE}\")
          set(ENV{CXX} \"${CMAKE_CXX_COMPILER} ${CMAKE_CXX_COMPILER_ARG1}\")
          set(ENV{CXXFLAGS} \"${MITK_CXX11_FLAG} ${CMAKE_CXX_FLAGS} ${CMAKE_CXX_FLAGS_RELEASE}\")
          set(ENV{LDFLAGS} \"${CMAKE_LINKER_FLAGS} ${CMAKE_LINKER_FLAGS_RELEASE} ${_install_rpath_linkflag}\")

          ")

      set(_numpy_build_step ${CMAKE_SOURCE_DIR}/CMake/mitkFunctionExternalPythonBuildStep.cmake)

      set(_configure_step ${proj_CONFIG}/${proj}_configure_step.cmake)
      file(WRITE ${_configure_step}
         "${_numpy_env}
          include(\"${_numpy_build_step}\")
          file(WRITE \"${proj_SOURCE}/site.cfg\" \"\")
          mitkFunctionExternalPythonBuildStep(${proj} configure \"${PYTHON_EXECUTABLE}\" \"${CMAKE_BINARY_DIR}\" setup.py config)
         ")

      set(_numpy_compiler )
      if(WIN32)
       set(_numpy_compiler --compiler=msvc)
      endif()

      # build step
      set(_build_step ${proj_CONFIG}/${proj}_build_step.cmake)
      file(WRITE ${_build_step}
         "${_numpy_env}
          include(\"${_numpy_build_step}\")
          mitkFunctionExternalPythonBuildStep(${proj} build \"${PYTHON_EXECUTABLE}\" \"${CMAKE_BINARY_DIR}\" setup.py build ${_numpy_compiler})
         ")

      # install step
      set(_install_step ${proj_CONFIG}/${proj}_install_step.cmake)
      file(WRITE ${_install_step}
         "${_numpy_env}
          include(\"${_numpy_build_step}\")
          # escape characters in install path
          set(_install_dir \"${Python_DIR}\")
          if(WIN32)
            string(REPLACE \"/\" \"\\\\\" _install_dir \${_install_dir})
          endif()
          string(REPLACE \" \" \"\\ \" _install_dir \${_install_dir})
          mitkFunctionExternalPythonBuildStep(${proj} install \"${PYTHON_EXECUTABLE}\" \"${CMAKE_BINARY_DIR}\" setup.py install --prefix=\${_install_dir})
         ")

      # escape spaces
      if(UNIX)
        STRING(REPLACE " " "\ " _configure_step ${_configure_step})
        STRING(REPLACE " " "\ " _build_step ${_build_step})
        STRING(REPLACE " " "\ " _install_step ${_install_step})
      endif()

      ExternalProject_Add(${proj}
        LIST_SEPARATOR ^^
        PREFIX ${proj_CONFIG}
        SOURCE_DIR ${proj_SOURCE}
        INSTALL_DIR ${proj_INSTALL}
        URL ${proj_LOCATION}
        URL_MD5 ${proj_CHECKSUM}
        BUILD_IN_SOURCE 1
        CONFIGURE_COMMAND ${CMAKE_COMMAND} -P ${_configure_step}
        BUILD_COMMAND   ${CMAKE_COMMAND} -P ${_build_step}
        INSTALL_COMMAND ${CMAKE_COMMAND} -DCMAKE_INSTALL_PREFIX:PATH=<INSTALL_DIR> -P ${_install_step}
        DEPENDS
          ${proj_DEPENDENCIES}
      )

      set(Numpy_DIR ${MITK_PYTHON_SITE_DIR}/numpy)
      install(SCRIPT ${_install_step})

      message("SuperBuild loading Numpy from ${Numpy_DIR}")

    else()
      mitkMacroEmptyExternalProject(${proj} "${proj_DEPENDENCIES}")
      message("SuperBuild receiving Numpy, passed in from ${Numpy_DIR}")
    endif()
  elseif(MITK_USE_SYSTEM_PYTHON )
    mitkMacroEmptyExternalProject(${proj} "${proj_DEPENDENCIES}")
    message("SuperBuild using system Numpy")
  endif()
<<<<<<< HEAD
elseif(MITK_USE_Python AND MITK_USE_SYSTEM_PYTHON )
  mitkMacroEmptyExternalProject(${proj} "${proj_DEPENDENCIES}")
  message("SuperBuild using system Numpy")
endif()
=======
endif()
>>>>>>> 24b2c6ec
<|MERGE_RESOLUTION|>--- conflicted
+++ resolved
@@ -123,11 +123,4 @@
     mitkMacroEmptyExternalProject(${proj} "${proj_DEPENDENCIES}")
     message("SuperBuild using system Numpy")
   endif()
-<<<<<<< HEAD
-elseif(MITK_USE_Python AND MITK_USE_SYSTEM_PYTHON )
-  mitkMacroEmptyExternalProject(${proj} "${proj_DEPENDENCIES}")
-  message("SuperBuild using system Numpy")
-endif()
-=======
-endif()
->>>>>>> 24b2c6ec
+endif()