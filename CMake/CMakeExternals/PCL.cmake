--- conflicted
+++ resolved
@@ -56,23 +56,17 @@
         -DBoost_USE_STATIC_LIBS:BOOL=${Boost_USE_STATIC_LIBS}
         -DPCL_BUILD_WITH_BOOST_DYNAMIC_LINKING_WIN32:BOOL=NOT ${Boost_USE_STATIC_LIBS}
         -DBUILD_tools:BOOL=OFF
-<<<<<<< HEAD
-=======
       CMAKE_CACHE_ARGS
         ${EP_COMMON_CACHE_ARGS}
       CMAKE_CACHE_DEFAULT_ARGS
         ${EP_COMMON_CACHE_DEFAULT_ARGS}
->>>>>>> 3318a2c7
       DEPENDS ${proj_DEPENDENCIES}
     )
 
     set(PCL_DIR ${proj_INSTALL})
 
     set(NifTK_PREFIX_PATH ${proj_INSTALL}^^${NifTK_PREFIX_PATH})
-<<<<<<< HEAD
-=======
     mitkFunctionInstallExternalCMakeProject(${proj})
->>>>>>> 3318a2c7
 
     message("SuperBuild loading PCL from ${PCL_DIR}")
 
