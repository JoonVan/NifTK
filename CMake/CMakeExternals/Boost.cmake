--- conflicted
+++ resolved
@@ -125,13 +125,10 @@
         -DWITH_XSLTPROC:BOOL=OFF
         -DWITH_VALGRIND:BOOL=OFF
         -DWITH_ZLIB:BOOL=OFF
-<<<<<<< HEAD
-=======
       CMAKE_CACHE_ARGS
         ${EP_COMMON_CACHE_ARGS}
       CMAKE_CACHE_DEFAULT_ARGS
         ${EP_COMMON_CACHE_DEFAULT_ARGS}
->>>>>>> 3318a2c7
       DEPENDS ${proj_DEPENDENCIES}
     )
 
