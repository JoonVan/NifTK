#/*============================================================================
#
#  NifTK: A software platform for medical image computing.
#
#  Copyright (c) University College London (UCL). All rights reserved.
#
#  This software is distributed WITHOUT ANY WARRANTY; without even
#  the implied warranty of MERCHANTABILITY or FITNESS FOR A PARTICULAR
#  PURPOSE.
#
#  See LICENSE.txt in the top level directory for details.
#
#============================================================================*/

#-----------------------------------------------------------------------------
# CGAL
#-----------------------------------------------------------------------------

if(BUILD_MESHING)

  set(version "4.4-patched")
  set(location "${NIFTK_EP_TARBALL_LOCATION}/CGAL-${version}.tar.gz")

  niftkMacroDefineExternalProjectVariables(CGAL ${version} ${location})
  set(proj_DEPENDENCIES Boost)

  if(NOT DEFINED CGAL_DIR)
    ######################################################################
    # Configure the CGAL Superbuild, to decide which plugins we want.
    ######################################################################

    if(UNIX)
      set(CGAL_CXX_FLAGS "${CMAKE_CXX_FLAGS} -fPIC")
    else()
      set(CGAL_CXX_FLAGS "${CMAKE_CXX_FLAGS}")
    endif(UNIX)

    ExternalProject_Add(${proj}
      LIST_SEPARATOR ^^
      PREFIX ${proj_CONFIG}
      SOURCE_DIR ${proj_SOURCE}
      BINARY_DIR ${proj_BUILD}
      INSTALL_DIR ${proj_INSTALL}
      URL ${proj_LOCATION}
      URL_MD5 ${proj_CHECKSUM}
      CMAKE_GENERATOR ${gen}
      CMAKE_ARGS
        ${EP_COMMON_ARGS}
        -DCMAKE_PREFIX_PATH:PATH=${NifTK_PREFIX_PATH}
        -DBOOST_ROOT:PATH=${BOOST_ROOT}
        -DBoost_NO_SYSTEM_PATHS:BOOL=TRUE
        -DBOOST_INCLUDEDIR:PATH=${BOOST_INCLUDEDIR}
        -DBOOST_LIBRARYDIR:PATH=${BOOST_LIBRARYDIR}
        -DCGAL_CFG_NO_STL:BOOL=OFF
        -DWITH_OpenGL:BOOL=ON
        -DWITH_VTK:BOOL=ON
        -DVTK_DIR:PATH=${VTK_DIR}
        -DCMAKE_CXX_FLAGS:STRING=${CGAL_CXX_FLAGS}
      CMAKE_CACHE_ARGS
        ${EP_COMMON_CACHE_ARGS}
      CMAKE_CACHE_DEFAULT_ARGS
        ${EP_COMMON_CACHE_DEFAULT_ARGS}
      DEPENDS ${proj_DEPENDENCIES}
    )

    set(CGAL_DIR "${proj_INSTALL}")
    link_directories("${proj_INSTALL}/lib")

    set(NifTK_PREFIX_PATH ${proj_INSTALL}^^${NifTK_PREFIX_PATH})
<<<<<<< HEAD
=======
    mitkFunctionInstallExternalCMakeProject(${proj})
>>>>>>> 3318a2c7

  else()

    mitkMacroEmptyExternalProject(${proj} "${proj_DEPENDENCIES}")

  endif()

  message("SuperBuild loading CGAL from ${CGAL_DIR}")

endif(BUILD_MESHING)<|MERGE_RESOLUTION|>--- conflicted
+++ resolved
@@ -67,10 +67,7 @@
     link_directories("${proj_INSTALL}/lib")
 
     set(NifTK_PREFIX_PATH ${proj_INSTALL}^^${NifTK_PREFIX_PATH})
-<<<<<<< HEAD
-=======
     mitkFunctionInstallExternalCMakeProject(${proj})
->>>>>>> 3318a2c7
 
   else()
 
