#/*============================================================================
#
#  NifTK: A software platform for medical image computing.
#
#  Copyright (c) University College London (UCL). All rights reserved.
#
#  This software is distributed WITHOUT ANY WARRANTY; without even
#  the implied warranty of MERCHANTABILITY or FITNESS FOR A PARTICULAR
#  PURPOSE.
#
#  See LICENSE.txt in the top level directory for details.
#
#============================================================================*/


#-----------------------------------------------------------------------------
# NiftyLink
#-----------------------------------------------------------------------------

# Sanity checks
if(DEFINED NiftyLink_DIR AND NOT EXISTS ${NiftyLink_DIR})
  message(FATAL_ERROR "NiftyLink_DIR variable is defined but corresponds to non-existing directory \"${NIFTYLINK_DIR}\".")
endif()

if(BUILD_IGI)

  set(location "https://cmiclab.cs.ucl.ac.uk/CMIC/NiftyLink.git")

  if (NIFTK_NIFTYLINK_DEV)

    # This retrieves the latest commit hash on the development branch.

    execute_process(COMMAND ${GIT_EXECUTABLE} ls-remote --heads ${location} development
       ERROR_VARIABLE GIT_error
       OUTPUT_VARIABLE NiftyLinkVersion
       OUTPUT_STRIP_TRAILING_WHITESPACE)

    if(NOT ${GIT_error} EQUAL 0)
      message(SEND_ERROR "Command \"${GIT_EXECUTABLE} ls-remote --heads ${location} development\" failed with output:\n${GIT_error}")
    endif()

    string(SUBSTRING ${NiftyLinkVersion} 0 10 version)

  else ()
<<<<<<< HEAD
    set(version "75b2f78ceb")
=======
    set(version "182899e0fc")
>>>>>>> 3318a2c7
  endif ()

  niftkMacroDefineExternalProjectVariables(NiftyLink ${version} ${location})

  if(NOT DEFINED NiftyLink_DIR)

    if(DEFINED NIFTYLINK_OIGTLINK_DEV)
      set(NiftyLink_options
        -DNIFTYLINK_OIGTLINK_DEV:BOOL=${NIFTYLINK_OIGTLINK_DEV}
      )
    else()
      set(NiftyLink_options
        -DNIFTYLINK_OIGTLINK_DEV:BOOL=${NIFTK_NIFTYLINK_DEV}
      )
    endif()

    if(NIFTYLINK_OPENIGTLINK_VERSION)
      list(APPEND NiftyLink_options -DNIFTYLINK_OPENIGTLINK_VERSION=${NIFTYLINK_OPENIGTLINK_VERSION} )
    endif()
    if(NIFTYLINK_OPENIGTLINK_MD5)
      list(APPEND NiftyLink_options -DNIFTYLINK_OPENIGTLINK_MD5=${NIFTYLINK_OPENIGTLINK_MD5} )
    endif()
    if(NIFTYLINK_OPENIGTLINK_LOCATION)
      list(APPEND NiftyLink_options -DNIFTYLINK_OPENIGTLINK_LOCATION=${NIFTYLINK_OPENIGTLINK_LOCATION} )
    endif()
    if(NIFTYLINK_OPENIGTLINK_LOCATION_DEV)
      list(APPEND NiftyLink_options -DNIFTYLINK_OPENIGTLINK_LOCATION_DEV=${NIFTYLINK_OPENIGTLINK_LOCATION_DEV} )
    endif()

    ExternalProject_Add(${proj}
      LIST_SEPARATOR ^^
      PREFIX ${proj_CONFIG}
      SOURCE_DIR ${proj_SOURCE}
      BINARY_DIR ${proj_BUILD}
      INSTALL_DIR ${proj_INSTALL}
      GIT_REPOSITORY ${proj_LOCATION}
      GIT_TAG ${proj_VERSION}
      UPDATE_COMMAND ${GIT_EXECUTABLE} checkout ${proj_VERSION}
      INSTALL_COMMAND ""
      CMAKE_GENERATOR ${gen}
      CMAKE_ARGS
        ${EP_COMMON_ARGS}
        -DCMAKE_PREFIX_PATH:PATH=${NifTK_PREFIX_PATH}
        ${NiftyLink_options}
<<<<<<< HEAD
=======
      CMAKE_CACHE_ARGS
        ${EP_COMMON_CACHE_ARGS}
      CMAKE_CACHE_DEFAULT_ARGS
        ${EP_COMMON_CACHE_DEFAULT_ARGS}
>>>>>>> 3318a2c7
      DEPENDS ${proj_DEPENDENCIES}
    )

    set(NiftyLink_DIR ${proj_BUILD}/NiftyLink-build)
    set(NiftyLink_SOURCE_DIR ${proj_SOURCE})
    set(OpenIGTLink_DIR ${proj_BUILD}/OPENIGTLINK-build)

<<<<<<< HEAD
#    set(NifTK_PREFIX_PATH ${proj_INSTALL}^^${NifTK_PREFIX_PATH})
=======
#    set(NiftyLink_DIR ${proj_INSTALL})
#    set(NifTK_PREFIX_PATH ${proj_INSTALL}^^${NifTK_PREFIX_PATH})
#    mitkFunctionInstallExternalCMakeProject(${proj})
>>>>>>> 3318a2c7

    message("SuperBuild loading NiftyLink from ${NiftyLink_DIR}")
    message("SuperBuild loading OpenIGTLink from ${OpenIGTLink_DIR}")

  else(NOT DEFINED NiftyLink_DIR)

    mitkMacroEmptyExternalProject(${proj} "${proj_DEPENDENCIES}")

  endif(NOT DEFINED NiftyLink_DIR)

endif(BUILD_IGI)<|MERGE_RESOLUTION|>--- conflicted
+++ resolved
@@ -42,11 +42,7 @@
     string(SUBSTRING ${NiftyLinkVersion} 0 10 version)
 
   else ()
-<<<<<<< HEAD
-    set(version "75b2f78ceb")
-=======
     set(version "182899e0fc")
->>>>>>> 3318a2c7
   endif ()
 
   niftkMacroDefineExternalProjectVariables(NiftyLink ${version} ${location})
@@ -91,13 +87,10 @@
         ${EP_COMMON_ARGS}
         -DCMAKE_PREFIX_PATH:PATH=${NifTK_PREFIX_PATH}
         ${NiftyLink_options}
-<<<<<<< HEAD
-=======
       CMAKE_CACHE_ARGS
         ${EP_COMMON_CACHE_ARGS}
       CMAKE_CACHE_DEFAULT_ARGS
         ${EP_COMMON_CACHE_DEFAULT_ARGS}
->>>>>>> 3318a2c7
       DEPENDS ${proj_DEPENDENCIES}
     )
 
@@ -105,14 +98,9 @@
     set(NiftyLink_SOURCE_DIR ${proj_SOURCE})
     set(OpenIGTLink_DIR ${proj_BUILD}/OPENIGTLINK-build)
 
-<<<<<<< HEAD
-#    set(NifTK_PREFIX_PATH ${proj_INSTALL}^^${NifTK_PREFIX_PATH})
-=======
 #    set(NiftyLink_DIR ${proj_INSTALL})
 #    set(NifTK_PREFIX_PATH ${proj_INSTALL}^^${NifTK_PREFIX_PATH})
 #    mitkFunctionInstallExternalCMakeProject(${proj})
->>>>>>> 3318a2c7
-
     message("SuperBuild loading NiftyLink from ${NiftyLink_DIR}")
     message("SuperBuild loading OpenIGTLink from ${OpenIGTLink_DIR}")
 
