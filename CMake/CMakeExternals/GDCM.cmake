#/*============================================================================
#
#  NifTK: A software platform for medical image computing.
#
#  Copyright (c) University College London (UCL). All rights reserved.
#
#  This software is distributed WITHOUT ANY WARRANTY; without even
#  the implied warranty of MERCHANTABILITY or FITNESS FOR A PARTICULAR
#  PURPOSE.
#
#  See LICENSE.txt in the top level directory for details.
#
#============================================================================*/


#-----------------------------------------------------------------------------
# GDCM
#
# Note: NifTK as such doesn't need GDCM. However, if we use MITK,
# then MITK needs a version of ITK that has been built with a specfic
# version of GDCM. So we build GDCM, and then ITK in that same fashion.
#-----------------------------------------------------------------------------

# Sanity checks
if(DEFINED GDCM_DIR AND NOT EXISTS ${GDCM_DIR})
  message(FATAL_ERROR "GDCM_DIR variable is defined but corresponds to non-existing directory \"${GDCM_DIR}\".")
endif()

# Check if an external ITK build tree was specified.
# If yes, use the GDCM from ITK, otherwise ITK will complain
if(ITK_DIR)
  find_package(ITK)
  if(ITK_GDCM_DIR)
    set(GDCM_DIR ${ITK_GDCM_DIR})
  endif()
endif()

set(version "2.4.1")
set(location "${NIFTK_EP_TARBALL_LOCATION}/gdcm-${version}.tar.gz")

niftkMacroDefineExternalProjectVariables(GDCM ${version} ${location})

if(NOT DEFINED GDCM_DIR)

<<<<<<< HEAD
  set(GDCM_PATCH_COMMAND ${CMAKE_COMMAND} -DTEMPLATE_FILE:FILEPATH=${CMAKE_SOURCE_DIR}/CMake/CMakeExternals/EmptyFileForPatching.dummy -P ${CMAKE_SOURCE_DIR}/CMake/CMakeExternals/PatchGDCM-20130814.cmake)
=======
  set(additional_args )
  if(CTEST_USE_LAUNCHERS)
    list(APPEND additional_args
      "-DCMAKE_PROJECT_${proj}_INCLUDE:FILEPATH=${CMAKE_ROOT}/Modules/CTestUseLaunchers.cmake"
    )
  endif()
>>>>>>> 3318a2c7

  ExternalProject_Add(${proj}
    LIST_SEPARATOR ^^
    PREFIX ${proj_CONFIG}
    SOURCE_DIR ${proj_SOURCE}
    BINARY_DIR ${proj_BUILD}
    INSTALL_DIR ${proj_INSTALL}
    URL ${proj_LOCATION}
    URL_MD5 ${proj_CHECKSUM}
<<<<<<< HEAD
    PATCH_COMMAND ${GDCM_PATCH_COMMAND}
    CMAKE_GENERATOR ${gen}
    CMAKE_ARGS
      ${EP_COMMON_ARGS}
      -DCMAKE_PREFIX_PATH:PATH=${NifTK_PREFIX_PATH}
      -DGDCM_BUILD_SHARED_LIBS:BOOL=ON
    DEPENDS ${proj_DEPENDENCIES}
  )

  if(EP_ALWAYS_USE_INSTALL_DIR)
    set(GDCM_DIR ${proj_INSTALL})
    set(NifTK_PREFIX_PATH ${proj_INSTALL}^^${NifTK_PREFIX_PATH})
  else()
    set(GDCM_DIR ${proj_BUILD})
  endif()
=======
    PATCH_COMMAND ${PATCH_COMMAND} -N -p1 -i ${CMAKE_CURRENT_LIST_DIR}/GDCM-2.4.1.patch
    CMAKE_GENERATOR ${gen}
    CMAKE_ARGS
      ${EP_COMMON_ARGS}
      ${additional_args}
      -DCMAKE_PREFIX_PATH:PATH=${NifTK_PREFIX_PATH}
      -DGDCM_BUILD_SHARED_LIBS:BOOL=ON
    CMAKE_CACHE_ARGS
      ${EP_COMMON_CACHE_ARGS}
    CMAKE_CACHE_DEFAULT_ARGS
      ${EP_COMMON_CACHE_DEFAULT_ARGS}
    DEPENDS ${proj_DEPENDENCIES}
  )

  set(GDCM_DIR ${proj_INSTALL})
  set(NifTK_PREFIX_PATH ${proj_INSTALL}^^${NifTK_PREFIX_PATH})
  mitkFunctionInstallExternalCMakeProject(${proj})
>>>>>>> 3318a2c7

  message("SuperBuild loading GDCM from ${GDCM_DIR}")

else()

  mitkMacroEmptyExternalProject(${proj} "${proj_DEPENDENCIES}")

  find_package(GDCM)

endif()<|MERGE_RESOLUTION|>--- conflicted
+++ resolved
@@ -42,16 +42,12 @@
 
 if(NOT DEFINED GDCM_DIR)
 
-<<<<<<< HEAD
-  set(GDCM_PATCH_COMMAND ${CMAKE_COMMAND} -DTEMPLATE_FILE:FILEPATH=${CMAKE_SOURCE_DIR}/CMake/CMakeExternals/EmptyFileForPatching.dummy -P ${CMAKE_SOURCE_DIR}/CMake/CMakeExternals/PatchGDCM-20130814.cmake)
-=======
   set(additional_args )
   if(CTEST_USE_LAUNCHERS)
     list(APPEND additional_args
       "-DCMAKE_PROJECT_${proj}_INCLUDE:FILEPATH=${CMAKE_ROOT}/Modules/CTestUseLaunchers.cmake"
     )
   endif()
->>>>>>> 3318a2c7
 
   ExternalProject_Add(${proj}
     LIST_SEPARATOR ^^
@@ -61,23 +57,6 @@
     INSTALL_DIR ${proj_INSTALL}
     URL ${proj_LOCATION}
     URL_MD5 ${proj_CHECKSUM}
-<<<<<<< HEAD
-    PATCH_COMMAND ${GDCM_PATCH_COMMAND}
-    CMAKE_GENERATOR ${gen}
-    CMAKE_ARGS
-      ${EP_COMMON_ARGS}
-      -DCMAKE_PREFIX_PATH:PATH=${NifTK_PREFIX_PATH}
-      -DGDCM_BUILD_SHARED_LIBS:BOOL=ON
-    DEPENDS ${proj_DEPENDENCIES}
-  )
-
-  if(EP_ALWAYS_USE_INSTALL_DIR)
-    set(GDCM_DIR ${proj_INSTALL})
-    set(NifTK_PREFIX_PATH ${proj_INSTALL}^^${NifTK_PREFIX_PATH})
-  else()
-    set(GDCM_DIR ${proj_BUILD})
-  endif()
-=======
     PATCH_COMMAND ${PATCH_COMMAND} -N -p1 -i ${CMAKE_CURRENT_LIST_DIR}/GDCM-2.4.1.patch
     CMAKE_GENERATOR ${gen}
     CMAKE_ARGS
@@ -95,7 +74,6 @@
   set(GDCM_DIR ${proj_INSTALL})
   set(NifTK_PREFIX_PATH ${proj_INSTALL}^^${NifTK_PREFIX_PATH})
   mitkFunctionInstallExternalCMakeProject(${proj})
->>>>>>> 3318a2c7
 
   message("SuperBuild loading GDCM from ${GDCM_DIR}")
 
