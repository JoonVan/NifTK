--- conflicted
+++ resolved
@@ -22,19 +22,11 @@
   message(FATAL_ERROR "ITK_DIR variable is defined but corresponds to non-existing directory \"${ITK_DIR}\".")
 endif()
 
-<<<<<<< HEAD
-set(version "4.5.1-3e550bf8")
-set(location "${NIFTK_EP_TARBALL_LOCATION}/InsightToolkit-${version}.tar.gz")
-
-niftkMacroDefineExternalProjectVariables(ITK ${version} ${location})
-set(proj_DEPENDENCIES GDCM VTK)
-=======
 set(version "4.7.1-20c0592")
 set(location "${NIFTK_EP_TARBALL_LOCATION}/InsightToolkit-${version}.tar.gz")
 
 niftkMacroDefineExternalProjectVariables(ITK ${version} ${location})
 set(proj_DEPENDENCIES GDCM)
->>>>>>> 3318a2c7
 
 if(MITK_USE_Python)
   list(APPEND proj_DEPENDENCIES CableSwig)
@@ -130,8 +122,6 @@
     )
   endif()
 
-<<<<<<< HEAD
-=======
   # this will be in ITK 4.8, see https://issues.itk.org/jira/browse/ITK-3361
   set(vcl_gcc5_patch)
   if(GCC_VERSION VERSION_GREATER 4)
@@ -140,7 +130,6 @@
     )
   endif()
 
->>>>>>> 3318a2c7
   ExternalProject_Add(${proj}
     LIST_SEPARATOR ^^
     PREFIX ${proj_CONFIG}
@@ -149,14 +138,10 @@
     INSTALL_DIR ${proj_INSTALL}
     URL ${proj_LOCATION}
     URL_MD5 ${proj_CHECKSUM}
-<<<<<<< HEAD
-    PATCH_COMMAND ${ITK_PATCH_COMMAND}
-=======
      # work with external GDCM
      PATCH_COMMAND ${PATCH_COMMAND} -N -p1 -i ${CMAKE_CURRENT_LIST_DIR}/ITK-4.7.1.patch
                    ${vcl_constexpr_patch}
                    ${vcl_gcc5_patch}
->>>>>>> 3318a2c7
     CMAKE_GENERATOR ${gen}
     CMAKE_ARGS
       ${EP_COMMON_ARGS}
@@ -164,19 +149,6 @@
       ${additional_cmake_args}
       -DITK_USE_SYSTEM_GDCM:BOOL=ON
       -DGDCM_DIR:PATH=${GDCM_DIR}
-<<<<<<< HEAD
-      -DVTK_DIR:PATH=${VTK_DIR}
-      -DModule_ITKVtkGlue:BOOL=ON
-    DEPENDS ${proj_DEPENDENCIES}
-  )
-
-  if(EP_ALWAYS_USE_INSTALL_DIR)
-    set(ITK_DIR ${proj_INSTALL})
-    set(NifTK_PREFIX_PATH ${proj_INSTALL}^^${NifTK_PREFIX_PATH})
-  else()
-    set(ITK_DIR ${proj_BUILD})
-  endif()
-=======
       -DOpenCV_DIR:PATH=${OpenCV_DIR}
     CMAKE_CACHE_ARGS
       ${EP_COMMON_CACHE_ARGS}
@@ -188,7 +160,6 @@
   set(ITK_DIR ${proj_INSTALL})
   set(NifTK_PREFIX_PATH ${proj_INSTALL}^^${NifTK_PREFIX_PATH})
   mitkFunctionInstallExternalCMakeProject(${proj})
->>>>>>> 3318a2c7
 
   message("SuperBuild loading ITK from ${ITK_DIR}")
 
