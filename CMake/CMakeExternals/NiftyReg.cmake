--- conflicted
+++ resolved
@@ -24,20 +24,12 @@
 
 if(BUILD_NiftyReg)
 
-<<<<<<< HEAD
-  set(version "655fc6327a")
-=======
   set(version "97383b06b9")
->>>>>>> 3318a2c7
   set(location "${NIFTK_EP_TARBALL_LOCATION}/NiftyReg-${version}.tar.gz")
 
   niftkMacroDefineExternalProjectVariables(NiftyReg ${version} ${location})
 
-<<<<<<< HEAD
-  if(NOT DEFINED NIFTYREG_ROOT)
-=======
   if(NOT DEFINED NiftyReg_DIR)
->>>>>>> 3318a2c7
 
     ExternalProject_Add(${proj}
       LIST_SEPARATOR ^^
@@ -48,35 +40,23 @@
       URL ${proj_LOCATION}
       URL_MD5 ${proj_CHECKSUM}
       CMAKE_GENERATOR ${gen}
-<<<<<<< HEAD
-      UPDATE_COMMAND ${GIT_EXECUTABLE} checkout ${proj_VERSION}
-=======
->>>>>>> 3318a2c7
       CMAKE_ARGS
         ${EP_COMMON_ARGS}
         -DCMAKE_PREFIX_PATH:PATH=${NifTK_PREFIX_PATH}
         -DBUILD_ALL_DEP:BOOL=ON
         -DBUILD_SHARED_LIBS:BOOL=OFF
         -DUSE_CUDA:BOOL=OFF
-<<<<<<< HEAD
-=======
       CMAKE_CACHE_ARGS
         ${EP_COMMON_CACHE_ARGS}
       CMAKE_CACHE_DEFAULT_ARGS
         ${EP_COMMON_CACHE_DEFAULT_ARGS}
->>>>>>> 3318a2c7
       DEPENDS ${proj_DEPENDENCIES}
     )
 
     set(NiftyReg_DIR ${proj_INSTALL})
 
     set(NifTK_PREFIX_PATH ${proj_INSTALL}^^${NifTK_PREFIX_PATH})
-<<<<<<< HEAD
-
-    message("SuperBuild loading NiftyReg from ${NIFTYREG_ROOT}")
-=======
     mitkFunctionInstallExternalCMakeProject(${proj})
->>>>>>> 3318a2c7
 
     message("SuperBuild loading NiftyReg from ${NiftyReg_DIR}")
 
