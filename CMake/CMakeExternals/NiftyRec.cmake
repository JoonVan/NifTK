#/*============================================================================
#
#  NifTK: A software platform for medical image computing.
#
#  Copyright (c) University College London (UCL). All rights reserved.
#
#  This software is distributed WITHOUT ANY WARRANTY; without even
#  the implied warranty of MERCHANTABILITY or FITNESS FOR A PARTICULAR
#  PURPOSE.
#
#  See LICENSE.txt in the top level directory for details.
#
#============================================================================*/


#-----------------------------------------------------------------------------
# NiftyRec
#-----------------------------------------------------------------------------

# Sanity checks
if(DEFINED NiftyRec_DIR AND NOT EXISTS ${NiftyRec_DIR})
  message(FATAL_ERROR "NiftyRec_DIR variable is defined but corresponds to non-existing directory \"${NiftyRec_DIR}\".")
endif()

if(BUILD_NiftyRec)

  set(version "14")
  set(location "${NIFTK_EP_TARBALL_LOCATION}/NiftyRec-${version}.tar.gz")

  niftkMacroDefineExternalProjectVariables(NiftyRec ${version} ${location})
  set(proj_DEPENDENCIES NiftyReg)

<<<<<<< HEAD
  if(NOT DEFINED NIFTYREC_ROOT)
=======
  if(NOT DEFINED NiftyRec_DIR)
>>>>>>> 3318a2c7

    ExternalProject_Add(${proj}
      LIST_SEPARATOR ^^
      PREFIX ${proj_CONFIG}
      SOURCE_DIR ${proj_SOURCE}
      BINARY_DIR ${proj_BUILD}
      INSTALL_DIR ${proj_INSTALL}
      URL ${proj_LOCATION}
      URL_MD5 ${proj_CHECKSUM}
      CMAKE_GENERATOR ${gen}
      CMAKE_ARGS
        ${EP_COMMON_ARGS}
        -DCMAKE_PREFIX_PATH:PATH=${NifTK_PREFIX_PATH}
        -DUSE_CUDA:BOOL=${NIFTK_USE_CUDA}
        -DCUDA_SDK_ROOT_DIR=${CUDA_SDK_ROOT_DIR}
      CMAKE_CACHE_ARGS
        ${EP_COMMON_CACHE_ARGS}
      CMAKE_CACHE_DEFAULT_ARGS
        ${EP_COMMON_CACHE_DEFAULT_ARGS}
      DEPENDS ${proj_DEPENDENCIES}
    )

    set(NiftyRec_DIR ${proj_INSTALL})
#    set(NiftyRec_INCLUDE_DIR "${NiftyRec_DIR}/include")
#    set(NiftyRec_LIBRARY_DIR "${NiftyRec_DIR}/lib")

    set(NifTK_PREFIX_PATH ${proj_INSTALL}^^${NifTK_PREFIX_PATH})
<<<<<<< HEAD

    message("SuperBuild loading NiftyRec from ${NIFTYREC_ROOT}")
=======
>>>>>>> 3318a2c7

    message("SuperBuild loading NiftyRec from ${NiftyRec_DIR}")

  else()

    mitkMacroEmptyExternalProject(${proj} "${proj_DEPENDENCIES}")

  endif()

endif()<|MERGE_RESOLUTION|>--- conflicted
+++ resolved
@@ -30,11 +30,7 @@
   niftkMacroDefineExternalProjectVariables(NiftyRec ${version} ${location})
   set(proj_DEPENDENCIES NiftyReg)
 
-<<<<<<< HEAD
-  if(NOT DEFINED NIFTYREC_ROOT)
-=======
   if(NOT DEFINED NiftyRec_DIR)
->>>>>>> 3318a2c7
 
     ExternalProject_Add(${proj}
       LIST_SEPARATOR ^^
@@ -62,11 +58,6 @@
 #    set(NiftyRec_LIBRARY_DIR "${NiftyRec_DIR}/lib")
 
     set(NifTK_PREFIX_PATH ${proj_INSTALL}^^${NifTK_PREFIX_PATH})
-<<<<<<< HEAD
-
-    message("SuperBuild loading NiftyRec from ${NIFTYREC_ROOT}")
-=======
->>>>>>> 3318a2c7
 
     message("SuperBuild loading NiftyRec from ${NiftyRec_DIR}")
 
