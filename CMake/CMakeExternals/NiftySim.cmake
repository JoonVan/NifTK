#/*============================================================================
#
#  NifTK: A software platform for medical image computing.
#
#  Copyright (c) University College London (UCL). All rights reserved.
#
#  This software is distributed WITHOUT ANY WARRANTY; without even
#  the implied warranty of MERCHANTABILITY or FITNESS FOR A PARTICULAR
#  PURPOSE.
#
#  See LICENSE.txt in the top level directory for details.
#
#============================================================================*/


#-----------------------------------------------------------------------------
# NiftySim
#-----------------------------------------------------------------------------

# Sanity checks
if(DEFINED NIFTYSIM_ROOT AND NOT EXISTS ${NIFTYSIM_ROOT})
  message(FATAL_ERROR "NIFTYSIM_ROOT variable is defined but corresponds to non-existing directory \"${NIFTYSIM_ROOT}\".")
endif()

if(BUILD_NIFTYSIM)
  set(proj NiftySim)
  set(proj_INSTALL ${CMAKE_BINARY_DIR}/${proj}-install )
  set(NIFTYSIM_DEPENDS ${proj})

  if(NOT DEFINED NIFTYSIM_ROOT)
    if (DEFINED NIFTK_LOCATION_Boost)
      option(USE_NIFTYSIM_BOOST "Enable CPU-parallelism in NiftySim through Boost." OFF)
      mark_as_advanced(USE_NIFTYSIM_BOOST)
    endif (DEFINED NIFTK_LOCATION_Boost)

    if(DEFINED VTK_DIR)
      set(USE_VTK ON)
    else(DEFINED VTK_DIR)
      set(USE_VTK OFF)
    endif(DEFINED VTK_DIR)

    niftkMacroGetChecksum(NIFTK_CHECKSUM_NIFTYSIM ${NIFTK_LOCATION_NIFTYSIM})

    set(proj_DEPENDENCIES "")
    if (USE_NIFTYSIM_BOOST)
      list(APPEND proj_DEPENDENCIES Boost)
    endif (USE_NIFTYSIM_BOOST)

    if (USE_VTK)
      list(APPEND proj_DEPENDENCIES VTK)
    endif (USE_VTK)

    # Temporary solution to build problems on MSVS 2010
    if (WIN32)
      set(NIFTYSIM_CMAKE_CXX_FLAGS "/D_USE_MATH_DEFINES")
    else ()
      set(NIFTYSIM_CMAKE_CXX_FLAGS "")
    endif (WIN32)

    ExternalProject_Add(${proj}
      SOURCE_DIR ${proj}-src
      BINARY_DIR ${proj}-build
      PREFIX ${proj}-cmake
      INSTALL_DIR ${proj}-install
      URL ${NIFTK_LOCATION_NIFTYSIM}
      URL_MD5 ${NIFTK_CHECKSUM_NIFTYSIM}
      CMAKE_GENERATOR ${GEN}
      CMAKE_ARGS
        -DCMAKE_BUILD_TYPE:STRING=${CMAKE_BUILD_TYPE}
        -DBUILD_SHARED_LIBS:BOOL=OFF
<<<<<<< HEAD
        -DUSE_CUDA:BOOL=${NIFTK_USE_CUDA}
        -DUSE_BOOST:BOOL=${USE_NIFTYSIM_BOOST}
=======
        -DUSE_CUDA:BOOL=${NIFTYSIM_USE_CUDA}
	-DUSE_BOOST:BOOL=${USE_NIFTYSIM_BOOST}
>>>>>>> 0d4b7abb
        -DUSE_VIZ:BOOL=${USE_VTK}
        -DVTK_DIR:PATH=${VTK_DIR}
        -DVTK_INCLUDE_DIRS=${VTK_INCLUDE_DIRS}
        -DVTK_LIBRARY_DIRS=${VTK_LIBRARY_DIRS}
        -DBoost_NO_SYSTEM_PATHS:BOOL=TRUE
        -DBOOST_ROOT:PATH=${BOOST_ROOT}
        -DBoost_USE_STATIC_LIBS:BOOL=TRUE
        -DBOOST_INCLUDEDIR:PATH=${BOOST_INCLUDEDIR}
        -DBOOST_LIBRARYDIR:PATH=${BOOST_LIBRARYDIR}
        -DCMAKE_INSTALL_PREFIX:PATH=${proj_INSTALL}
        -DCMAKE_CXX_FLAGS:STRING=${NIFTYSIM_CMAKE_CXX_FLAGS}
      DEPENDS ${proj_DEPENDENCIES}
      UPDATE_COMMAND ${GIT_EXECUTABLE} checkout ${NIFTK_VERSION_NIFTYSIM}
      )

    set(NIFTYSIM_ROOT ${proj_INSTALL})
    set(NIFTYSIM_INCLUDE_DIR "${NIFTYSIM_ROOT}/include")
    set(NIFTYSIM_LIBRARY_DIR "${NIFTYSIM_ROOT}/lib")

    message("SuperBuild loading NiftySim from ${NIFTYSIM_ROOT}")

  else(NOT DEFINED NIFTYSIM_ROOT)

    mitkMacroEmptyExternalProject(${proj} "${proj_DEPENDENCIES}")

  endif(NOT DEFINED NIFTYSIM_ROOT)

endif(BUILD_NIFTYSIM)<|MERGE_RESOLUTION|>--- conflicted
+++ resolved
@@ -68,13 +68,8 @@
       CMAKE_ARGS
         -DCMAKE_BUILD_TYPE:STRING=${CMAKE_BUILD_TYPE}
         -DBUILD_SHARED_LIBS:BOOL=OFF
-<<<<<<< HEAD
-        -DUSE_CUDA:BOOL=${NIFTK_USE_CUDA}
-        -DUSE_BOOST:BOOL=${USE_NIFTYSIM_BOOST}
-=======
         -DUSE_CUDA:BOOL=${NIFTYSIM_USE_CUDA}
 	-DUSE_BOOST:BOOL=${USE_NIFTYSIM_BOOST}
->>>>>>> 0d4b7abb
         -DUSE_VIZ:BOOL=${USE_VTK}
         -DVTK_DIR:PATH=${VTK_DIR}
         -DVTK_INCLUDE_DIRS=${VTK_INCLUDE_DIRS}
