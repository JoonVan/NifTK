#/*============================================================================
#
#  NifTK: A software platform for medical image computing.
#
#  Copyright (c) University College London (UCL). All rights reserved.
#
#  This software is distributed WITHOUT ANY WARRANTY; without even
#  the implied warranty of MERCHANTABILITY or FITNESS FOR A PARTICULAR
#  PURPOSE.
#
#  See LICENSE.txt in the top level directory for details.
#
#============================================================================*/


#-----------------------------------------------------------------------------
# NIFTYSIM
#-----------------------------------------------------------------------------

# Sanity checks
if(DEFINED NIFTYSIM_ROOT AND NOT EXISTS ${NIFTYSIM_ROOT})
  message(FATAL_ERROR "NIFTYSIM_ROOT variable is defined but corresponds to non-existing directory \"${NIFTYSIM_ROOT}\".")
endif()

if(BUILD_NIFTYSIM)

<<<<<<< HEAD
  SET(proj NIFTYSIM)
  SET(proj_INSTALL ${EP_BASE}/Install/${proj} )
  SET(NIFTYSIM_DEPENDS ${proj})
=======
  set(proj NIFTYSIM)
  set(proj_DEPENDENCIES VTK )
  set(proj_INSTALL ${EP_BASE}/Install/${proj} )
  set(NIFTYSIM_DEPENDS ${proj})
>>>>>>> 08d096b8

  if(NOT DEFINED NIFTYSIM_ROOT)

<<<<<<< HEAD
    IF (DEFINED NIFTK_LOCATION_BOOST) 
      OPTION(USE_NIFTYSIM_BOOST "Enable CPU-parallelism in NiftySim through Boost." OFF)
      MARK_AS_ADVANCED(USE_NIFTYSIM_BOOST)
    ENDIF (DEFINED NIFTK_LOCATION_BOOST) 

    IF(DEFINED VTK_DIR)
      SET(USE_VTK ON)
    ELSE(DEFINED VTK_DIR)
      SET(USE_VTK OFF)
    ENDIF(DEFINED VTK_DIR)
=======
    if(DEFINED VTK_DIR)
      set(USE_VTK ON)
    else(DEFINED VTK_DIR)
      set(USE_VTK OFF)
    endif(DEFINED VTK_DIR)
>>>>>>> 08d096b8

    niftkMacroGetChecksum(NIFTK_CHECKSUM_NIFTYSIM ${NIFTK_LOCATION_NIFTYSIM})

    SET(proj_DEPENDENCIES "")
    IF (USE_NIFTYSIM_BOOST)
      LIST(APPEND proj_DEPENDENCIES BOOST)
    ENDIF (USE_NIFTYSIM_BOOST)

    IF (USE_VTK)
      LIST(APPEND proj_DEPENDENCIES VTK)
    ENDIF (USE_VTK)

    ExternalProject_Add(${proj}
      URL ${NIFTK_LOCATION_NIFTYSIM}
      URL_MD5 ${NIFTK_CHECKSUM_NIFTYSIM}
      CMAKE_GENERATOR ${GEN}
      CMAKE_ARGS
        -DCMAKE_BUILD_TYPE:STRING=${CMAKE_BUILD_TYPE}
        -DBUILD_SHARED_LIBS:BOOL=OFF
        -DUSE_CUDA:BOOL=${NIFTK_USE_CUDA}
	-DUSE_BOOST:BOOL=${USE_NIFTYSIM_BOOST}
        -DUSE_VIZ:BOOL=${USE_VTK}
        -DVTK_DIR:PATH=${VTK_DIR}
	-DVTK_INCLUDE_DIRS=${VTK_INCLUDE_DIRS}
	-DVTK_LIBRARY_DIRS=${VTK_LIBRARY_DIRS}
	-DBoost_NO_SYSTEM_PATHS:BOOL=TRUE
	-DBOOST_ROOT:PATH=${BOOST_ROOT}
	-DBoost_USE_STATIC_LIBS:BOOL=TRUE
        -DBOOST_INCLUDEDIR:PATH=${BOOST_INCLUDEDIR}
        -DBOOST_LIBRARYDIR:PATH=${BOOST_LIBRARYDIR}
        -DCMAKE_INSTALL_PREFIX:PATH=${proj_INSTALL}
      DEPENDS ${proj_DEPENDENCIES}
      UPDATE_COMMAND ${GIT_EXECUTABLE} checkout ${NIFTK_VERSION_NIFTYSIM}
      )

    set(NIFTYSIM_ROOT ${proj_INSTALL})
    set(NIFTYSIM_INCLUDE_DIR "${NIFTYSIM_ROOT}/include")
    set(NIFTYSIM_LIBRARY_DIR "${NIFTYSIM_ROOT}/lib")

    message("SuperBuild loading NIFTYSIM from ${NIFTYSIM_ROOT}")

  else(NOT DEFINED NIFTYSIM_ROOT)

    mitkMacroEmptyExternalProject(${proj} "${proj_DEPENDENCIES}")

  endif(NOT DEFINED NIFTYSIM_ROOT)

endif(BUILD_NIFTYSIM)<|MERGE_RESOLUTION|>--- conflicted
+++ resolved
@@ -23,21 +23,11 @@
 endif()
 
 if(BUILD_NIFTYSIM)
-
-<<<<<<< HEAD
   SET(proj NIFTYSIM)
   SET(proj_INSTALL ${EP_BASE}/Install/${proj} )
   SET(NIFTYSIM_DEPENDS ${proj})
-=======
-  set(proj NIFTYSIM)
-  set(proj_DEPENDENCIES VTK )
-  set(proj_INSTALL ${EP_BASE}/Install/${proj} )
-  set(NIFTYSIM_DEPENDS ${proj})
->>>>>>> 08d096b8
 
   if(NOT DEFINED NIFTYSIM_ROOT)
-
-<<<<<<< HEAD
     IF (DEFINED NIFTK_LOCATION_BOOST) 
       OPTION(USE_NIFTYSIM_BOOST "Enable CPU-parallelism in NiftySim through Boost." OFF)
       MARK_AS_ADVANCED(USE_NIFTYSIM_BOOST)
@@ -48,13 +38,6 @@
     ELSE(DEFINED VTK_DIR)
       SET(USE_VTK OFF)
     ENDIF(DEFINED VTK_DIR)
-=======
-    if(DEFINED VTK_DIR)
-      set(USE_VTK ON)
-    else(DEFINED VTK_DIR)
-      set(USE_VTK OFF)
-    endif(DEFINED VTK_DIR)
->>>>>>> 08d096b8
 
     niftkMacroGetChecksum(NIFTK_CHECKSUM_NIFTYSIM ${NIFTK_LOCATION_NIFTYSIM})
 
