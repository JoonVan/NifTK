--- conflicted
+++ resolved
@@ -45,13 +45,10 @@
         -DCMAKE_PREFIX_PATH:PATH=${NifTK_PREFIX_PATH}
         -DBUILD_MATLAB_BINDINGS:BOOL=OFF
         -DBUILD_PYTHON_BINDINGS:BOOL=OFF
-<<<<<<< HEAD
-=======
       CMAKE_CACHE_ARGS
         ${EP_COMMON_CACHE_ARGS}
       CMAKE_CACHE_DEFAULT_ARGS
         ${EP_COMMON_CACHE_DEFAULT_ARGS}
->>>>>>> 3318a2c7
       DEPENDS ${proj_DEPENDENCIES}
     )
 
@@ -59,10 +56,7 @@
     set(FLANN_ROOT ${FLANN_DIR})
 
     set(NifTK_PREFIX_PATH ${proj_INSTALL}^^${NifTK_PREFIX_PATH})
-<<<<<<< HEAD
-=======
     mitkFunctionInstallExternalCMakeProject(${proj})
->>>>>>> 3318a2c7
 
     message("SuperBuild loading FLANN from ${FLANN_DIR}")
 
