NifTK Software library, Release @NIFTK_VERSION_STRING@, (the "Software").
<<<<<<< HEAD
@NIFTK_COPYRIGHT@

1. All uses of the Software must be approved by Professor Sebastien Ourselin 
   (s.ourselin@ucl.ac.uk). Members of the Centre For Medical Image Computing
   (CMIC) at UCL, who have ready access to the software are free to install
   and use the software for their own personal use, subject to the terms
   described below. All other users are kindly requested to first contact 
   Professor Ourselin to discuss their requirements. The subsequent use of
   the Software is subject to the terms described below.

2. No part of the Software may be reproduced, modified, transmitted or
   transferred in any form or by any means, electronic or mechanical,
   without the express permission of Prof. Ourselin.

3. The software may be used solely for non-commercial, academic research
   purposes. 

4. The software may not be used for, or in relation to, patient management.

5. THIS SOFTWARE IS PROVIDED BY THE COPYRIGHT HOLDERS AND CONTRIBUTORS "AS IS"
   AND ANY EXPRESS OR IMPLIED WARRANTIES, INCLUDING, BUT NOT LIMITED TO, THE
   IMPLIED WARRANTIES OF MERCHANTABILITY AND FITNESS FOR A PARTICULAR PURPOSE ARE
   DISCLAIMED. IN NO EVENT SHALL THE COPYRIGHT HOLDER OR CONTRIBUTORS BE LIABLE
   FOR ANY DIRECT, INDIRECT, INCIDENTAL, SPECIAL, EXEMPLARY, OR CONSEQUENTIAL
   DAMAGES (INCLUDING, BUT NOT LIMITED TO, PROCUREMENT OF SUBSTITUTE GOODS OR
   SERVICES; LOSS OF USE, DATA, OR PROFITS; OR BUSINESS INTERRUPTION) HOWEVER
   CAUSED AND ON ANY THEORY OF LIABILITY, WHETHER IN CONTRACT, STRICT LIABILITY,
   OR TORT (INCLUDING NEGLIGENCE OR OTHERWISE) ARISING IN ANY WAY OUT OF THE USE
   OF THIS SOFTWARE, EVEN IF ADVISED OF THE POSSIBILITY OF SUCH DAMAGE.
=======

@NIFTK_COPYRIGHT@

1. This Software is not for public use or widespread distribution.
   All uses of the Software must be approved by Professor 
   Sebastien Ourselin (s.ourselin@ucl.ac.uk). Members of 
   the Centre For Medical Image Computing (CMIC) at UCL, 
   who have ready access to the software are free to install
   and use the software for their own personal use, subject 
   to the terms described below. All other users are kindly 
   requested to first contact Professor Ourselin to discuss 
   their requirements. The subsequent use of the Software is 
   subject to the terms described below.

2. No part of the Software may be reproduced, modified, 
   transmitted or transferred in any form or by any means, 
   electronic or mechanical, without the express permission 
   of Prof. Ourselin.

3. The software may be used solely for non-commercial, 
   academic research purposes. 

4. The software may not be used for, or in relation to, 
   patient management.

5. THIS SOFTWARE IS PROVIDED BY THE COPYRIGHT HOLDERS AND 
   CONTRIBUTORS "AS IS" AND ANY EXPRESS OR IMPLIED WARRANTIES, 
   INCLUDING, BUT NOT LIMITED TO, THE IMPLIED WARRANTIES OF 
   MERCHANTABILITY AND FITNESS FOR A PARTICULAR PURPOSE ARE 
   DISCLAIMED. IN NO EVENT SHALL THE COPYRIGHT HOLDER OR 
   CONTRIBUTORS BE LIABLE FOR ANY DIRECT, INDIRECT, INCIDENTAL, 
   SPECIAL, EXEMPLARY, OR CONSEQUENTIAL DAMAGES (INCLUDING, 
   BUT NOT LIMITED TO, PROCUREMENT OF SUBSTITUTE GOODS OR 
   SERVICES; LOSS OF USE, DATA, OR PROFITS; OR BUSINESS 
   INTERRUPTION) HOWEVER CAUSED AND ON ANY THEORY OF LIABILITY, 
   WHETHER IN CONTRACT, STRICT LIABILITY, OR TORT (INCLUDING 
   NEGLIGENCE OR OTHERWISE) ARISING IN ANY WAY OUT OF THE USE
   OF THIS SOFTWARE, EVEN IF ADVISED OF THE POSSIBILITY OF 
   SUCH DAMAGE.
>>>>>>> 6725f93a
<|MERGE_RESOLUTION|>--- conflicted
+++ resolved
@@ -1,35 +1,4 @@
 NifTK Software library, Release @NIFTK_VERSION_STRING@, (the "Software").
-<<<<<<< HEAD
-@NIFTK_COPYRIGHT@
-
-1. All uses of the Software must be approved by Professor Sebastien Ourselin 
-   (s.ourselin@ucl.ac.uk). Members of the Centre For Medical Image Computing
-   (CMIC) at UCL, who have ready access to the software are free to install
-   and use the software for their own personal use, subject to the terms
-   described below. All other users are kindly requested to first contact 
-   Professor Ourselin to discuss their requirements. The subsequent use of
-   the Software is subject to the terms described below.
-
-2. No part of the Software may be reproduced, modified, transmitted or
-   transferred in any form or by any means, electronic or mechanical,
-   without the express permission of Prof. Ourselin.
-
-3. The software may be used solely for non-commercial, academic research
-   purposes. 
-
-4. The software may not be used for, or in relation to, patient management.
-
-5. THIS SOFTWARE IS PROVIDED BY THE COPYRIGHT HOLDERS AND CONTRIBUTORS "AS IS"
-   AND ANY EXPRESS OR IMPLIED WARRANTIES, INCLUDING, BUT NOT LIMITED TO, THE
-   IMPLIED WARRANTIES OF MERCHANTABILITY AND FITNESS FOR A PARTICULAR PURPOSE ARE
-   DISCLAIMED. IN NO EVENT SHALL THE COPYRIGHT HOLDER OR CONTRIBUTORS BE LIABLE
-   FOR ANY DIRECT, INDIRECT, INCIDENTAL, SPECIAL, EXEMPLARY, OR CONSEQUENTIAL
-   DAMAGES (INCLUDING, BUT NOT LIMITED TO, PROCUREMENT OF SUBSTITUTE GOODS OR
-   SERVICES; LOSS OF USE, DATA, OR PROFITS; OR BUSINESS INTERRUPTION) HOWEVER
-   CAUSED AND ON ANY THEORY OF LIABILITY, WHETHER IN CONTRACT, STRICT LIABILITY,
-   OR TORT (INCLUDING NEGLIGENCE OR OTHERWISE) ARISING IN ANY WAY OUT OF THE USE
-   OF THIS SOFTWARE, EVEN IF ADVISED OF THE POSSIBILITY OF SUCH DAMAGE.
-=======
 
 @NIFTK_COPYRIGHT@
 
@@ -69,4 +38,3 @@
    NEGLIGENCE OR OTHERWISE) ARISING IN ANY WAY OUT OF THE USE
    OF THIS SOFTWARE, EVEN IF ADVISED OF THE POSSIBILITY OF 
    SUCH DAMAGE.
->>>>>>> 6725f93a
