--- conflicted
+++ resolved
@@ -26,12 +26,6 @@
     </perspective>
   </extension>
 
-<<<<<<< HEAD
-  <extension point="org.blueberry.ui.preferencePages">
-    <page id="uk.ac.ucl.cmic.common.BaseApplicationPreferencePage" name="Application Preferences" class="niftk::BaseApplicationPreferencePage">
-      <keywordreference id="uk.ac.ucl.cmic.common.BaseApplicationPreferencePageKeywords"></keywordreference>
-    </page>
-=======
   <extension point="org.blueberry.ui.perspectives">
     <perspective
       id="uk.ac.ucl.cmic.niftymidas.segmentation_perspective"
@@ -39,7 +33,12 @@
       class="niftk::SegmentationPerspective"
       icon="resources/icon_ion.xpm">
     </perspective>
->>>>>>> 5f361839
+  </extension>
+
+  <extension point="org.blueberry.ui.preferencePages">
+    <page id="uk.ac.ucl.cmic.common.BaseApplicationPreferencePage" name="Application Preferences" class="niftk::BaseApplicationPreferencePage">
+      <keywordreference id="uk.ac.ucl.cmic.common.BaseApplicationPreferencePageKeywords"></keywordreference>
+    </page>
   </extension>
 
 </plugin>