#/*============================================================================
#
#  NifTK: A software platform for medical image computing.
#
#  Copyright (c) University College London (UCL). All rights reserved.
#
#  This software is distributed WITHOUT ANY WARRANTY; without even
#  the implied warranty of MERCHANTABILITY or FITNESS FOR A PARTICULAR
#  PURPOSE.
#
#  See LICENSE.txt in the top level directory for details.
#
#============================================================================*/

set(HELPER_APP_INCLUDE_DIRECTORIES "")
set(HELPER_APP_LINK_DIRECTORIES "")
set(HELPER_APP_LIBRARIES "")

set(HELPER_APPS_REQUIRED_MODULES
  # Add modules that DO NOT depend on BUILD_IGI here.
)
if(BUILD_IGI)

  ##########################################################
  # mjc: Temporary? I can't find a way round including this.
  #      I suppose we could add it at the top level, but 
  #      the point of having it as a PackageDepends is so 
  #      that it is not at the top level.... hmmm.
  ##########################################################
  include(${PROJECT_SOURCE_DIR}/CMake/PackageDepends/MITK_NiftyLink_Config.cmake)

  list(APPEND HELPER_APPS_REQUIRED_MODULES
    niftkCore
    niftkOpenCVUtils
    niftkOpenCV 
    niftkIGI
    niftkIGIGui
    niftkICPReg
    niftkSurfRecon
    niftkPointReg
  )
endif()

if(BUILD_PCL)
  list(APPEND HELPER_APPS_REQUIRED_MODULES
    niftkPCL
  )
endif()

set(HELPER_APPS
  # Add apps that DO NOT depend on BUILD_IGI here.
)
if(BUILD_IGI)
  set(HELPER_APPS
    ${HELPER_APPS}
  )
  if(BUILD_PCL)
    set(HELPER_APPS
      ${HELPER_APPS}
    )
  endif()
endif()

########################################################
# st: Not very nice, the following are dependencies of
# niftkIGI but don't get pulled into the include path 
# properly, so I've done them one by one 
##########################################################
include(${MITK_DIR}/MITKConfig.cmake)
include(${MITK_DIR}/Modules/CppMicroServices/CppMicroServicesConfig.cmake)
include(${MITK_DIR}/Utilities/mbilog/mbilogConfig.cmake)
include(${CppUnit_DIR}/CppUnitConfig.cmake)
include(${tinyxml_DIR}/tinyxmlConfig.cmake)

list(APPEND HELPER_APP_INCLUDE_DIRECTORIES
  ${MITK_INCLUDE_DIRS} 
  ${MitkCore_INCLUDE_DIRS}
  ${MitkLegacyIO_INCLUDE_DIRS}
  ${MitkExt_INCLUDE_DIRS}
  ${MitkTestingHelper_INCLUDE_DIRS}
  ${CppMicroServices_INCLUDE_DIRS}
  ${CppUnit_INCLUDE_DIRS}
  ${mbilog_INCLUDE_DIRS}
  ${tinyxml_INCLUDE_DIRS}
  ${${PROJECT_NAME}_MODULES_CONF_DIR}
)

list(APPEND HELPER_APP_LINK_DIRECTORIES
)

list(APPEND HELPER_APP_LIBRARIES
  niftkcommon
  niftkOpenCVUtils
  niftkOpenCV
  niftkIGIGui
  niftkPointReg
  niftkSurfRecon
  niftkICPReg
  MitkLegacyIO
)

if(BUILD_PCL)
  list(APPEND HELPER_APP_LIBRARIES
    niftkPCL
  )
endif()

list(REMOVE_DUPLICATES HELPER_APP_INCLUDE_DIRECTORIES)
list(REMOVE_DUPLICATES HELPER_APP_LINK_DIRECTORIES)
list(REMOVE_DUPLICATES HELPER_APP_LIBRARIES)

include_directories(${HELPER_APP_INCLUDE_DIRECTORIES})
link_directories(${HELPER_APP_LINK_DIRECTORIES})

# Then foreach app, we just build against libraries (modules).
foreach(APP ${HELPER_APPS})
  NIFTK_CREATE_COMMAND_LINE_APPLICATION(
    NAME ${APP}
    BUILD_CLI
    TARGET_LIBRARIES ${HELPER_APP_LIBRARIES}
  )
endforeach()

# Repeat the same process for slicer apps.
if(SlicerExecutionModel_FOUND)
  set(SLICER_HELPER_APPS
    # Add Slicer apps that DO NOT depend on BUILD_IGI here.
  )

  if(BUILD_IGI)
    set(SLICER_HELPER_APPS
      ${SLICER_HELPER_APPS}
      niftkCameraCalibration
      niftkCorrectVideoDistortion
      niftkProject3DPointsToStereoPair
      niftkHandeyeCalibration
      niftkHandeyeCalibrationFromDirectory
      niftkHandeyeCalibrationUsingRegistration
      niftkGetMatchedTrackingMatrix
      niftkLaparoscopeTrackingAccuracy
      niftkTwoTrackerAnalysis
      niftkProjectTrackedPointsOnStereoVideo
      niftkPickPointsOnStereoVideo
      niftkMakeMaskImagesFromStereoVideo
      niftkSplitVideo
      niftkFindAndTriangulateCrossHair
      niftkVideoToImages
      niftkUltrasoundPinCalibrationClicker
      niftkUltrasoundPinCalibration
      niftkVideoHandEyeByCrossCalibration
      #niftkUltrasoundPointerCalibration
      #niftkUltrasoundPinCalibrationEvaluation
      niftkUltrasoundTransformAndImageMerger
      niftkTriangulate2DPointPairsTo3D
      niftkPivotCalibration
      niftkIGIMakeGeometry
      niftkMakeGridOf2DImages
      niftkIterativeClosestPointRegister
      niftkPointSetRegister
      niftkPointSetTransform
      # this one does not depend on pcl!
      niftkMergePointClouds
      niftkAverageTrackingMatrices
      niftkAverageStationaryChessboards
      niftkEvaluateIntrinsicParametersOnNumberOfFrames
      niftkMakeChessBoardPointSet
      niftkBifurcationToPointSet
      niftkMakeLapUSProbeAprilTagsModel
      niftkMakeLapUSProbeSimulationData
<<<<<<< HEAD
=======
      niftkImageFeatureMatching
>>>>>>> 3318a2c7
    )

    if(BUILD_PCL)
      set(SLICER_HELPER_APPS
        ${SLICER_HELPER_APPS}
        niftkFitPlaneToPointCloud
      )
    endif()

    if(OPENCV_WITH_NONFREE)
      set(SLICER_HELPER_APPS
        ${SLICER_HELPER_APPS}
        niftkSURF
      )
    endif()

  endif()

  set(SLICER_HELPER_APP_LIBRARIES
    ${HELPER_APP_LIBRARIES}
    ${Boost_LIBRARIES}
  )

  if(BUILD_IGI)
    list(APPEND SLICER_HELPER_APP_LIBRARIES
      niftkVTK
    )
  endif()

  foreach(APP ${SLICER_HELPER_APPS})
    NIFTK_CREATE_COMMAND_LINE_APPLICATION(
      NAME ${APP}
      BUILD_SLICER
      INSTALL_SCRIPT
      TARGET_LIBRARIES ${SLICER_HELPER_APP_LIBRARIES}
    )
  endforeach()
endif()<|MERGE_RESOLUTION|>--- conflicted
+++ resolved
@@ -167,10 +167,7 @@
       niftkBifurcationToPointSet
       niftkMakeLapUSProbeAprilTagsModel
       niftkMakeLapUSProbeSimulationData
-<<<<<<< HEAD
-=======
       niftkImageFeatureMatching
->>>>>>> 3318a2c7
     )
 
     if(BUILD_PCL)
