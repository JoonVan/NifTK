--- conflicted
+++ resolved
@@ -80,14 +80,11 @@
       niftkCorrectVideoDistortion
       niftkProject3DPointsToStereoPair
       niftkHandeyeCalibration
-<<<<<<< HEAD
       niftkGetMatchedTrackingMatrix
       niftkProjectTrackedPointsOnStereoVideo
       niftkFindAndTriangulateCrossHair
-=======
       niftkUltrasoundPinCalibration
       niftkTriangulate2DPointPairsTo3D
->>>>>>> 05fb1130
     )
   endif()  
 
