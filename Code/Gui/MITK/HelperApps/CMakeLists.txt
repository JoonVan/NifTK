#/*============================================================================
#
#  NifTK: A software platform for medical image computing.
#
#  Copyright (c) University College London (UCL). All rights reserved.
#
#  This software is distributed WITHOUT ANY WARRANTY; without even
#  the implied warranty of MERCHANTABILITY or FITNESS FOR A PARTICULAR
#  PURPOSE.
#
#  See LICENSE.txt in the top level directory for details.
#
#============================================================================*/

macro(NIFTK_ADD_MODULE module_name)
  include(${${PROJECT_NAME}_MODULES_CONF_DIR}/${module_name}Config.cmake)
  list(APPEND HELPER_APP_INCLUDE_DIRECTORIES ${${module_name}_INCLUDE_DIRS})
  list(APPEND HELPER_APP_LINK_DIRECTORIES ${${module_name}_LIBRARY_DIRS})
  list(APPEND HELPER_APP_LIBRARIES ${${module_name}_PROVIDES})
endmacro()

set(HELPER_APP_INCLUDE_DIRECTORIES)
set(HELPER_APP_LINK_DIRECTORIES)
set(HELPER_APP_LIBRARIES "")

set(HELPER_APPS_REQUIRED_MODULES
  # Add modules that DO NOT depend on BUILD_IGI here.
)
if(BUILD_IGI)

  ##########################################################
  # mjc: Temporary? I can't find a way round including this.
  #      I suppose we could add it at the top level, but 
  #      the point of having it as a PackageDepends is so 
  #      that it is not at the top level.... hmmm.
  ##########################################################
  include(${PROJECT_SOURCE_DIR}/CMake/PackageDepends/MITK_NiftyLink_Config.cmake)

  list(APPEND HELPER_APPS_REQUIRED_MODULES 
    niftkOpenCV 
    niftkIGI
  ) 
endif()

# This sets up all the include and library folders using the above macro.
foreach(MOD ${HELPER_APPS_REQUIRED_MODULES})
  NIFTK_ADD_MODULE(${MOD})
endforeach()

set(HELPER_APPS
  # Add apps that DO NOT depend on BUILD_IGI here.
)
if(BUILD_IGI)
  set(HELPER_APPS
    ${HELPER_APPS}
  )  
  if(BUILD_PCL)
    set(HELPER_APPS
      ${HELPER_APPS}
      niftkPointCloudWrite
    )    
  endif()
endif()

  ########################################################
  # st: Not very nice, the following are dependencies of
  # niftkIGI but don't get pulled into the include path 
  # properly, so I've done them one by one 
  ##########################################################
 
include (${MITK_DIR}/modulesConf/MitkExtConfig.cmake)
include (${MITK_DIR}/modulesConf/CppMicroServicesConfig.cmake)
include (${MITK_DIR}/MITKConfig.cmake)
include (${tinyxml_DIR}/tinyxmlConfig.cmake)

list(APPEND HELPER_APP_INCLUDE_DIRECTORIES  ${MITK_INCLUDE_DIRS} ${MitkExt_INCLUDE_DIRS} ${CppMicroServices_INCLUDE_DIRS} ${tinyxml_INCLUDE_DIRS} ${${PROJECT_NAME}_MODULES_CONF_DIR})

list(APPEND HELPER_APP_LINK_DIRECTORIES     ${MITK_LIBRARY_DIRS} )

list(REMOVE_DUPLICATES HELPER_APP_INCLUDE_DIRECTORIES)
list(REMOVE_DUPLICATES HELPER_APP_LINK_DIRECTORIES)
list(REMOVE_DUPLICATES HELPER_APP_LIBRARIES)

include_directories(${HELPER_APP_INCLUDE_DIRECTORIES})
link_directories(${HELPER_APP_LINK_DIRECTORIES})

# Then foreach app, we just build against libraries (modules).
foreach(APP ${HELPER_APPS})
  NIFTK_CREATE_COMMAND_LINE_APPLICATION(
    NAME ${APP}
    BUILD_CLI
    TARGET_LIBRARIES ${HELPER_APP_LIBRARIES}
  )
endforeach()

# Repeat the same process for slicer apps.
if(SlicerExecutionModel_FOUND)
  set(SLICER_HELPER_APPS
    # Add Slicer apps that DO NOT depend on BUILD_IGI here.
  )

  if(BUILD_IGI)
    set(SLICER_HELPER_APPS
      ${SLICER_HELPER_APPS}
      niftkCameraCalibration
      niftkCorrectVideoDistortion
      niftkProject3DPointsToStereoPair
      niftkHandeyeCalibration
      niftkHandeyeCalibrationFromDirectory
      niftkGetMatchedTrackingMatrix
      niftkLaparoscopeTrackingAccuracy
      niftkProjectTrackedPointsOnStereoVideo
      niftkFindAndTriangulateCrossHair
      niftkUltrasoundPinCalibration
      niftkTriangulate2DPointPairsTo3D
      niftkPivotCalibration
<<<<<<< HEAD
      niftkIGIMakeGeometry
=======
      niftkMakeGridOf2DImages
      niftkIterativeClosestPointRegister
>>>>>>> a283ef99
    )
  endif()  

  foreach(APP ${SLICER_HELPER_APPS})
    NIFTK_CREATE_COMMAND_LINE_APPLICATION(
      NAME ${APP}
      BUILD_SLICER
      INSTALL_SCRIPT
      TARGET_LIBRARIES ${HELPER_APP_LIBRARIES}
    )
  endforeach()
endif()<|MERGE_RESOLUTION|>--- conflicted
+++ resolved
@@ -114,12 +114,9 @@
       niftkUltrasoundPinCalibration
       niftkTriangulate2DPointPairsTo3D
       niftkPivotCalibration
-<<<<<<< HEAD
       niftkIGIMakeGeometry
-=======
       niftkMakeGridOf2DImages
       niftkIterativeClosestPointRegister
->>>>>>> a283ef99
     )
   endif()  
 
