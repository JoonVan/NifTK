--- conflicted
+++ resolved
@@ -14,13 +14,8 @@
 
 MITK_CREATE_MODULE(niftkOpenCV
   EXPORT_DEFINE NIFTKOPENCV_EXPORT
-<<<<<<< HEAD
-  INCLUDE_DIRS CameraCalibration VideoProcessing Registration Tracking demo VideoTrackerMatching
-  DEPENDS mitkOpenCVVideoSupport MitkExt mitkCameraCalibration
-=======
-  INCLUDE_DIRS Common CameraCalibration VideoProcessing Registration TagTracking demo
+  INCLUDE_DIRS Common CameraCalibration VideoProcessing Registration Tracking demo VideoTrackerMatching
   DEPENDS mitkOpenCVVideoSupport MitkExt mitkCameraCalibration niftkCore
->>>>>>> 9e967cca
   PACKAGE_DEPENDS OpenCV
 )
 
