--- conflicted
+++ resolved
@@ -18,9 +18,6 @@
 
 set(MODULE_CUSTOM_TESTS
   mitkCameraCalibrationTest.cxx
-<<<<<<< HEAD
   mitkHandeyeCalibrationTest.cxx
-=======
   mitkTagTrackingTest.cxx
->>>>>>> 6b14031c
 )