/*=============================================================================

 NifTK: An image processing toolkit jointly developed by the
             Dementia Research Centre, and the Centre For Medical Image Computing
             at University College London.

 See:        http://dementia.ion.ucl.ac.uk/
             http://cmic.cs.ucl.ac.uk/
             http://www.ucl.ac.uk/

 Last Changed      : $Date: 2012-07-25 07:31:59 +0100 (Wed, 25 Jul 2012) $
 Revision          : $Revision: 9401 $
 Last modified by  : $Author: mjc $

 Original author   : m.clarkson@ucl.ac.uk

 Copyright (c) UCL : See LICENSE.txt in the top level directory for details.

 This software is distributed WITHOUT ANY WARRANTY; without even
 the implied warranty of MERCHANTABILITY or FITNESS FOR A PARTICULAR
 PURPOSE.  See the above copyright notices for more information.

 ============================================================================*/

#include "QmitkIGITrackerTool.h"
#include <QFile>
#include <mitkDataNode.h>
#include <mitkBaseData.h>
#include <mitkRenderingManager.h>
#include <mitkBaseRenderer.h>

#include "mitkIGITestDataUtils.h"
<<<<<<< HEAD
#include "QmitkIGINiftyLinkDataType.h"
#include "QmitkIGIDataSourceMacro.h"
=======
#include "vtkCamera.h"
#include "vtkRenderer.h"
#include "vtkRendererCollection.h"
#include "vtkRenderWindow.h"
//#include "vtkHomogeneousTransform.h"
#include "vtkTransform.h"
#include "vtkMatrix4x4.h"
>>>>>>> d867ed65

NIFTK_IGISOURCE_MACRO(NIFTKIGIGUI_EXPORT, QmitkIGITrackerTool, "IGI Tracker Tool");

//-----------------------------------------------------------------------------
QmitkIGITrackerTool::QmitkIGITrackerTool()
: m_UseICP(false)
, m_PointSetsInitialized(false)
<<<<<<< HEAD
=======
, m_UseICP(false)
, m_LinkCamera(false)
>>>>>>> d867ed65
, m_ImageFiducialsDataNode(NULL)
, m_ImageFiducialsPointSet(NULL)
, m_TrackerFiducialsDataNode(NULL)
, m_TrackerFiducialsPointSet(NULL)
, m_FiducialRegistrationFilter(NULL)
, m_PermanentRegistrationFilter(NULL)
{
  m_FiducialRegistrationFilter = mitk::NavigationDataLandmarkTransformFilter::New();
  m_PermanentRegistrationFilter = mitk::NavigationDataLandmarkTransformFilter::New();
}


//-----------------------------------------------------------------------------
QmitkIGITrackerTool::~QmitkIGITrackerTool()
{
  this->RemoveFiducialsFromDataStorage();

  mitk::DataStorage* dataStorage = this->GetDataStorage();
  if (dataStorage != NULL)
  {
    mitk::DataNode::Pointer toolRep;
    foreach (toolRep, m_ToolRepresentations)
    {
      dataStorage->Remove(toolRep);
    }
  }
}


//-----------------------------------------------------------------------------
QString QmitkIGITrackerTool::GetNameWithRom(const QString name)
{
  QString result = name;
  if (!result.endsWith(".rom"))
  {
    result.append(".rom");
  }
  return result;
}


//-----------------------------------------------------------------------------
void QmitkIGITrackerTool::InterpretMessage(OIGTLMessage::Pointer msg)
{
  if (msg->getMessageType() == QString("STRING"))
  {
    QString str = static_cast<OIGTLStringMessage::Pointer>(msg)->getString();

    if (str.isEmpty() || str.isNull())
    {
      return;
    }

    QString type = XMLBuilderBase::parseDescriptorType(str);
    if (type == QString("TrackerClientDescriptor"))
    {
      ClientDescriptorXMLBuilder* clientInfo = new TrackerClientDescriptor();
      clientInfo->setXMLString(str);

      if (!clientInfo->isMessageValid())
      {
        delete clientInfo;
        return;
      }

      this->ProcessClientInfo(clientInfo);
    }
    else
    {
      // error?
    }
  }
  else if (msg.data() != NULL &&
      (msg->getMessageType() == QString("TRANSFORM") || msg->getMessageType() == QString("TDATA"))
     )
  {
    QmitkIGINiftyLinkDataType::Pointer wrapper = QmitkIGINiftyLinkDataType::New();
    wrapper->SetMessage(msg.data());
    wrapper->SetDataSource("QmitkIGITrackerTool");
    wrapper->SetTimeStampInNanoSeconds(GetTimeInNanoSeconds(msg->getTimeCreated()));
    wrapper->SetDuration(1000000000); // nanoseconds

    this->AddData(wrapper.GetPointer());
  }
}


//-----------------------------------------------------------------------------
bool QmitkIGITrackerTool::CanHandleData(mitk::IGIDataType* data) const
{
  bool canHandle = false;
  std::string className = data->GetNameOfClass();

  if (data != NULL && className == std::string("QmitkIGINiftyLinkDataType"))
  {
    QmitkIGINiftyLinkDataType::Pointer dataType = dynamic_cast<QmitkIGINiftyLinkDataType*>(data);
    if (dataType.IsNotNull())
    {
      OIGTLMessage* pointerToMessage = dataType->GetMessage();
      if (pointerToMessage != NULL
          && (pointerToMessage->getMessageType() == QString("TRANSFORM")
              || pointerToMessage->getMessageType() == QString("TDATA"))
          )
      {
        canHandle = true;
      }
    }
  }

  return canHandle;
}


//-----------------------------------------------------------------------------
bool QmitkIGITrackerTool::Update(mitk::IGIDataType* data)
{
  bool result = false;

  QmitkIGINiftyLinkDataType::Pointer dataType = static_cast<QmitkIGINiftyLinkDataType*>(data);
  if (dataType.IsNotNull())
  {

    OIGTLMessage* pointerToMessage = dataType->GetMessage();
    if (pointerToMessage != NULL)
    {
      this->HandleTrackerData(pointerToMessage);
      this->DisplayTrackerData(pointerToMessage);
      result = true;
    }
    else
    {
      MITK_ERROR << "QmitkIGITrackerTool::Update is receiving messages with no data ... this is wrong!" << std::endl;
    }
  }
  return result;
}


//-----------------------------------------------------------------------------
void QmitkIGITrackerTool::HandleTrackerData(OIGTLMessage* msg)
{
<<<<<<< HEAD
  if (msg->getMessageType() == QString("TDATA"))
  {
    OIGTLTrackingDataMessage* trMsg;
    trMsg = static_cast<OIGTLTrackingDataMessage*>(msg);

    QString toolName = trMsg->getTrackerToolName();

    mitk::DataStorage* ds = this->GetDataStorage();
    if (ds == NULL)
    {
      QString message("ERROR: QmitkIGITrackerTool, DataStorage Access Error: Could not access DataStorage!");
      emit StatusUpdate(message);
      return;
    }

    float inputTransformMat[4][4];
    trMsg->getMatrix(inputTransformMat);

    toolName = this->GetNameWithRom(toolName);
    mitk::DataNode::Pointer tempNode = ds->GetNamedNode(toolName.toStdString().c_str());

    foreach ( tempNode, m_AssociatedTools.values(toolName))
    {

     if (tempNode.IsNull())
     {
       QString message = QObject::tr("ERROR: QmitkIGITrackerTool, could not find node %1").arg(toolName);
       emit StatusUpdate(message);
       return;
     }

     // Get the transform from data
     mitk::BaseData * data = tempNode->GetData();
     mitk::AffineTransform3D::Pointer affineTransform = data->GetGeometry()->GetIndexToWorldTransform();

     if (affineTransform.IsNull())
     {
       QString message("ERROR: QmitkIGITrackerTool, AffineTransform IndexToWorldTransform not initialized!");
       emit StatusUpdate(message);
       return;
     }


     mitk::NavigationData::Pointer nd_in  = mitk::NavigationData::New();
     mitk::NavigationData::Pointer nd_out = mitk::NavigationData::New();
     mitk::NavigationData::PositionType p;

     mitk::FillVector3D(p, inputTransformMat[0][3], inputTransformMat[1][3], inputTransformMat[2][3]);
     nd_in->SetPosition(p);

     float * quats = new float[4];
     igtl::MatrixToQuaternion(inputTransformMat, quats);

     mitk::Quaternion mitkQuats(quats[0], quats[1], quats[2], quats[3]);
     nd_in->SetOrientation(mitkQuats);
     nd_in->SetDataValid(true);

     //~~~~~~~~~~~~~~~~~~~~~~~~~~~~~~~~~~~~~~~~~~~~~~~~~~~~~~~~~~~~~~~~~~~~~~~~~~~~~~~~~~~~~~~~~~~~~~~~//
     m_FiducialRegistrationFilter->SetInput(nd_in);
     m_FiducialRegistrationFilter->UpdateOutputData(0);
     nd_out = m_FiducialRegistrationFilter->GetOutput();
     nd_out->SetDataValid(true);

    //~~~~~~~~~~~~~~~~~~~~~~~~~~~~~~~~~~~~~~~~~~~~~~~~~~~~~~~~~~~~~~~~~~~~~~~~~~~~~~~~~~~~~~~~~~~~~~~//
     //store the current scaling to set it after transformation
     mitk::Vector3D spacing = data->GetUpdatedTimeSlicedGeometry()->GetSpacing();
     //clear spacing of data to be able to set it again afterwards
     float scale[] = {1.0, 1.0, 1.0};
     data->GetGeometry()->SetSpacing(scale);

     /*now bring quaternion to affineTransform by using vnl_Quaternion*/
     affineTransform->SetIdentity();

     //calculate the transform from the quaternions
     static itk::QuaternionRigidTransform<double>::Pointer quatTransform = itk::QuaternionRigidTransform<double>::New();

     mitk::NavigationData::OrientationType orientation = nd_out->GetOrientation();
     // convert mitk::ScalarType quaternion to double quaternion because of itk bug
     vnl_quaternion<double> doubleQuaternion(orientation.x(), orientation.y(), orientation.z(), orientation.r());
     quatTransform->SetIdentity();
     quatTransform->SetRotation(doubleQuaternion);
     quatTransform->Modified();

     /* because of an itk bug, the transform can not be calculated with float data type.
     To use it in the mitk geometry classes, it has to be transfered to mitk::ScalarType which is float */
     static mitk::AffineTransform3D::MatrixType m;
     mitk::TransferMatrix(quatTransform->GetMatrix(), m);
     affineTransform->SetMatrix(m);

     ///*set the offset by convert from itkPoint to itkVector and setting offset of transform*/
     mitk::Vector3D pos;
     pos.Set_vnl_vector(nd_out->GetPosition().Get_vnl_vector());
     affineTransform->SetOffset(pos);
     affineTransform->Modified();

     //set the transform to data
     data->GetGeometry()->SetIndexToWorldTransform(affineTransform);
     //set the original spacing to keep scaling of the geometrical object
     data->GetGeometry()->SetSpacing(spacing);
     data->GetGeometry()->TransferItkToVtkTransform(); // update VTK Transform for rendering too
     data->GetGeometry()->Modified();
     data->Modified();

    } // foreach node
  } // if transform data
=======
  m_AssociatedTools.insertMulti(toolName,dataNode);
  dataNode->SetInteractorEnabled( false );
>>>>>>> d867ed65
}


//-----------------------------------------------------------------------------
void QmitkIGITrackerTool::DisplayTrackerData(OIGTLMessage* msg)
{
  if (msg->getMessageType() == QString("TRANSFORM"))
  {
    OIGTLTransformMessage* trMsg;
    trMsg = static_cast<OIGTLTransformMessage*>(msg);

    if (trMsg != NULL)
    {
      // Print stuff
      QString header;
      header.append("Message from: ");
      header.append(trMsg->getHostName());
      header.append(", messageId=");
      header.append(QString::number(trMsg->getId()));
      header.append("\n");

      QString matrix = trMsg->getMatrixAsString();
      matrix.append("\n");

      QString message = header + matrix;

      emit StatusUpdate(message);
    }
  }
  else if (msg->getMessageType() == QString("TDATA"))
  {
    OIGTLTrackingDataMessage* trMsg;
    trMsg = static_cast<OIGTLTrackingDataMessage*>(msg);

    if (trMsg != NULL)
    {
      // Print stuff
      QString header;
      header.append("Message from: ");
      header.append(trMsg->getHostName());
      header.append(", messageId=");
      header.append(QString::number(trMsg->getId()));
      header.append(", toolId=");
      header.append(trMsg->getTrackerToolName());
      header.append("\n");

      QString matrix = trMsg->getMatrixAsString();
      matrix.append("\n");

      QString message = header + matrix;

      emit StatusUpdate(message);
    }
  }
}


//-----------------------------------------------------------------------------
void QmitkIGITrackerTool::EnableTool(const QString &toolName, const bool& enable)
{
  m_EnabledTools.insert(toolName, enable);

//  // Send command to enable the given tool.
//  CommandDescriptorXMLBuilder attachToolCmd;
//  attachToolCmd.setCommandName("AttachTool");
//  attachToolCmd.addParameter("ToolName", "QString", toolName);
//  attachToolCmd.addParameter("Enabled", "bool", QString::number(enable));
//
//  OIGTLStringMessage::Pointer cmdMsg(new OIGTLStringMessage());
//  cmdMsg->setString(attachToolCmd.getXMLAsString());
//
//  qDebug() << "TODO: send message " << attachToolCmd.getXMLAsString();

  QString statusMessage = QString("STATUS: tool ") + toolName + QString(", set to enabled=") + QString::number(enable) + QString("\n");
  emit StatusUpdate(statusMessage);
}


//-----------------------------------------------------------------------------
void QmitkIGITrackerTool::GetToolPosition(const QString &toolName)
{
  if (m_EnabledTools.contains(toolName) && m_EnabledTools.value(toolName))
  {
//    OIGTLMessage::Pointer getPos;
//    getPos.reset();
//
//    OIGTLTrackingDataMessage::Create_GET(getPos);
//
//    qDebug() << "TODO: send get current position message " << toolName;

    QString statusMessage = QString("STATUS: Requested position from tool ") + toolName + QString("\n");
    emit StatusUpdate(statusMessage);
  }
}


//---------------------------------------------------------------------------
void QmitkIGITrackerTool::AddDataNode(const QString toolName, mitk::DataNode::Pointer dataNode)
{
  m_AssociatedTools.insertMulti(toolName,dataNode);
}


//---------------------------------------------------------------------------
QList<mitk::DataNode::Pointer> QmitkIGITrackerTool::GetDataNode(const QString toolName)
{
  return m_AssociatedTools.values(toolName);
}


//-----------------------------------------------------------------------------
mitk::DataNode* QmitkIGITrackerTool::GetToolRepresentation(const QString toolName)
{

  mitk::DataNode::Pointer result = NULL;

  mitk::DataStorage* dataStorage = this->GetDataStorage();
  if (dataStorage != NULL)
  {
    mitk::DataNode::Pointer tempNode = dataStorage->GetNamedNode(toolName.toStdString());
    if (tempNode.IsNull())
    {
      mitk::Vector3D cp;
      cp[0] = 0;
      cp[1] = 0;
      cp[2] = 7.5;

      tempNode = mitk::CreateConeRepresentation(toolName.toStdString().c_str(), cp);
      tempNode->SetColor(0.4,0.70,0.85);

      dataStorage->Add(tempNode);
      m_ToolRepresentations.insert(toolName, tempNode);
    }
  }
  return result;
}


//-----------------------------------------------------------------------------
void QmitkIGITrackerTool::InitializeFiducials()
{

  mitk::DataStorage* dataStorage = this->GetDataStorage();
  if (dataStorage == NULL || m_PointSetsInitialized)
  {
    return;
  }

  m_ImageFiducialsPointSet = mitk::PointSet::New();
  m_ImageFiducialsDataNode = mitk::DataNode::New();
  m_ImageFiducialsDataNode->SetData(m_ImageFiducialsPointSet);

  mitk::Color color;
  color.Set(1.0f, 0.0f, 0.0f);
  m_ImageFiducialsDataNode->SetName("Registration_ImageFiducials");
  m_ImageFiducialsDataNode->SetColor(color);
  m_ImageFiducialsDataNode->SetBoolProperty( "updateDataOnRender", false );


  m_TrackerFiducialsPointSet = mitk::PointSet::New();

  m_TrackerFiducialsDataNode = mitk::DataNode::New();
  m_TrackerFiducialsDataNode->SetData(m_TrackerFiducialsPointSet);

  color.Set(0.0f, 1.0f, 0.0f);
  m_TrackerFiducialsDataNode->SetName("Registration_TrackingFiducials");
  m_TrackerFiducialsDataNode->SetColor(color);
  m_TrackerFiducialsDataNode->SetBoolProperty( "updateDataOnRender", false );

  dataStorage->Add(m_ImageFiducialsDataNode);
  dataStorage->Add(m_TrackerFiducialsDataNode);

  m_PointSetsInitialized = true;
}


//-----------------------------------------------------------------------------
mitk::DataNode* QmitkIGITrackerTool::GetImageFiducialsNode() const
{
  return m_ImageFiducialsDataNode;
}


//-----------------------------------------------------------------------------
mitk::DataNode* QmitkIGITrackerTool::GetTrackerFiducialsNode() const
{
  return m_TrackerFiducialsDataNode;
}


//-----------------------------------------------------------------------------
void QmitkIGITrackerTool::ClearFiducials()
{
  m_ImageFiducialsPointSet->Clear();
  m_TrackerFiducialsPointSet->Clear();
}


//-----------------------------------------------------------------------------
void QmitkIGITrackerTool::AddFiducialsToDataStorage()
{
  mitk::DataStorage* dataStorage = this->GetDataStorage();
  if (dataStorage != NULL)
  {
    if (!dataStorage->Exists(m_ImageFiducialsDataNode))
    {
      dataStorage->Add(m_ImageFiducialsDataNode);
    }
    if (!dataStorage->Exists(m_TrackerFiducialsDataNode))
    {
      dataStorage->Add(m_TrackerFiducialsDataNode);
    }
  }
}


//-----------------------------------------------------------------------------
void QmitkIGITrackerTool::RemoveFiducialsFromDataStorage()
{
  mitk::DataStorage* dataStorage = this->GetDataStorage();
  if (dataStorage != NULL)
  {
    if (dataStorage->Exists(m_ImageFiducialsDataNode))
    {
      dataStorage->Remove(m_ImageFiducialsDataNode);
    }
    if (dataStorage->Exists(m_TrackerFiducialsDataNode))
    {
      dataStorage->Remove(m_TrackerFiducialsDataNode);
    }
  }
}


//-----------------------------------------------------------------------------
void QmitkIGITrackerTool::RegisterFiducials()
{
  if (m_ImageFiducialsPointSet.IsNull() || m_TrackerFiducialsPointSet.IsNull())
  {
    QString warning = QString("WARNING: Registration not possible\n") +
      "Fiducial data objects not found.\n" +
      "Please set 3 or more fiducials in the image and with the tracking system.\n";
    emit StatusUpdate(warning);
    return;
  }

  unsigned int minFiducialCount = 3; // \Todo: move to configurable parameter.

  if ((m_ImageFiducialsPointSet->GetSize() < (int)minFiducialCount)
    || (m_TrackerFiducialsPointSet->GetSize() < (int)minFiducialCount)
    || (m_ImageFiducialsPointSet->GetSize() != m_TrackerFiducialsPointSet->GetSize()))
  {
    QString warning = QString("WARNING: Registration not possible\n") +
        QString("Not enough fiducial pairs found. At least %1 fiducial must ").arg(minFiducialCount) +
        QString("exist for the image and the tracking system respectively.\n") +
        QString("Currently, %1 fiducials exist for the image, %2 fiducials exist for the tracking system").arg(m_ImageFiducialsPointSet->GetSize()).arg(m_TrackerFiducialsPointSet->GetSize());
    emit StatusUpdate(warning);
    return;
  }

  /* now we have two PointSets with enough points to perform a landmark based transform */
  m_FiducialRegistrationFilter->SetUseICPInitialization(m_UseICP);
  m_FiducialRegistrationFilter->SetSourceLandmarks(m_TrackerFiducialsPointSet);
  m_FiducialRegistrationFilter->SetTargetLandmarks(m_ImageFiducialsPointSet);
  m_FiducialRegistrationFilter->Update();

  QString registrationQuality = QString("%0: FRE is %1mm (Std.Dev. %2), \n"
    "RMS error is %3mm,\n"
    "Minimum registration error (best fitting landmark) is  %4mm,\n"
    "Maximum registration error (worst fitting landmark) is %5mm.")
    .arg("Fiducial Registration")
    .arg(m_FiducialRegistrationFilter->GetFRE(), 3, 'f', 3)
    .arg(m_FiducialRegistrationFilter->GetFREStdDev(), 3, 'f', 3)
    .arg(m_FiducialRegistrationFilter->GetRMSError(), 3, 'f', 3)
    .arg(m_FiducialRegistrationFilter->GetMinError(), 3, 'f', 3)
    .arg(m_FiducialRegistrationFilter->GetMaxError(), 3, 'f', 3);

  QString updateMessage = QString("Fiducial Registration complete, FRE: %0, RMS: %1")
    .arg(m_FiducialRegistrationFilter->GetFRE(), 3, 'f', 3)
    .arg(m_FiducialRegistrationFilter->GetRMSError(), 3, 'f', 3);

  QString statusUpdate = registrationQuality + "\n" + updateMessage + "\n";
  emit StatusUpdate(statusUpdate);
}


//-----------------------------------------------------------------------------
<<<<<<< HEAD
bool QmitkIGITrackerTool::SaveData(mitk::IGIDataType* data, std::string& outputFileName)
=======
void QmitkIGITrackerTool::InterpretMessage(OIGTLMessage::Pointer msg)
{
  if (msg.data() != NULL &&
      (msg->getMessageType() == QString("TRANSFORM") || msg->getMessageType() == QString("TDATA"))
     )
  {
    this->m_MessageMap.insert(msg->getId(), msg);
    if ( m_SavingMessages ) 
      this->m_SaveBuffer.append(msg->getId());
  }
}


//-----------------------------------------------------------------------------
void QmitkIGITrackerTool::HandleTrackerData(OIGTLMessage::Pointer msg)
{
  if (msg->getMessageType() == QString("TDATA"))
  {
    OIGTLTrackingDataMessage::Pointer trMsg;
    trMsg = static_cast<OIGTLTrackingDataMessage::Pointer>(msg);

    QString toolName = trMsg->getTrackerToolName();

    mitk::DataStorage* ds = this->GetDataStorage();
    if (ds == NULL)
    {
      QString message("ERROR: QmitkIGITrackerTool, DataStorage Access Error: Could not access DataStorage!");
      emit StatusUpdate(message);
      return;
    }
    
    float inputTransformMat[4][4];
    trMsg->getMatrix(inputTransformMat);

    if ( m_LinkCamera )
    {
      //find the active camera via the rendering manager
      mitk::RenderingManager::RenderWindowVector RenderWindows;
      RenderWindows = mitk::RenderingManager::GetInstance()->GetAllRegisteredRenderWindows();
    

      int windowsFound = RenderWindows.size() ;
      for ( int i = 0 ; i < windowsFound ; i ++ ) 
      {
        vtkRenderWindow * thisWindow;
        thisWindow = RenderWindows.at(i);
        vtkRendererCollection * Renderers;
        Renderers = thisWindow->GetRenderers();
        vtkRenderer * Renderer;
        Renderers->InitTraversal();
        for ( int i = 0 ; i <  Renderers->GetNumberOfItems() ; i ++ )
          Renderer = Renderers->GetNextItem();
        vtkCamera * Camera;
        Camera = Renderer->GetActiveCamera();
        //this performs the important function of rotating the logo, it looks really natty.
        Camera->Azimuth( 1);
        Camera = mitk::BaseRenderer::GetInstance(thisWindow)->GetVtkRenderer()->GetActiveCamera();
        vtkTransform * Transform = vtkTransform::New();
        vtkMatrix4x4 * viewMatrix = vtkMatrix4x4::New();
        for ( int row = 0 ; row < 4 ; row ++ ) 
          for ( int column = 0 ; column < 4 ; column ++ ) 
          {
            viewMatrix->SetElement(row,column,inputTransformMat[row][column]);
          }
        Transform->SetMatrix(viewMatrix);
        //as the view matrix is not zero, need to zero it, should really only do this once, 
        //when camera tracking is set to true I guess
        Camera->SetPosition(0,0,0);
        Camera->SetFocalPoint(0,0,1);
        Camera->SetUserViewTransform(Transform);
        Camera->Azimuth( 1);
      }
    }
      
    toolName = this->GetNameWithRom(toolName);
    mitk::DataNode::Pointer tempNode = ds->GetNamedNode(toolName.toStdString().c_str());
    foreach ( tempNode, m_AssociatedTools.values(toolName))
    {

     if (tempNode.IsNull())
     {
       QString message = QObject::tr("ERROR: QmitkIGITrackerTool, could not find node %1").arg(toolName);
       emit StatusUpdate(message);
       return;
     }

     // Get the transform from data
     mitk::BaseData * data = tempNode->GetData();
     mitk::AffineTransform3D::Pointer affineTransform = data->GetGeometry()->GetIndexToWorldTransform();

     if (affineTransform.IsNull())
     {
       QString message("ERROR: QmitkIGITrackerTool, AffineTransform IndexToWorldTransform not initialized!");
       emit StatusUpdate(message);
       return;
     }


     mitk::NavigationData::Pointer nd_in  = mitk::NavigationData::New();
     mitk::NavigationData::Pointer nd_out = mitk::NavigationData::New();
     mitk::NavigationData::PositionType p;

     mitk::FillVector3D(p, inputTransformMat[0][3], inputTransformMat[1][3], inputTransformMat[2][3]);
     nd_in->SetPosition(p);

     float * quats = new float[4];
     igtl::MatrixToQuaternion(inputTransformMat, quats);

     mitk::Quaternion mitkQuats(quats[0], quats[1], quats[2], quats[3]);
     nd_in->SetOrientation(mitkQuats);
     nd_in->SetDataValid(true);

     //~~~~~~~~~~~~~~~~~~~~~~~~~~~~~~~~~~~~~~~~~~~~~~~~~~~~~~~~~~~~~~~~~~~~~~~~~~~~~~~~~~~~~~~~~~~~~~~~//
     m_FiducialRegistrationFilter->SetInput(nd_in);
     m_FiducialRegistrationFilter->UpdateOutputData(0);
     nd_out = m_FiducialRegistrationFilter->GetOutput();
     nd_out->SetDataValid(true);

    //~~~~~~~~~~~~~~~~~~~~~~~~~~~~~~~~~~~~~~~~~~~~~~~~~~~~~~~~~~~~~~~~~~~~~~~~~~~~~~~~~~~~~~~~~~~~~~~//
     //store the current scaling to set it after transformation
     mitk::Vector3D spacing = data->GetUpdatedTimeSlicedGeometry()->GetSpacing();
     //clear spacing of data to be able to set it again afterwards
     float scale[] = {1.0, 1.0, 1.0};
     data->GetGeometry()->SetSpacing(scale);

     /*now bring quaternion to affineTransform by using vnl_Quaternion*/
     affineTransform->SetIdentity();

     //calculate the transform from the quaternions
     static itk::QuaternionRigidTransform<double>::Pointer quatTransform = itk::QuaternionRigidTransform<double>::New();

     mitk::NavigationData::OrientationType orientation = nd_out->GetOrientation();
     // convert mitk::ScalarType quaternion to double quaternion because of itk bug
     vnl_quaternion<double> doubleQuaternion(orientation.x(), orientation.y(), orientation.z(), orientation.r());
     quatTransform->SetIdentity();
     quatTransform->SetRotation(doubleQuaternion);
     quatTransform->Modified();

     /* because of an itk bug, the transform can not be calculated with float data type.
     To use it in the mitk geometry classes, it has to be transfered to mitk::ScalarType which is float */
     static mitk::AffineTransform3D::MatrixType m;
     mitk::TransferMatrix(quatTransform->GetMatrix(), m);
     affineTransform->SetMatrix(m);

     ///*set the offset by convert from itkPoint to itkVector and setting offset of transform*/
     mitk::Vector3D pos;
     pos.Set_vnl_vector(nd_out->GetPosition().Get_vnl_vector());
     affineTransform->SetOffset(pos);
     affineTransform->Modified();

     //set the transform to data
     data->GetGeometry()->SetIndexToWorldTransform(affineTransform);
     //set the original spacing to keep scaling of the geometrical object
     data->GetGeometry()->SetSpacing(spacing);
     data->GetGeometry()->TransferItkToVtkTransform(); // update VTK Transform for rendering too
     data->GetGeometry()->Modified();
     data->Modified();

    }

    //mitk::RenderingManager::GetInstance()->RequestUpdateAll(mitk::RenderingManager::REQUEST_UPDATE_ALL);

  }
}


//-----------------------------------------------------------------------------
void QmitkIGITrackerTool::DisplayTrackerData(OIGTLMessage::Pointer msg)
>>>>>>> d867ed65
{
  bool success = false;
  outputFileName = "";

  QmitkIGINiftyLinkDataType::Pointer dataType = static_cast<QmitkIGINiftyLinkDataType*>(data);
  if (dataType.IsNotNull())
  {
    OIGTLMessage* pointerToMessage = dataType->GetMessage();
    if (pointerToMessage != NULL)
    {
      OIGTLTrackingDataMessage* trMsg = static_cast<OIGTLTrackingDataMessage*>(pointerToMessage);
      if (trMsg != NULL)
      {
        QString directoryPath = QString::fromStdString(this->GetSavePrefix()) + QDir::separator() + QString("QmitkIGITrackerTool");
        QDir directory(directoryPath);
        if (directory.mkpath(directoryPath))
        {
          QString fileName =  directoryPath + QDir::separator() + tr("%1.txt").arg(data->GetTimeStampInNanoSeconds());

          float matrix[4][4];
          trMsg->getMatrix(matrix);

          QFile matrixFile(fileName);
          matrixFile.open(QIODevice::WriteOnly | QIODevice::Text);

          if (!matrixFile.error())
          {
            QTextStream matout(&matrixFile);
            matout.setRealNumberPrecision(10);
            matout.setRealNumberNotation(QTextStream::FixedNotation);

            matout << matrix[0][0] << " " << matrix[0][1] << " " << matrix[0][2] << " " << matrix[0][3]  << "\n";
            matout << matrix[1][0] << " " << matrix[1][1] << " " << matrix[1][2] << " " << matrix[1][3]  << "\n";
            matout << matrix[2][0] << " " << matrix[2][1] << " " << matrix[2][2] << " " << matrix[2][3]  << "\n";
            matout << matrix[3][0] << " " << matrix[3][1] << " " << matrix[3][2] << " " << matrix[3][3]  << "\n";

            matrixFile.close();

            outputFileName = fileName.toStdString();
            success = true;
          }
        }
      }
    }
  }
  return success;
}<|MERGE_RESOLUTION|>--- conflicted
+++ resolved
@@ -30,18 +30,14 @@
 #include <mitkBaseRenderer.h>
 
 #include "mitkIGITestDataUtils.h"
-<<<<<<< HEAD
 #include "QmitkIGINiftyLinkDataType.h"
 #include "QmitkIGIDataSourceMacro.h"
-=======
 #include "vtkCamera.h"
 #include "vtkRenderer.h"
 #include "vtkRendererCollection.h"
 #include "vtkRenderWindow.h"
-//#include "vtkHomogeneousTransform.h"
 #include "vtkTransform.h"
 #include "vtkMatrix4x4.h"
->>>>>>> d867ed65
 
 NIFTK_IGISOURCE_MACRO(NIFTKIGIGUI_EXPORT, QmitkIGITrackerTool, "IGI Tracker Tool");
 
@@ -49,11 +45,7 @@
 QmitkIGITrackerTool::QmitkIGITrackerTool()
 : m_UseICP(false)
 , m_PointSetsInitialized(false)
-<<<<<<< HEAD
-=======
-, m_UseICP(false)
 , m_LinkCamera(false)
->>>>>>> d867ed65
 , m_ImageFiducialsDataNode(NULL)
 , m_ImageFiducialsPointSet(NULL)
 , m_TrackerFiducialsDataNode(NULL)
@@ -195,7 +187,6 @@
 //-----------------------------------------------------------------------------
 void QmitkIGITrackerTool::HandleTrackerData(OIGTLMessage* msg)
 {
-<<<<<<< HEAD
   if (msg->getMessageType() == QString("TDATA"))
   {
     OIGTLTrackingDataMessage* trMsg;
@@ -214,433 +205,18 @@
     float inputTransformMat[4][4];
     trMsg->getMatrix(inputTransformMat);
 
-    toolName = this->GetNameWithRom(toolName);
-    mitk::DataNode::Pointer tempNode = ds->GetNamedNode(toolName.toStdString().c_str());
-
-    foreach ( tempNode, m_AssociatedTools.values(toolName))
-    {
-
-     if (tempNode.IsNull())
-     {
-       QString message = QObject::tr("ERROR: QmitkIGITrackerTool, could not find node %1").arg(toolName);
-       emit StatusUpdate(message);
-       return;
-     }
-
-     // Get the transform from data
-     mitk::BaseData * data = tempNode->GetData();
-     mitk::AffineTransform3D::Pointer affineTransform = data->GetGeometry()->GetIndexToWorldTransform();
-
-     if (affineTransform.IsNull())
-     {
-       QString message("ERROR: QmitkIGITrackerTool, AffineTransform IndexToWorldTransform not initialized!");
-       emit StatusUpdate(message);
-       return;
-     }
-
-
-     mitk::NavigationData::Pointer nd_in  = mitk::NavigationData::New();
-     mitk::NavigationData::Pointer nd_out = mitk::NavigationData::New();
-     mitk::NavigationData::PositionType p;
-
-     mitk::FillVector3D(p, inputTransformMat[0][3], inputTransformMat[1][3], inputTransformMat[2][3]);
-     nd_in->SetPosition(p);
-
-     float * quats = new float[4];
-     igtl::MatrixToQuaternion(inputTransformMat, quats);
-
-     mitk::Quaternion mitkQuats(quats[0], quats[1], quats[2], quats[3]);
-     nd_in->SetOrientation(mitkQuats);
-     nd_in->SetDataValid(true);
-
-     //~~~~~~~~~~~~~~~~~~~~~~~~~~~~~~~~~~~~~~~~~~~~~~~~~~~~~~~~~~~~~~~~~~~~~~~~~~~~~~~~~~~~~~~~~~~~~~~~//
-     m_FiducialRegistrationFilter->SetInput(nd_in);
-     m_FiducialRegistrationFilter->UpdateOutputData(0);
-     nd_out = m_FiducialRegistrationFilter->GetOutput();
-     nd_out->SetDataValid(true);
-
-    //~~~~~~~~~~~~~~~~~~~~~~~~~~~~~~~~~~~~~~~~~~~~~~~~~~~~~~~~~~~~~~~~~~~~~~~~~~~~~~~~~~~~~~~~~~~~~~~//
-     //store the current scaling to set it after transformation
-     mitk::Vector3D spacing = data->GetUpdatedTimeSlicedGeometry()->GetSpacing();
-     //clear spacing of data to be able to set it again afterwards
-     float scale[] = {1.0, 1.0, 1.0};
-     data->GetGeometry()->SetSpacing(scale);
-
-     /*now bring quaternion to affineTransform by using vnl_Quaternion*/
-     affineTransform->SetIdentity();
-
-     //calculate the transform from the quaternions
-     static itk::QuaternionRigidTransform<double>::Pointer quatTransform = itk::QuaternionRigidTransform<double>::New();
-
-     mitk::NavigationData::OrientationType orientation = nd_out->GetOrientation();
-     // convert mitk::ScalarType quaternion to double quaternion because of itk bug
-     vnl_quaternion<double> doubleQuaternion(orientation.x(), orientation.y(), orientation.z(), orientation.r());
-     quatTransform->SetIdentity();
-     quatTransform->SetRotation(doubleQuaternion);
-     quatTransform->Modified();
-
-     /* because of an itk bug, the transform can not be calculated with float data type.
-     To use it in the mitk geometry classes, it has to be transfered to mitk::ScalarType which is float */
-     static mitk::AffineTransform3D::MatrixType m;
-     mitk::TransferMatrix(quatTransform->GetMatrix(), m);
-     affineTransform->SetMatrix(m);
-
-     ///*set the offset by convert from itkPoint to itkVector and setting offset of transform*/
-     mitk::Vector3D pos;
-     pos.Set_vnl_vector(nd_out->GetPosition().Get_vnl_vector());
-     affineTransform->SetOffset(pos);
-     affineTransform->Modified();
-
-     //set the transform to data
-     data->GetGeometry()->SetIndexToWorldTransform(affineTransform);
-     //set the original spacing to keep scaling of the geometrical object
-     data->GetGeometry()->SetSpacing(spacing);
-     data->GetGeometry()->TransferItkToVtkTransform(); // update VTK Transform for rendering too
-     data->GetGeometry()->Modified();
-     data->Modified();
-
-    } // foreach node
-  } // if transform data
-=======
-  m_AssociatedTools.insertMulti(toolName,dataNode);
-  dataNode->SetInteractorEnabled( false );
->>>>>>> d867ed65
-}
-
-
-//-----------------------------------------------------------------------------
-void QmitkIGITrackerTool::DisplayTrackerData(OIGTLMessage* msg)
-{
-  if (msg->getMessageType() == QString("TRANSFORM"))
-  {
-    OIGTLTransformMessage* trMsg;
-    trMsg = static_cast<OIGTLTransformMessage*>(msg);
-
-    if (trMsg != NULL)
-    {
-      // Print stuff
-      QString header;
-      header.append("Message from: ");
-      header.append(trMsg->getHostName());
-      header.append(", messageId=");
-      header.append(QString::number(trMsg->getId()));
-      header.append("\n");
-
-      QString matrix = trMsg->getMatrixAsString();
-      matrix.append("\n");
-
-      QString message = header + matrix;
-
-      emit StatusUpdate(message);
-    }
-  }
-  else if (msg->getMessageType() == QString("TDATA"))
-  {
-    OIGTLTrackingDataMessage* trMsg;
-    trMsg = static_cast<OIGTLTrackingDataMessage*>(msg);
-
-    if (trMsg != NULL)
-    {
-      // Print stuff
-      QString header;
-      header.append("Message from: ");
-      header.append(trMsg->getHostName());
-      header.append(", messageId=");
-      header.append(QString::number(trMsg->getId()));
-      header.append(", toolId=");
-      header.append(trMsg->getTrackerToolName());
-      header.append("\n");
-
-      QString matrix = trMsg->getMatrixAsString();
-      matrix.append("\n");
-
-      QString message = header + matrix;
-
-      emit StatusUpdate(message);
-    }
-  }
-}
-
-
-//-----------------------------------------------------------------------------
-void QmitkIGITrackerTool::EnableTool(const QString &toolName, const bool& enable)
-{
-  m_EnabledTools.insert(toolName, enable);
-
-//  // Send command to enable the given tool.
-//  CommandDescriptorXMLBuilder attachToolCmd;
-//  attachToolCmd.setCommandName("AttachTool");
-//  attachToolCmd.addParameter("ToolName", "QString", toolName);
-//  attachToolCmd.addParameter("Enabled", "bool", QString::number(enable));
-//
-//  OIGTLStringMessage::Pointer cmdMsg(new OIGTLStringMessage());
-//  cmdMsg->setString(attachToolCmd.getXMLAsString());
-//
-//  qDebug() << "TODO: send message " << attachToolCmd.getXMLAsString();
-
-  QString statusMessage = QString("STATUS: tool ") + toolName + QString(", set to enabled=") + QString::number(enable) + QString("\n");
-  emit StatusUpdate(statusMessage);
-}
-
-
-//-----------------------------------------------------------------------------
-void QmitkIGITrackerTool::GetToolPosition(const QString &toolName)
-{
-  if (m_EnabledTools.contains(toolName) && m_EnabledTools.value(toolName))
-  {
-//    OIGTLMessage::Pointer getPos;
-//    getPos.reset();
-//
-//    OIGTLTrackingDataMessage::Create_GET(getPos);
-//
-//    qDebug() << "TODO: send get current position message " << toolName;
-
-    QString statusMessage = QString("STATUS: Requested position from tool ") + toolName + QString("\n");
-    emit StatusUpdate(statusMessage);
-  }
-}
-
-
-//---------------------------------------------------------------------------
-void QmitkIGITrackerTool::AddDataNode(const QString toolName, mitk::DataNode::Pointer dataNode)
-{
-  m_AssociatedTools.insertMulti(toolName,dataNode);
-}
-
-
-//---------------------------------------------------------------------------
-QList<mitk::DataNode::Pointer> QmitkIGITrackerTool::GetDataNode(const QString toolName)
-{
-  return m_AssociatedTools.values(toolName);
-}
-
-
-//-----------------------------------------------------------------------------
-mitk::DataNode* QmitkIGITrackerTool::GetToolRepresentation(const QString toolName)
-{
-
-  mitk::DataNode::Pointer result = NULL;
-
-  mitk::DataStorage* dataStorage = this->GetDataStorage();
-  if (dataStorage != NULL)
-  {
-    mitk::DataNode::Pointer tempNode = dataStorage->GetNamedNode(toolName.toStdString());
-    if (tempNode.IsNull())
-    {
-      mitk::Vector3D cp;
-      cp[0] = 0;
-      cp[1] = 0;
-      cp[2] = 7.5;
-
-      tempNode = mitk::CreateConeRepresentation(toolName.toStdString().c_str(), cp);
-      tempNode->SetColor(0.4,0.70,0.85);
-
-      dataStorage->Add(tempNode);
-      m_ToolRepresentations.insert(toolName, tempNode);
-    }
-  }
-  return result;
-}
-
-
-//-----------------------------------------------------------------------------
-void QmitkIGITrackerTool::InitializeFiducials()
-{
-
-  mitk::DataStorage* dataStorage = this->GetDataStorage();
-  if (dataStorage == NULL || m_PointSetsInitialized)
-  {
-    return;
-  }
-
-  m_ImageFiducialsPointSet = mitk::PointSet::New();
-  m_ImageFiducialsDataNode = mitk::DataNode::New();
-  m_ImageFiducialsDataNode->SetData(m_ImageFiducialsPointSet);
-
-  mitk::Color color;
-  color.Set(1.0f, 0.0f, 0.0f);
-  m_ImageFiducialsDataNode->SetName("Registration_ImageFiducials");
-  m_ImageFiducialsDataNode->SetColor(color);
-  m_ImageFiducialsDataNode->SetBoolProperty( "updateDataOnRender", false );
-
-
-  m_TrackerFiducialsPointSet = mitk::PointSet::New();
-
-  m_TrackerFiducialsDataNode = mitk::DataNode::New();
-  m_TrackerFiducialsDataNode->SetData(m_TrackerFiducialsPointSet);
-
-  color.Set(0.0f, 1.0f, 0.0f);
-  m_TrackerFiducialsDataNode->SetName("Registration_TrackingFiducials");
-  m_TrackerFiducialsDataNode->SetColor(color);
-  m_TrackerFiducialsDataNode->SetBoolProperty( "updateDataOnRender", false );
-
-  dataStorage->Add(m_ImageFiducialsDataNode);
-  dataStorage->Add(m_TrackerFiducialsDataNode);
-
-  m_PointSetsInitialized = true;
-}
-
-
-//-----------------------------------------------------------------------------
-mitk::DataNode* QmitkIGITrackerTool::GetImageFiducialsNode() const
-{
-  return m_ImageFiducialsDataNode;
-}
-
-
-//-----------------------------------------------------------------------------
-mitk::DataNode* QmitkIGITrackerTool::GetTrackerFiducialsNode() const
-{
-  return m_TrackerFiducialsDataNode;
-}
-
-
-//-----------------------------------------------------------------------------
-void QmitkIGITrackerTool::ClearFiducials()
-{
-  m_ImageFiducialsPointSet->Clear();
-  m_TrackerFiducialsPointSet->Clear();
-}
-
-
-//-----------------------------------------------------------------------------
-void QmitkIGITrackerTool::AddFiducialsToDataStorage()
-{
-  mitk::DataStorage* dataStorage = this->GetDataStorage();
-  if (dataStorage != NULL)
-  {
-    if (!dataStorage->Exists(m_ImageFiducialsDataNode))
-    {
-      dataStorage->Add(m_ImageFiducialsDataNode);
-    }
-    if (!dataStorage->Exists(m_TrackerFiducialsDataNode))
-    {
-      dataStorage->Add(m_TrackerFiducialsDataNode);
-    }
-  }
-}
-
-
-//-----------------------------------------------------------------------------
-void QmitkIGITrackerTool::RemoveFiducialsFromDataStorage()
-{
-  mitk::DataStorage* dataStorage = this->GetDataStorage();
-  if (dataStorage != NULL)
-  {
-    if (dataStorage->Exists(m_ImageFiducialsDataNode))
-    {
-      dataStorage->Remove(m_ImageFiducialsDataNode);
-    }
-    if (dataStorage->Exists(m_TrackerFiducialsDataNode))
-    {
-      dataStorage->Remove(m_TrackerFiducialsDataNode);
-    }
-  }
-}
-
-
-//-----------------------------------------------------------------------------
-void QmitkIGITrackerTool::RegisterFiducials()
-{
-  if (m_ImageFiducialsPointSet.IsNull() || m_TrackerFiducialsPointSet.IsNull())
-  {
-    QString warning = QString("WARNING: Registration not possible\n") +
-      "Fiducial data objects not found.\n" +
-      "Please set 3 or more fiducials in the image and with the tracking system.\n";
-    emit StatusUpdate(warning);
-    return;
-  }
-
-  unsigned int minFiducialCount = 3; // \Todo: move to configurable parameter.
-
-  if ((m_ImageFiducialsPointSet->GetSize() < (int)minFiducialCount)
-    || (m_TrackerFiducialsPointSet->GetSize() < (int)minFiducialCount)
-    || (m_ImageFiducialsPointSet->GetSize() != m_TrackerFiducialsPointSet->GetSize()))
-  {
-    QString warning = QString("WARNING: Registration not possible\n") +
-        QString("Not enough fiducial pairs found. At least %1 fiducial must ").arg(minFiducialCount) +
-        QString("exist for the image and the tracking system respectively.\n") +
-        QString("Currently, %1 fiducials exist for the image, %2 fiducials exist for the tracking system").arg(m_ImageFiducialsPointSet->GetSize()).arg(m_TrackerFiducialsPointSet->GetSize());
-    emit StatusUpdate(warning);
-    return;
-  }
-
-  /* now we have two PointSets with enough points to perform a landmark based transform */
-  m_FiducialRegistrationFilter->SetUseICPInitialization(m_UseICP);
-  m_FiducialRegistrationFilter->SetSourceLandmarks(m_TrackerFiducialsPointSet);
-  m_FiducialRegistrationFilter->SetTargetLandmarks(m_ImageFiducialsPointSet);
-  m_FiducialRegistrationFilter->Update();
-
-  QString registrationQuality = QString("%0: FRE is %1mm (Std.Dev. %2), \n"
-    "RMS error is %3mm,\n"
-    "Minimum registration error (best fitting landmark) is  %4mm,\n"
-    "Maximum registration error (worst fitting landmark) is %5mm.")
-    .arg("Fiducial Registration")
-    .arg(m_FiducialRegistrationFilter->GetFRE(), 3, 'f', 3)
-    .arg(m_FiducialRegistrationFilter->GetFREStdDev(), 3, 'f', 3)
-    .arg(m_FiducialRegistrationFilter->GetRMSError(), 3, 'f', 3)
-    .arg(m_FiducialRegistrationFilter->GetMinError(), 3, 'f', 3)
-    .arg(m_FiducialRegistrationFilter->GetMaxError(), 3, 'f', 3);
-
-  QString updateMessage = QString("Fiducial Registration complete, FRE: %0, RMS: %1")
-    .arg(m_FiducialRegistrationFilter->GetFRE(), 3, 'f', 3)
-    .arg(m_FiducialRegistrationFilter->GetRMSError(), 3, 'f', 3);
-
-  QString statusUpdate = registrationQuality + "\n" + updateMessage + "\n";
-  emit StatusUpdate(statusUpdate);
-}
-
-
-//-----------------------------------------------------------------------------
-<<<<<<< HEAD
-bool QmitkIGITrackerTool::SaveData(mitk::IGIDataType* data, std::string& outputFileName)
-=======
-void QmitkIGITrackerTool::InterpretMessage(OIGTLMessage::Pointer msg)
-{
-  if (msg.data() != NULL &&
-      (msg->getMessageType() == QString("TRANSFORM") || msg->getMessageType() == QString("TDATA"))
-     )
-  {
-    this->m_MessageMap.insert(msg->getId(), msg);
-    if ( m_SavingMessages ) 
-      this->m_SaveBuffer.append(msg->getId());
-  }
-}
-
-
-//-----------------------------------------------------------------------------
-void QmitkIGITrackerTool::HandleTrackerData(OIGTLMessage::Pointer msg)
-{
-  if (msg->getMessageType() == QString("TDATA"))
-  {
-    OIGTLTrackingDataMessage::Pointer trMsg;
-    trMsg = static_cast<OIGTLTrackingDataMessage::Pointer>(msg);
-
-    QString toolName = trMsg->getTrackerToolName();
-
-    mitk::DataStorage* ds = this->GetDataStorage();
-    if (ds == NULL)
-    {
-      QString message("ERROR: QmitkIGITrackerTool, DataStorage Access Error: Could not access DataStorage!");
-      emit StatusUpdate(message);
-      return;
-    }
-    
-    float inputTransformMat[4][4];
-    trMsg->getMatrix(inputTransformMat);
-
     if ( m_LinkCamera )
     {
-      //find the active camera via the rendering manager
+      // find the active camera via the rendering manager
       mitk::RenderingManager::RenderWindowVector RenderWindows;
       RenderWindows = mitk::RenderingManager::GetInstance()->GetAllRegisteredRenderWindows();
-    
 
       int windowsFound = RenderWindows.size() ;
-      for ( int i = 0 ; i < windowsFound ; i ++ ) 
+      for ( int i = 0 ; i < windowsFound ; i ++ )
       {
         vtkRenderWindow * thisWindow;
         thisWindow = RenderWindows.at(i);
+
         vtkRendererCollection * Renderers;
         Renderers = thisWindow->GetRenderers();
         vtkRenderer * Renderer;
@@ -654,13 +230,13 @@
         Camera = mitk::BaseRenderer::GetInstance(thisWindow)->GetVtkRenderer()->GetActiveCamera();
         vtkTransform * Transform = vtkTransform::New();
         vtkMatrix4x4 * viewMatrix = vtkMatrix4x4::New();
-        for ( int row = 0 ; row < 4 ; row ++ ) 
-          for ( int column = 0 ; column < 4 ; column ++ ) 
+        for ( int row = 0 ; row < 4 ; row ++ )
+          for ( int column = 0 ; column < 4 ; column ++ )
           {
             viewMatrix->SetElement(row,column,inputTransformMat[row][column]);
           }
         Transform->SetMatrix(viewMatrix);
-        //as the view matrix is not zero, need to zero it, should really only do this once, 
+        //as the view matrix is not zero, need to zero it, should really only do this once,
         //when camera tracking is set to true I guess
         Camera->SetPosition(0,0,0);
         Camera->SetFocalPoint(0,0,1);
@@ -668,9 +244,10 @@
         Camera->Azimuth( 1);
       }
     }
-      
+
     toolName = this->GetNameWithRom(toolName);
     mitk::DataNode::Pointer tempNode = ds->GetNamedNode(toolName.toStdString().c_str());
+
     foreach ( tempNode, m_AssociatedTools.values(toolName))
     {
 
@@ -753,17 +330,296 @@
      data->GetGeometry()->Modified();
      data->Modified();
 
-    }
-
-    //mitk::RenderingManager::GetInstance()->RequestUpdateAll(mitk::RenderingManager::REQUEST_UPDATE_ALL);
-
-  }
-}
-
-
-//-----------------------------------------------------------------------------
-void QmitkIGITrackerTool::DisplayTrackerData(OIGTLMessage::Pointer msg)
->>>>>>> d867ed65
+    } // foreach node
+  } // if transform data
+}
+
+
+//-----------------------------------------------------------------------------
+void QmitkIGITrackerTool::DisplayTrackerData(OIGTLMessage* msg)
+{
+  if (msg->getMessageType() == QString("TRANSFORM"))
+  {
+    OIGTLTransformMessage* trMsg;
+    trMsg = static_cast<OIGTLTransformMessage*>(msg);
+
+    if (trMsg != NULL)
+    {
+      // Print stuff
+      QString header;
+      header.append("Message from: ");
+      header.append(trMsg->getHostName());
+      header.append(", messageId=");
+      header.append(QString::number(trMsg->getId()));
+      header.append("\n");
+
+      QString matrix = trMsg->getMatrixAsString();
+      matrix.append("\n");
+
+      QString message = header + matrix;
+
+      emit StatusUpdate(message);
+    }
+  }
+  else if (msg->getMessageType() == QString("TDATA"))
+  {
+    OIGTLTrackingDataMessage* trMsg;
+    trMsg = static_cast<OIGTLTrackingDataMessage*>(msg);
+
+    if (trMsg != NULL)
+    {
+      // Print stuff
+      QString header;
+      header.append("Message from: ");
+      header.append(trMsg->getHostName());
+      header.append(", messageId=");
+      header.append(QString::number(trMsg->getId()));
+      header.append(", toolId=");
+      header.append(trMsg->getTrackerToolName());
+      header.append("\n");
+
+      QString matrix = trMsg->getMatrixAsString();
+      matrix.append("\n");
+
+      QString message = header + matrix;
+
+      emit StatusUpdate(message);
+    }
+  }
+}
+
+
+//-----------------------------------------------------------------------------
+void QmitkIGITrackerTool::EnableTool(const QString &toolName, const bool& enable)
+{
+  m_EnabledTools.insert(toolName, enable);
+
+//  // Send command to enable the given tool.
+//  CommandDescriptorXMLBuilder attachToolCmd;
+//  attachToolCmd.setCommandName("AttachTool");
+//  attachToolCmd.addParameter("ToolName", "QString", toolName);
+//  attachToolCmd.addParameter("Enabled", "bool", QString::number(enable));
+//
+//  OIGTLStringMessage::Pointer cmdMsg(new OIGTLStringMessage());
+//  cmdMsg->setString(attachToolCmd.getXMLAsString());
+//
+//  qDebug() << "TODO: send message " << attachToolCmd.getXMLAsString();
+
+  QString statusMessage = QString("STATUS: tool ") + toolName + QString(", set to enabled=") + QString::number(enable) + QString("\n");
+  emit StatusUpdate(statusMessage);
+}
+
+
+//-----------------------------------------------------------------------------
+void QmitkIGITrackerTool::GetToolPosition(const QString &toolName)
+{
+  if (m_EnabledTools.contains(toolName) && m_EnabledTools.value(toolName))
+  {
+//    OIGTLMessage::Pointer getPos;
+//    getPos.reset();
+//
+//    OIGTLTrackingDataMessage::Create_GET(getPos);
+//
+//    qDebug() << "TODO: send get current position message " << toolName;
+
+    QString statusMessage = QString("STATUS: Requested position from tool ") + toolName + QString("\n");
+    emit StatusUpdate(statusMessage);
+  }
+}
+
+
+//---------------------------------------------------------------------------
+void QmitkIGITrackerTool::AddDataNode(const QString toolName, mitk::DataNode::Pointer dataNode)
+{
+  m_AssociatedTools.insertMulti(toolName,dataNode);
+}
+
+
+//---------------------------------------------------------------------------
+QList<mitk::DataNode::Pointer> QmitkIGITrackerTool::GetDataNode(const QString toolName)
+{
+  return m_AssociatedTools.values(toolName);
+}
+
+
+//-----------------------------------------------------------------------------
+mitk::DataNode* QmitkIGITrackerTool::GetToolRepresentation(const QString toolName)
+{
+
+  mitk::DataNode::Pointer result = NULL;
+
+  mitk::DataStorage* dataStorage = this->GetDataStorage();
+  if (dataStorage != NULL)
+  {
+    mitk::DataNode::Pointer tempNode = dataStorage->GetNamedNode(toolName.toStdString());
+    if (tempNode.IsNull())
+    {
+      mitk::Vector3D cp;
+      cp[0] = 0;
+      cp[1] = 0;
+      cp[2] = 7.5;
+
+      tempNode = mitk::CreateConeRepresentation(toolName.toStdString().c_str(), cp);
+      tempNode->SetColor(0.4,0.70,0.85);
+
+      dataStorage->Add(tempNode);
+      m_ToolRepresentations.insert(toolName, tempNode);
+    }
+  }
+  return result;
+}
+
+
+//-----------------------------------------------------------------------------
+void QmitkIGITrackerTool::InitializeFiducials()
+{
+
+  mitk::DataStorage* dataStorage = this->GetDataStorage();
+  if (dataStorage == NULL || m_PointSetsInitialized)
+  {
+    return;
+  }
+
+  m_ImageFiducialsPointSet = mitk::PointSet::New();
+  m_ImageFiducialsDataNode = mitk::DataNode::New();
+  m_ImageFiducialsDataNode->SetData(m_ImageFiducialsPointSet);
+
+  mitk::Color color;
+  color.Set(1.0f, 0.0f, 0.0f);
+  m_ImageFiducialsDataNode->SetName("Registration_ImageFiducials");
+  m_ImageFiducialsDataNode->SetColor(color);
+  m_ImageFiducialsDataNode->SetBoolProperty( "updateDataOnRender", false );
+
+
+  m_TrackerFiducialsPointSet = mitk::PointSet::New();
+
+  m_TrackerFiducialsDataNode = mitk::DataNode::New();
+  m_TrackerFiducialsDataNode->SetData(m_TrackerFiducialsPointSet);
+
+  color.Set(0.0f, 1.0f, 0.0f);
+  m_TrackerFiducialsDataNode->SetName("Registration_TrackingFiducials");
+  m_TrackerFiducialsDataNode->SetColor(color);
+  m_TrackerFiducialsDataNode->SetBoolProperty( "updateDataOnRender", false );
+
+  dataStorage->Add(m_ImageFiducialsDataNode);
+  dataStorage->Add(m_TrackerFiducialsDataNode);
+
+  m_PointSetsInitialized = true;
+}
+
+
+//-----------------------------------------------------------------------------
+mitk::DataNode* QmitkIGITrackerTool::GetImageFiducialsNode() const
+{
+  return m_ImageFiducialsDataNode;
+}
+
+
+//-----------------------------------------------------------------------------
+mitk::DataNode* QmitkIGITrackerTool::GetTrackerFiducialsNode() const
+{
+  return m_TrackerFiducialsDataNode;
+}
+
+
+//-----------------------------------------------------------------------------
+void QmitkIGITrackerTool::ClearFiducials()
+{
+  m_ImageFiducialsPointSet->Clear();
+  m_TrackerFiducialsPointSet->Clear();
+}
+
+
+//-----------------------------------------------------------------------------
+void QmitkIGITrackerTool::AddFiducialsToDataStorage()
+{
+  mitk::DataStorage* dataStorage = this->GetDataStorage();
+  if (dataStorage != NULL)
+  {
+    if (!dataStorage->Exists(m_ImageFiducialsDataNode))
+    {
+      dataStorage->Add(m_ImageFiducialsDataNode);
+    }
+    if (!dataStorage->Exists(m_TrackerFiducialsDataNode))
+    {
+      dataStorage->Add(m_TrackerFiducialsDataNode);
+    }
+  }
+}
+
+
+//-----------------------------------------------------------------------------
+void QmitkIGITrackerTool::RemoveFiducialsFromDataStorage()
+{
+  mitk::DataStorage* dataStorage = this->GetDataStorage();
+  if (dataStorage != NULL)
+  {
+    if (dataStorage->Exists(m_ImageFiducialsDataNode))
+    {
+      dataStorage->Remove(m_ImageFiducialsDataNode);
+    }
+    if (dataStorage->Exists(m_TrackerFiducialsDataNode))
+    {
+      dataStorage->Remove(m_TrackerFiducialsDataNode);
+    }
+  }
+}
+
+
+//-----------------------------------------------------------------------------
+void QmitkIGITrackerTool::RegisterFiducials()
+{
+  if (m_ImageFiducialsPointSet.IsNull() || m_TrackerFiducialsPointSet.IsNull())
+  {
+    QString warning = QString("WARNING: Registration not possible\n") +
+      "Fiducial data objects not found.\n" +
+      "Please set 3 or more fiducials in the image and with the tracking system.\n";
+    emit StatusUpdate(warning);
+    return;
+  }
+
+  unsigned int minFiducialCount = 3; // \Todo: move to configurable parameter.
+
+  if ((m_ImageFiducialsPointSet->GetSize() < (int)minFiducialCount)
+    || (m_TrackerFiducialsPointSet->GetSize() < (int)minFiducialCount)
+    || (m_ImageFiducialsPointSet->GetSize() != m_TrackerFiducialsPointSet->GetSize()))
+  {
+    QString warning = QString("WARNING: Registration not possible\n") +
+        QString("Not enough fiducial pairs found. At least %1 fiducial must ").arg(minFiducialCount) +
+        QString("exist for the image and the tracking system respectively.\n") +
+        QString("Currently, %1 fiducials exist for the image, %2 fiducials exist for the tracking system").arg(m_ImageFiducialsPointSet->GetSize()).arg(m_TrackerFiducialsPointSet->GetSize());
+    emit StatusUpdate(warning);
+    return;
+  }
+
+  /* now we have two PointSets with enough points to perform a landmark based transform */
+  m_FiducialRegistrationFilter->SetUseICPInitialization(m_UseICP);
+  m_FiducialRegistrationFilter->SetSourceLandmarks(m_TrackerFiducialsPointSet);
+  m_FiducialRegistrationFilter->SetTargetLandmarks(m_ImageFiducialsPointSet);
+  m_FiducialRegistrationFilter->Update();
+
+  QString registrationQuality = QString("%0: FRE is %1mm (Std.Dev. %2), \n"
+    "RMS error is %3mm,\n"
+    "Minimum registration error (best fitting landmark) is  %4mm,\n"
+    "Maximum registration error (worst fitting landmark) is %5mm.")
+    .arg("Fiducial Registration")
+    .arg(m_FiducialRegistrationFilter->GetFRE(), 3, 'f', 3)
+    .arg(m_FiducialRegistrationFilter->GetFREStdDev(), 3, 'f', 3)
+    .arg(m_FiducialRegistrationFilter->GetRMSError(), 3, 'f', 3)
+    .arg(m_FiducialRegistrationFilter->GetMinError(), 3, 'f', 3)
+    .arg(m_FiducialRegistrationFilter->GetMaxError(), 3, 'f', 3);
+
+  QString updateMessage = QString("Fiducial Registration complete, FRE: %0, RMS: %1")
+    .arg(m_FiducialRegistrationFilter->GetFRE(), 3, 'f', 3)
+    .arg(m_FiducialRegistrationFilter->GetRMSError(), 3, 'f', 3);
+
+  QString statusUpdate = registrationQuality + "\n" + updateMessage + "\n";
+  emit StatusUpdate(statusUpdate);
+}
+
+
+//-----------------------------------------------------------------------------
+bool QmitkIGITrackerTool::SaveData(mitk::IGIDataType* data, std::string& outputFileName)
 {
   bool success = false;
   outputFileName = "";
