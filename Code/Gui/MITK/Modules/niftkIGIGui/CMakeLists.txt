--- conflicted
+++ resolved
@@ -25,13 +25,8 @@
 MITK_CREATE_MODULE(niftkIGIGui
   EXPORT_DEFINE NIFTKIGIGUI_EXPORT
   INCLUDE_DIRS Common DataSources OverlayEditor
-<<<<<<< HEAD
-  DEPENDS MitkQtWidgetsExt niftkCoreGui niftkIGI
-  PACKAGE_DEPENDS Qt4|QtGui QVTK
-=======
   DEPENDS MitkQtWidgetsExt MitkIGTUI niftkCoreGui niftkIGI
   PACKAGE_DEPENDS ${_packages}
->>>>>>> 4e421706
 )
 
 if (NIFTK_USE_COTIRE AND COMMAND cotire)
