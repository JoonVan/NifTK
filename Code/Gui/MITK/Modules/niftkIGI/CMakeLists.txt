#/*============================================================================
#
#  NifTK: A software platform for medical image computing.
#
#  Copyright (c) University College London (UCL). All rights reserved.
#
#  This software is distributed WITHOUT ANY WARRANTY; without even
#  the implied warranty of MERCHANTABILITY or FITNESS FOR A PARTICULAR
#  PURPOSE.
#
#  See LICENSE.txt in the top level directory for details.
#
#============================================================================*/

MITK_CREATE_MODULE(niftkIGI
  EXPORT_DEFINE NIFTKIGI_EXPORT
  INCLUDE_DIRS DataSources SurfaceReconstruction TrackedImage TrackedPointer
<<<<<<< HEAD
  DEPENDS Mitk MitkExt mitkOpenCVVideoSupport niftkCore
=======
  DEPENDS Mitk MitkExt mitkOpenCVVideoSupport mitkCameraCalibration
>>>>>>> 9d374a18
  PACKAGE_DEPENDS ITK NiftyLink
)

IF(BUILD_TESTING)
  ADD_SUBDIRECTORY(Testing)
ENDIF()  <|MERGE_RESOLUTION|>--- conflicted
+++ resolved
@@ -15,11 +15,7 @@
 MITK_CREATE_MODULE(niftkIGI
   EXPORT_DEFINE NIFTKIGI_EXPORT
   INCLUDE_DIRS DataSources SurfaceReconstruction TrackedImage TrackedPointer
-<<<<<<< HEAD
-  DEPENDS Mitk MitkExt mitkOpenCVVideoSupport niftkCore
-=======
-  DEPENDS Mitk MitkExt mitkOpenCVVideoSupport mitkCameraCalibration
->>>>>>> 9d374a18
+  DEPENDS Mitk MitkExt mitkOpenCVVideoSupport niftkCore mitkCameraCalibration
   PACKAGE_DEPENDS ITK NiftyLink
 )
 
