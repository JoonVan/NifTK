--- conflicted
+++ resolved
@@ -50,40 +50,23 @@
 if(BUILD_IGI)
   set(MODULE_DIRS
     ${MODULE_DIRS}
-<<<<<<< HEAD
-    niftkOpenCVUtils
-    niftkPointReg
-    niftkICPReg
-    niftkOpenCV
-    niftkIGIServices
-    niftkPointRegService
-    niftkICPRegService
-    niftkIGI
-    niftkIGIGui
-    niftkIGIDataSources
-    niftkSurfRecon
-=======
     OpenCVUtils
     PointReg
+    ICPReg
     OpenCV
+    IGIServices
+    PointRegService
+    ICPRegService
     IGI
     IGIGui
     IGIDataSources
-    ICPReg
-    PointRegService
     SurfRecon
->>>>>>> 03b38a22
   )
 
   if(NVAPI_FOUND AND CUDA_FOUND AND NIFTK_USE_CUDA)
     set(MODULE_DIRS
       ${MODULE_DIRS}
-<<<<<<< HEAD
-      niftkNVidia
-=======
       NVidia
-      NVidiaGui
->>>>>>> 03b38a22
     )
   endif()
 
