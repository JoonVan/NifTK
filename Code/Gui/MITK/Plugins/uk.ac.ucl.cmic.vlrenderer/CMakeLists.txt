#/*============================================================================
#
#  NifTK: A software platform for medical image computing.
#
#  Copyright (c) University College London (UCL). All rights reserved.
#
#  This software is distributed WITHOUT ANY WARRANTY; without even
#  the implied warranty of MERCHANTABILITY or FITNESS FOR A PARTICULAR
#  PURPOSE.
#
#  See LICENSE.txt in the top level directory for details.
#
#============================================================================*/

project(uk_ac_ucl_cmic_vlrenderer)

set(_depends MitkCore MitkQtWidgets MitkQtWidgetsExt niftkCore niftkCoreGui niftkVL)

if(CUDA_FOUND AND NIFTK_USE_CUDA)
  list(APPEND _depends niftkCUDA)
endif()

# not sure if this is necessary here.
find_package(VL COMPONENTS VLCore VLGraphics VLVolume VLQt4 REQUIRED)
link_directories(${VL_LIBRARIES})
include_directories(${VL_INCLUDE_DIRS})

<<<<<<< HEAD
MACRO_CREATE_MITK_CTK_PLUGIN(
=======
mitk_create_plugin(
>>>>>>> 03b38a22
  EXPORT_DIRECTIVE NEWVISUALIZATION_EXPORT
  EXPORTED_INCLUDE_SUFFIXES src
  MODULE_DEPENDS ${_depends}
)

<<<<<<< HEAD
# Cotire must be ON on Windows and Mac and must be OFF on Linux.
if (COMMAND cotire AND NOT ${CMAKE_SYSTEM_NAME} MATCHES "Linux")
=======
target_link_libraries(uk_ac_ucl_cmic_vlrenderer PRIVATE ${VL_LIBRARIES})

# not nice...
if(CUDA_FOUND AND NIFTK_USE_CUDA)
  include_directories(${CUDA_TOOLKIT_INCLUDE} ${CMAKE_SOURCE_DIR}/Code/Libs/CUDAKernels)
  target_link_libraries(uk_ac_ucl_cmic_vlrenderer PRIVATE ${CUDA_CUDA_LIBRARY} ${CUDA_CUDART_LIBRARY} niftkCUDAKernels)
endif()

if (NIFTK_USE_COTIRE AND COMMAND cotire)
>>>>>>> 03b38a22
  cotire(uk_ac_ucl_cmic_vlrenderer)
endif()<|MERGE_RESOLUTION|>--- conflicted
+++ resolved
@@ -25,29 +25,20 @@
 link_directories(${VL_LIBRARIES})
 include_directories(${VL_INCLUDE_DIRS})
 
-<<<<<<< HEAD
-MACRO_CREATE_MITK_CTK_PLUGIN(
-=======
 mitk_create_plugin(
->>>>>>> 03b38a22
   EXPORT_DIRECTIVE NEWVISUALIZATION_EXPORT
   EXPORTED_INCLUDE_SUFFIXES src
   MODULE_DEPENDS ${_depends}
 )
-
-<<<<<<< HEAD
-# Cotire must be ON on Windows and Mac and must be OFF on Linux.
-if (COMMAND cotire AND NOT ${CMAKE_SYSTEM_NAME} MATCHES "Linux")
-=======
-target_link_libraries(uk_ac_ucl_cmic_vlrenderer PRIVATE ${VL_LIBRARIES})
 
 # not nice...
 if(CUDA_FOUND AND NIFTK_USE_CUDA)
   include_directories(${CUDA_TOOLKIT_INCLUDE} ${CMAKE_SOURCE_DIR}/Code/Libs/CUDAKernels)
   target_link_libraries(uk_ac_ucl_cmic_vlrenderer PRIVATE ${CUDA_CUDA_LIBRARY} ${CUDA_CUDART_LIBRARY} niftkCUDAKernels)
 endif()
+target_link_libraries(uk_ac_ucl_cmic_vlrenderer PRIVATE ${VL_LIBRARIES})
 
-if (NIFTK_USE_COTIRE AND COMMAND cotire)
->>>>>>> 03b38a22
+# Cotire must be ON on Windows and Mac and must be OFF on Linux.
+if (COMMAND cotire AND NOT ${CMAKE_SYSTEM_NAME} MATCHES "Linux")
   cotire(uk_ac_ucl_cmic_vlrenderer)
 endif()