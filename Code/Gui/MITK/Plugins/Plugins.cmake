#/*============================================================================
#
#  NifTK: A software platform for medical image computing.
#
#  Copyright (c) University College London (UCL). All rights reserved.
#
#  This software is distributed WITHOUT ANY WARRANTY; without even
#  the implied warranty of MERCHANTABILITY or FITNESS FOR A PARTICULAR
#  PURPOSE.
#
#  See LICENSE.txt in the top level directory for details.
#
#============================================================================*/

###################################################################
# Plug-ins must be ordered according to their dependencies.
#
# Imagine that the build process, configures these plugins
# in order, from top to bottom. So, if plugin A depends on
# plugin B, then plugin B must be configured BEFORE plugin
# A. i.e. nearer the top of this file.
#
# This is of particular importance if you change a base
# class of a plugin. For example lets say your plugin
# currently depends on MITK's QmitkAbstractView, and
# hence you declare a dependency in manifest_headers.cmake
# on org.mitk.gui.qt.common.
#
# If you then subsequently change to derive from QmitkBaseView
# from the NifTK project, and declare a dependency in
# manifest_headers.cmake on uk.ac.ucl.cmic.gui.qt.common
# then your plugin must occur AFTER uk.ac.ucl.cmic.gui.qt.common.
#
# This is difficult to spot, as quite typically, during development
# then will be multiple build, config, build, config cycles
# anyway, such that the plugin will appear to be correctly
# configured. Worse than this, if you see a problem and then
# re-run cmake, the problem will disappear, but will re-appear
# on the next full clean build.
###################################################################

set(PROJECT_PLUGINS

# These are 'Application' plugins, and so are 'View' independent.
  Plugins/uk.ac.ucl.cmic.gui.qt.commonapps:ON
#  Plugins/uk.ac.ucl.cmic.gui.qt.niftyview:ON

# These are 'View' plugins, and just depend on MITK.
  Plugins/uk.ac.ucl.cmic.snapshot:ON
  Plugins/uk.ac.ucl.cmic.imagestatistics:ON
  Plugins/uk.ac.ucl.cmic.xnat:ON
<<<<<<< HEAD
  Plugins/uk.ac.ucl.cmic.niftyreg:OFF                      # Must be after the xnat plugin
  Plugins/uk.ac.ucl.cmic.niftyseg:OFF                     # Not ready yet.
  Plugins/uk.ac.ucl.cmic.breastsegmentation:OFF           # Under development
=======
>>>>>>> f70a2cf5

# This 'common' plugin is our preferred base class for things that can't just derive from MITK.
  Plugins/uk.ac.ucl.cmic.gui.qt.common:ON
  Plugins/uk.ac.ucl.cmic.imagelookuptables:ON
  Plugins/uk.ac.ucl.cmic.affinetransform:ON
  Plugins/uk.ac.ucl.cmic.surfaceextractor:ON
)

# ---------------------------------------------------------------------------------------------------
# MIDAS Specific Plugins
# ---------------------------------------------------------------------------------------------------

set(MIDAS_PLUGINS
  Plugins/uk.ac.ucl.cmic.gui.qt.commonmidas:ON
  Plugins/uk.ac.ucl.cmic.gui.qt.niftymidas:ON
  Plugins/uk.ac.ucl.cmic.sideviewer:ON
  Plugins/uk.ac.ucl.cmic.thumbnail:ON
  Plugins/uk.ac.ucl.cmic.midasmorphologicalsegmentor:ON
  Plugins/uk.ac.ucl.cmic.midasgeneralsegmentor:ON
  Plugins/uk.ac.ucl.cmic.dnddisplay:ON
)

if(BUILD_MIDAS)
  set(PROJECT_PLUGINS
    ${PROJECT_PLUGINS}
    ${MIDAS_PLUGINS}
  )
endif(BUILD_MIDAS)

# ---------------------------------------------------------------------------------------------------
# IGI Specific Plugins
# ---------------------------------------------------------------------------------------------------

set(IGI_PLUGINS
  Plugins/uk.ac.ucl.cmic.gui.qt.niftyigi:ON
  Plugins/uk.ac.ucl.cmic.igioverlayeditor:ON
  Plugins/uk.ac.ucl.cmic.igidatasources:ON
  Plugins/uk.ac.ucl.cmic.igisurfacerecon:ON
  Plugins/uk.ac.ucl.cmic.igitrackedimage:ON
  Plugins/uk.ac.ucl.cmic.igitrackedpointer:ON
  Plugins/uk.ac.ucl.cmic.igipointreg:ON
  Plugins/uk.ac.ucl.cmic.igisurfacereg:ON
  Plugins/uk.ac.ucl.cmic.igiundistort:ON
  Plugins/uk.ac.ucl.cmic.igirmserror:ON
  Plugins/uk.ac.ucl.cmic.igipointsetcropper:ON
)

if(BUILD_IGI)
  set(PROJECT_PLUGINS
    ${PROJECT_PLUGINS}
    ${IGI_PLUGINS}
  )
endif()

# ---------------------------------------------------------------------------------------------------
# OBSOLETE, Unsupported plugins.
# ---------------------------------------------------------------------------------------------------
set(OBSOLETE_PLUGINS
  Plugins/uk.ac.ucl.cmic.niftyseg:OFF
  Plugins/uk.ac.ucl.cmic.niftyreg:OFF # If turned on, must be listed after the xnat plugin.
  Plugins/uk.ac.ucl.cmic.breastsegmentation:OFF
  Plugins/it.unito.cim.intensityprofile:OFF
)<|MERGE_RESOLUTION|>--- conflicted
+++ resolved
@@ -49,12 +49,9 @@
   Plugins/uk.ac.ucl.cmic.snapshot:ON
   Plugins/uk.ac.ucl.cmic.imagestatistics:ON
   Plugins/uk.ac.ucl.cmic.xnat:ON
-<<<<<<< HEAD
-  Plugins/uk.ac.ucl.cmic.niftyreg:OFF                      # Must be after the xnat plugin
+  Plugins/uk.ac.ucl.cmic.niftyreg:OFF                     # Must be after the xnat plugin
   Plugins/uk.ac.ucl.cmic.niftyseg:OFF                     # Not ready yet.
   Plugins/uk.ac.ucl.cmic.breastsegmentation:OFF           # Under development
-=======
->>>>>>> f70a2cf5
 
 # This 'common' plugin is our preferred base class for things that can't just derive from MITK.
   Plugins/uk.ac.ucl.cmic.gui.qt.common:ON
