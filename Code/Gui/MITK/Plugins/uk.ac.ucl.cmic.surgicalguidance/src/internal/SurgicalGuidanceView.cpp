<<<<<<< HEAD
/*=============================================================================

 NifTK: An image processing toolkit jointly developed by the
             Dementia Research Centre, and the Centre For Medical Image Computing
             at University College London.

 See:        http://dementia.ion.ucl.ac.uk/
             http://cmic.cs.ucl.ac.uk/
             http://www.ucl.ac.uk/

 Last Changed      : $LastChangedDate$
 Revision          : $Revision$
 Last modified by  : $Author$

 Original author   : $Author$

 Copyright (c) UCL : See LICENSE.txt in the top level directory for details.

 This software is distributed WITHOUT ANY WARRANTY; without even
 the implied warranty of MERCHANTABILITY or FITNESS FOR A PARTICULAR
 PURPOSE.  See the above copyright notices for more information.

 ============================================================================*/

// Blueberry
#include <berryISelectionService.h>
#include <berryIWorkbenchWindow.h>

// Qmitk
#include "SurgicalGuidanceView.h"

// Qt
#include <QMessageBox>

// IGI stuff, OpenIGTLink and NiftyLink
#include "igtlStringMessage.h"
#include "OIGTLSocketObject.h"

const std::string SurgicalGuidanceView::VIEW_ID = "uk.ac.ucl.cmic.surgicalguidance";

SurgicalGuidanceView::SurgicalGuidanceView()
{
  m_consoleDisplay        = NULL;
  m_TrackerControlsWidget = NULL;
  m_WidgetOnDisplay       = NULL;
  m_msgCounter            = 0;

  m_DirectionOfProjectionVector[0]=0;
  m_DirectionOfProjectionVector[1]=0;
  m_DirectionOfProjectionVector[2]=-1;

  m_FiducialRegistrationFilter.operator =(NULL);
  m_PermanentRegistrationFilter.operator =(NULL);
}

SurgicalGuidanceView::~SurgicalGuidanceView()
{
  if (!m_clientDescriptors.isEmpty())
  {
    for (int i = 0; i < m_clientDescriptors.count(); i++)
    {
      XMLBuilderBase * p = m_clientDescriptors.operator [](i);
      delete p;
      p = NULL;
    }
    
    m_clientDescriptors.clear();
  }
}

std::string SurgicalGuidanceView::GetViewID() const
{
  return VIEW_ID;
}

void SurgicalGuidanceView::CreateQtPartControl( QWidget *parent )
{
  // create GUI widgets from the Qt Designer's .ui file
  m_Controls.setupUi( parent );

  connect(m_Controls.pushButton_openPort, SIGNAL(clicked()), this, SLOT(OnAddListeningPort()) );
  connect(m_Controls.pushButton_closePort, SIGNAL(clicked()), this, SLOT(OnRemoveListeningPort()) );

  connect(m_Controls.tableWidget, SIGNAL(cellClicked(int, int)), this, SLOT(OnTableSelectionChange(int, int)) ); 
  connect(m_Controls.tableWidget, SIGNAL(currentCellChanged(int, int, int, int)), this, SLOT(OnTableSelectionChange(int, int, int, int)) );
  connect(m_Controls.tableWidget, SIGNAL(cellDoubleClicked(int, int)), this, SLOT(OnCellDoubleClicked(int, int)) );
}

void SurgicalGuidanceView::SetFocus()
{
  //m_Controls.buttonPerformImageProcessing->setFocus();
}


void SurgicalGuidanceView::OnAddListeningPort()
{
  int portNum = m_Controls.spinBox->value();

  OIGTLSocketObject * socket = NULL;
  
  for (int i = 0; i < m_sockets.count(); i++)
  {
    if (m_sockets.at(i)->getPort() == portNum)
    {
      QMessageBox msgBox(QMessageBox::Warning, tr("Server failure"), tr("Could not open socket: already listening on the selected port!"), QMessageBox::Ok);
      msgBox.exec();
      return;
    }
  }
  socket = new OIGTLSocketObject();
  connect(socket, SIGNAL(clientConnectedSignal()), this, SLOT(clientConnected()) );
  connect(socket, SIGNAL(clientDisconnectedSignal()), this, SLOT(clientDisconnected()) );
  connect(socket, SIGNAL(messageReceived(OIGTLMessage::Pointer )), this, SLOT(interpretMessage(OIGTLMessage::Pointer )), Qt::QueuedConnection);

  if (socket->listenOnPort(portNum))
  {
    m_sockets.append(socket);

    QPixmap pix(22, 22);
    pix.fill(QColor(Qt::lightGray));

    int row = m_Controls.tableWidget->rowCount();
    m_Controls.tableWidget->insertRow(row);

    QTableWidgetItem *newItem1 = new QTableWidgetItem(pix, QString::number(portNum));
    newItem1->setTextAlignment(Qt::AlignCenter);
    newItem1->setFlags(Qt::ItemIsSelectable | Qt::ItemIsEnabled);
    m_Controls.tableWidget->setItem(row, 0, newItem1);

    QTableWidgetItem *newItem2 = new QTableWidgetItem(QString("Listening"));
    newItem2->setTextAlignment(Qt::AlignCenter);
    newItem2->setFlags(Qt::ItemIsSelectable | Qt::ItemIsEnabled);
    m_Controls.tableWidget->setItem(row, 1, newItem2);

    m_Controls.tableWidget->show();

    ////~~~~~~~~~~~~~~~~~~~~~~~~~~~~~~~~~~~~~~~~~~~~~~~~~~~~~~~~~~~~~~~~~~~~~~~~~~~//
    //// For testing only: connect to self
    //QUrl url;
    //url.setHost("localhost");
    //url.setPort(portNum);

    //socket->connectToRemote(url);
   
    //
    //// Once the connection is established we start with sending through the host description that the remote peer can enlist us
    //OIGTLStringMessage::Pointer infoMsg(new OIGTLStringMessage());
    ////qDebug() <<this->CreateTestDeviceDescriptor();
    //infoMsg->setString(this->CreateTestDeviceDescriptor());
    //this->interpretMessage(infoMsg);
  }
}

void SurgicalGuidanceView::sendCrap()
{
    OIGTLTrackingDataMessage::Pointer trdMsg(new OIGTLTrackingDataMessage());
    trdMsg->initializeWithRandomData();
    trdMsg->setTrackerToolName("8700338.rom");
    this->interpretMessage(trdMsg);
}

void SurgicalGuidanceView::sendMessage(OIGTLMessage::Pointer msg, int port)
{
  OIGTLSocketObject * socket = NULL;
  
  for (int i = 0; i < m_sockets.count(); i++)
  {
    if (m_sockets.at(i)->getPort() == port)
    {
      socket = m_sockets.at(i);
      break;
    }
  }

  if (socket == NULL)
    return;

  socket->sendMessage(msg);
}


void SurgicalGuidanceView::OnRemoveListeningPort()
{
  if (m_Controls.tableWidget->rowCount() == 0)
    return;

  int rowIndex = m_Controls.tableWidget->currentRow();
  
  if (rowIndex < 0)
    rowIndex = m_Controls.tableWidget->rowCount()-1;

  QTableWidgetItem *tItem = m_Controls.tableWidget->item(rowIndex, 0);
  
  bool ok = false;
  int portNum = tItem->text().toInt(&ok, 10);
  
  if (ok)
  {
    OIGTLSocketObject * socket = NULL;
    int index = -1;

    for (int i = 0; i < m_sockets.count(); i++)
    {
      if (m_sockets.at(i)->getPort() == portNum)
      {
        socket = m_sockets.at(i);
        index = i;
        break;
      }
    }

    if (index >= -1)
    {
      socket->closeSocket();
      m_sockets.removeAt(index);
      disconnect(socket, SIGNAL(clientConnectedSignal()), this, SLOT(clientConnected()) );
      disconnect(socket, SIGNAL(clientDisconnectedSignal()), this, SLOT(clientDisconnected()) );
      disconnect(socket, SIGNAL(messageReceived(OIGTLMessage::Pointer )), this, SLOT(interpretMessage(OIGTLMessage::Pointer )));
      delete socket;
      socket = NULL;

      m_Controls.tableWidget->removeRow(rowIndex);
    }

  }

}

void SurgicalGuidanceView::OnTableSelectionChange(int r, int c, int pr, int pc)
{
  if (r < 0 || c < 0)
    return;

  QTableWidgetItem *tItem = m_Controls.tableWidget->item(r, 0);
  bool ok = false;
  
  int portNum = tItem->text().toInt(&ok, 10);
  if (ok)
    m_Controls.spinBox->setValue(portNum);
}

void SurgicalGuidanceView::OnCellDoubleClicked(int r, int c)
{
  if (r < 0 || c < 0)
    return;

  QTableWidgetItem *tItem = m_Controls.tableWidget->item(r, 0);
  bool ok = false;
  
  int portNum = tItem->text().toInt(&ok, 10);
  if (!ok)
    return;
  
  QString deviceType;
  ClientDescriptorXMLBuilder * clientInfo = NULL;

  for (int i = 0; i < m_clientDescriptors.count(); i++)
  {
    clientInfo = (ClientDescriptorXMLBuilder *)(m_clientDescriptors.at(i));
        
    if (clientInfo->getClientPort() == QString::number(portNum) )
    {
      deviceType = clientInfo->getDeviceType();
      break;
    }
  }
  
  if (deviceType == QString("Tracker"))
  {
    if (m_WidgetOnDisplay != NULL)
       m_Controls.gridLayout_clientControls->removeWidget(m_WidgetOnDisplay);

    if (m_TrackerControlsWidget == NULL)
    {
      m_TrackerControlsWidget = new TrackerControlsWidget((QWidget *)this->parent());
      m_TrackerControlsWidget->SetSurgicalGuidanceViewPointer(this);
      m_TrackerControlsWidget->setPort(portNum);
      connect(m_TrackerControlsWidget, SIGNAL(sendCrap()), this, SLOT(sendCrap()) );
    }
    
    QStringList trackerTools;

    TrackerClientDescriptor * trDesc = (TrackerClientDescriptor * )clientInfo;
    trackerTools = trDesc->getTrackerTools();
    
    // Update tracker control widget's tool display
    m_TrackerControlsWidget->InitTrackerTools(trackerTools);

    // Add tracker control widget to UI
    m_Controls.gridLayout_clientControls->addWidget(m_TrackerControlsWidget);
    m_WidgetOnDisplay = (QWidget * )m_TrackerControlsWidget;

    m_WidgetOnDisplay->show();
  }
  else
  {
  }
}


void SurgicalGuidanceView::clientConnected()
{
  OIGTLSocketObject * socket = (OIGTLSocketObject *) QObject::sender();
  int portNum = socket->getPort();

  for (int i = 0; i < m_Controls.tableWidget->rowCount(); i++)
  {
    QTableWidgetItem *tItem = m_Controls.tableWidget->item(i, 0);

    bool ok = false;
    int pNum = tItem->text().toInt(&ok, 10);
  
    if (ok && pNum == portNum)
    {
      QPixmap pix(22, 22);
      pix.fill(QColor("orange"));
      tItem->setFlags(Qt::ItemIsEditable);
      tItem->setIcon(pix);
      tItem->setFlags(Qt::ItemIsSelectable | Qt::ItemIsEnabled);

      tItem = m_Controls.tableWidget->item(i, 1);
      tItem->setFlags(Qt::ItemIsEditable);
      tItem->setText(QString("Client Connected"));
      tItem->setFlags(Qt::ItemIsSelectable | Qt::ItemIsEnabled);

      return;
    }

  }
}

void SurgicalGuidanceView::clientDisconnected()
{
  OIGTLSocketObject * socket = (OIGTLSocketObject *) QObject::sender();
  int portNum = socket->getPort();

  for (int i = 0; i < m_Controls.tableWidget->rowCount(); i++)
  {
    QTableWidgetItem *tItem = m_Controls.tableWidget->item(i, 0);

    bool ok = false;
    int pNum = tItem->text().toInt(&ok, 10);
  
    if (ok && pNum == portNum)
    {
      QPixmap pix(22, 22);
      pix.fill(QColor(Qt::lightGray));
      tItem->setIcon(pix);

      tItem = m_Controls.tableWidget->item(i, 1);
      tItem->setText(QString("Listening"));

      tItem = m_Controls.tableWidget->item(i, 2);
      delete tItem;

      tItem = m_Controls.tableWidget->item(i, 3);
      delete tItem;

      tItem = m_Controls.tableWidget->item(i, 4);
      delete tItem;

      return;
    }

  }
}

void SurgicalGuidanceView::handleTrackerData(OIGTLMessage::Pointer msg)
{
  // DEBUG: display our own messages
  //displayTrackerData(msg);

  // Save the pointer to the last message received
  m_lastMsg.operator =(msg);

  if (msg->getMessageType() == QString("TDATA"))
  {
    OIGTLTrackingDataMessage::Pointer trMsg;
    trMsg = static_cast<OIGTLTrackingDataMessage::Pointer>(msg);

    QString toolName = trMsg->getTrackerToolName();

    // try to find DataNode for tool in DataStorage
    mitk::DataStorage* ds = this->GetDataStorage();
    if (ds == NULL)
    {
      QMessageBox::warning(NULL,"DataStorage Access Error", "Could not access DataStorage!");
      return;
    }

    mitk::DataNode::Pointer tempNode = ds->GetNamedNode(toolName.toStdString().c_str());
    
    if (tempNode.IsNull())
    {
      toolName.append(".rom");
      tempNode = ds->GetNamedNode(toolName.toStdString().c_str());
      
      if (tempNode.IsNull())
        return;
    }

    //get the transform from data
    mitk::BaseData * data = tempNode->GetData();
   
    mitk::AffineTransform3D::Pointer affineTransform = data->GetGeometry()->GetIndexToWorldTransform();
    
    if (affineTransform.IsNull())
    {
      //replace with mitk standard output
      //itkWarningMacro("NavigationDataObjectVisualizationFilter: AffineTransform IndexToWorldTransform not initialized!");
      return;
    }

    //~~~~~~~~~~~~~~~~~~~~~~~~~~~~~~~~~~~~~~~~~~~~~~~~~~~~~~~~~~~~~~~~~~~~~~~~~~~~~~~~~~~~~~~~~~~~~~~~//

    if (m_FiducialRegistrationFilter.IsNull() || !m_FiducialRegistrationFilter->IsInitialized())
    {
      //QMessageBox::warning(NULL,"Fiducial Registration Error", "Fiducial registration filter is not yet initialized!");
      return;
    }
    
    float inputTransformMat[4][4];
    trMsg->getMatrix(inputTransformMat);
    
    mitk::NavigationData::Pointer nd_in  = mitk::NavigationData::New();
    mitk::NavigationData::Pointer nd_out = mitk::NavigationData::New();
    mitk::NavigationData::PositionType p;
    mitk::FillVector3D(p, inputTransformMat[0][3], inputTransformMat[1][3], inputTransformMat[2][3]);
    nd_in->SetPosition(p);
     
    float * quats = new float[4];
    igtl::MatrixToQuaternion(inputTransformMat, quats);

    mitk::Quaternion mitkQuats(quats[0], quats[1], quats[2], quats[3]);
    nd_in->SetOrientation(mitkQuats);
    nd_in->SetDataValid(true);


    //~~~~~~~~~~~~~~~~~~~~~~~~~~~~~~~~~~~~~~~~~~~~~~~~~~~~~~~~~~~~~~~~~~~~~~~~~~~~~~~~~~~~~~~~~~~~~~~~//
    m_FiducialRegistrationFilter->SetInput(nd_in);
    m_FiducialRegistrationFilter->UpdateOutputData(0);
    nd_out = m_FiducialRegistrationFilter->GetOutput();
    nd_out->SetDataValid(true);

    //~~~~~~~~~~~~~~~~~~~~~~~~~~~~~~~~~~~~~~~~~~~~~~~~~~~~~~~~~~~~~~~~~~~~~~~~~~~~~~~~~~~~~~~~~~~~~~~//
    //store the current scaling to set it after transformation
    mitk::Vector3D spacing = data->GetUpdatedTimeSlicedGeometry()->GetSpacing();
    //clear spacing of data to be able to set it again afterwards
    float scale[] = {1.0, 1.0, 1.0};
    data->GetGeometry()->SetSpacing(scale);

    /*now bring quaternion to affineTransform by using vnl_Quaternion*/
    affineTransform->SetIdentity();

    //calculate the transform from the quaternions
    static itk::QuaternionRigidTransform<double>::Pointer quatTransform = itk::QuaternionRigidTransform<double>::New();

    mitk::NavigationData::OrientationType orientation = nd_out->GetOrientation();
    // convert mitk::ScalarType quaternion to double quaternion because of itk bug
    vnl_quaternion<double> doubleQuaternion(orientation.x(), orientation.y(), orientation.z(), orientation.r());
    quatTransform->SetIdentity();
    quatTransform->SetRotation(doubleQuaternion);
    quatTransform->Modified();

    /* because of an itk bug, the transform can not be calculated with float data type. 
    To use it in the mitk geometry classes, it has to be transfered to mitk::ScalarType which is float */
    static mitk::AffineTransform3D::MatrixType m;
    mitk::TransferMatrix(quatTransform->GetMatrix(), m);
    affineTransform->SetMatrix(m);

    ///*set the offset by convert from itkPoint to itkVector and setting offset of transform*/
    mitk::Vector3D pos;
    pos.Set_vnl_vector(nd_out->GetPosition().Get_vnl_vector());
    affineTransform->SetOffset(pos);    
    affineTransform->Modified();
  
    //set the transform to data
    data->GetGeometry()->SetIndexToWorldTransform(affineTransform);    
    //set the original spacing to keep scaling of the geometrical object
    data->GetGeometry()->SetSpacing(spacing);
    data->GetGeometry()->TransferItkToVtkTransform(); // update VTK Transform for rendering too
    data->GetGeometry()->Modified();
    data->Modified();
    //output->SetDataValid(true); // operation was successful, therefore data of output is valid.
  
    mitk::RenderingManager * renderer = mitk::RenderingManager::GetInstance();
    renderer->ForceImmediateUpdateAll(mitk::RenderingManager::REQUEST_UPDATE_ALL);

    //mitk::RenderingManager::GetInstance()->RequestUpdateAll(mitk::RenderingManager::REQUEST_UPDATE_ALL);

  }

  //if (m_sending1TransMsg == true)
  //{
  //  manageTracking();  //stop tracking after we received 1 message from tracker
  //  m_sending1TransMsg = false;
  //  m_socket->sendMessage(m_lastMsg);
  //}
  //
  //if (m_sendingMsgStream == true)  //send messages until the remote peer requests to stop
  //{
  //   m_socket->sendMessage(m_lastMsg);
  //}
}

//This function prints the message content into the text field
void SurgicalGuidanceView::displayTrackerData(OIGTLMessage::Pointer msg)
{
  //Don't print every message, otherwise the UI freezes
  if (msg->getMessageType() == QString("TRANSFORM"))// && ((m_msgCounter % 1000 ==0) || (m_msgCounter % 1000 ==1)))
  {

    OIGTLTransformMessage::Pointer trMsg;

    trMsg = static_cast<OIGTLTransformMessage::Pointer>(msg);

    //Instanciate the text field
    if (m_consoleDisplay == NULL)
      m_consoleDisplay = new QPlainTextEdit((QWidget *)this->parent());

    m_Controls.scrollArea_console->setWidget(m_consoleDisplay);

    //Print stuff
    QString tmp;
    tmp.setNum(m_msgCounter);
    tmp.prepend("Message num: ");
    tmp.append("\nMessage from: ");
    tmp.append(trMsg->getHostName());
    tmp.append("\nMessage ID: ");
    tmp.append(QString::number(trMsg->getId()));
    m_consoleDisplay->appendPlainText(tmp);
    m_consoleDisplay->appendPlainText(trMsg->getMatrixAsString());
    m_consoleDisplay->appendPlainText("\n");
  }
  else if (msg->getMessageType() == QString("TDATA"))// && ((m_msgCounter % 1000 ==0) || (m_msgCounter % 1000 ==1)))
  {
    OIGTLTrackingDataMessage::Pointer trMsg;
    trMsg = static_cast<OIGTLTrackingDataMessage::Pointer>(msg);

    //Instanciate the text field
    if (m_consoleDisplay == NULL)
      m_consoleDisplay = new QPlainTextEdit((QWidget *)this->parent());

    m_Controls.scrollArea_console->setWidget(m_consoleDisplay);

    //Print stuff
    QString tmp;
    tmp.setNum(m_msgCounter);
    tmp.prepend("Message num: ");
    tmp.append("\nMessage from: ");
    tmp.append(trMsg->getHostName());
    tmp.append("\nMessage ID: ");
    tmp.append(QString::number(trMsg->getId()));
    tmp.append("\nTool ID: ");
    tmp.append(trMsg->getTrackerToolName());
    m_consoleDisplay->appendPlainText(tmp);
    m_consoleDisplay->appendPlainText(trMsg->getMatrixAsString());
    m_consoleDisplay->appendPlainText("\n");
  }
}

void SurgicalGuidanceView::interpretMessage(OIGTLMessage::Pointer msg)
{
  ++m_msgCounter;

   //Instanciate the text field
  if (m_consoleDisplay == NULL)
    m_consoleDisplay = new QPlainTextEdit((QWidget *)this->parent());

  m_Controls.scrollArea_console->setWidget(m_consoleDisplay);

  if (msg->getMessageType() == QString("TRANSFORM") || msg->getMessageType() == QString("TDATA"))
  {
    this->handleTrackerData(msg);
  }
  else if (msg->getMessageType() == QString("STATUS"))
  {
    // Some kind of an error message has arrived
  }
  else if (msg->getMessageType() == QString("STRING"))
  {
    // Some kind of a command message has arrived

    QString str = static_cast<OIGTLStringMessage::Pointer>(msg)->getString();
    //qDebug() <<"\n \n \n";
    //qDebug() <<str;
    if (str.isEmpty() || str.isNull())
      return;

    QString type = XMLBuilderBase::parseDescriptorType(str);

    //~~~~~~~~~~~~~~~~~~~~~~~~~~~~~~~~~~~~~~~~~~~~~~~~~~~~~~~~~~~~~~~~~~~~~~~~~~//

    if (type.contains("ClientDescriptor"))
    {
      clientConnected();
      
      //Decide which type of XML descriptor to instanciate
      ClientDescriptorXMLBuilder * clientInfo = NULL;

      if (type == QString("ClientDescriptor"))
        clientInfo = new ClientDescriptorXMLBuilder();
      else if (type == QString("TrackerClientDescriptor"))
        clientInfo = new TrackerClientDescriptor();
      //else if ultrasound, etc...
      else
        return; //Invalid descriptor


      //Store client desriptor
      m_clientDescriptors.append(clientInfo);

      // Parse and print common client descriptor stuff
      clientInfo->setXMLString(str);

      if (!clientInfo->isMessageValid())
        return;

      bool ok = false;
      int portNum = clientInfo->getClientPort().toInt(&ok, 10);
       
      //Update the appropriate row on the UI with the client's details
      for (int i = 0; i < m_Controls.tableWidget->rowCount(); i++)
      {
        QTableWidgetItem *tItem = m_Controls.tableWidget->item(i, 0);

        ok = false;
        int pNum = tItem->text().toInt(&ok, 10);
      
        if (ok && pNum == portNum)
        {
          //Set IP
          QTableWidgetItem *newItem = new QTableWidgetItem(clientInfo->getClientIP());
          newItem->setTextAlignment(Qt::AlignCenter);
          newItem->setFlags(Qt::ItemIsSelectable | Qt::ItemIsEnabled);
          m_Controls.tableWidget->setItem(i, 2, newItem);

          //Set client type
          QTableWidgetItem *newItem2 = new QTableWidgetItem(clientInfo->getDeviceType());
          newItem2->setTextAlignment(Qt::AlignCenter);
          newItem2->setFlags(Qt::ItemIsSelectable | Qt::ItemIsEnabled);
          m_Controls.tableWidget->setItem(i, 3, newItem2);

          //Set device name
          QTableWidgetItem *newItem3 = new QTableWidgetItem(clientInfo->getDeviceName());
          newItem3->setTextAlignment(Qt::AlignCenter);
          newItem3->setFlags(Qt::ItemIsSelectable | Qt::ItemIsEnabled);
          m_Controls.tableWidget->setItem(i, 4, newItem3);

          break;
        }
      }

      //Print client's details to console on UI
      QString tmp;
      tmp.append("Device name: ");
      tmp.append(clientInfo->getDeviceName());
      tmp.append("\n");

      tmp.append("Device type: ");
      tmp.append(clientInfo->getDeviceType());
      tmp.append("\n");

      tmp.append("Communication type: ");
      tmp.append(clientInfo->getCommunicationType());
      tmp.append("\n");

      tmp.append("Port name: ");
      tmp.append(clientInfo->getPortName());
      tmp.append("\n");

      tmp.append("Client ip: ");
      tmp.append(clientInfo->getClientIP());
      tmp.append("\n");

      tmp.append("Client port: ");
      tmp.append(clientInfo->getClientPort());
      tmp.append("\n");

      m_consoleDisplay->appendPlainText(tmp);
      m_consoleDisplay->appendPlainText("\n");

      if (type == QString("TrackerClientDescriptor"))
      {
        TrackerClientDescriptor * trackerInfo = (TrackerClientDescriptor * )clientInfo;
        QStringList trackerTools = trackerInfo->getTrackerTools();

        if (trackerTools.isEmpty())
          return;

        tmp.append("Tracker tools: \n");  

        for (int k = 0; k < trackerTools.count(); k++)
        {
          tmp.append(trackerTools.at(k));
          tmp.append("\n");
        }

        m_consoleDisplay->appendPlainText(tmp);
        m_consoleDisplay->appendPlainText("\n");

        // Update tracker control widget's tool display
        //m_TrackerControlsWidget->InitTrackerTools(trackerTools);

         // try to find DataNode for tool in DataStorage
        mitk::DataStorage* ds = this->GetDataStorage();
        if (ds == NULL)
        {
          QMessageBox::warning(NULL,"DataStorage Access Error", "Could not access DataStorage!");
          return;
        }

        for (int i= 0; i < trackerTools.count(); i++)
        {
          const char* toolName = trackerTools.at(i).toStdString().c_str();
          mitk::DataNode::Pointer tempNode = ds->GetNamedNode(toolName);

          if (tempNode.IsNull())
          {
            tempNode = mitk::DataNode::New();  // create new node, if none was found
            ds->Add(tempNode);

            std::string name = trackerTools.at(i).toStdString();
            //qDebug() <<trackerTools.at(i);
            //std::cerr <<trackerTools.at(i).toStdString();
            tempNode->SetName(trackerTools.at(i).toStdString()); 
            mitk::Vector3D cp;
            cp[0] = 0;
            cp[1] = 0;
            cp[2] = 7.5*i;
            tempNode->SetData(CreateConeRepresentation(toolName, cp)->GetData()); // change surface representation of node
            tempNode->SetColor(i*0.4,0.70,0.85); //light blue like old 5D sensors
          }

          tempNode->Modified();
          mitk::RenderingManager::GetInstance()->RequestUpdateAll(mitk::RenderingManager::REQUEST_UPDATE_ALL);

        }
      }
      //else if ultrasound...
    }

    //~~~~~~~~~~~~~~~~~~~~~~~~~~~~~~~~~~~~~~~~~~~~~~~~~~~~~~~~~~~~~~~~~~~~~~~~~~//

    else if (type == QString("CommandDescriptor") )
    {
      CommandDescriptorXMLBuilder cmdInfo;
      cmdInfo.setXMLString(str);

      if (!cmdInfo.isMessageValid())
        return;

      //Print command descriptor

      qDebug() <<cmdInfo.getXMLAsString();

      qDebug() <<"Command name: " <<cmdInfo.getCommandName();
      qDebug() <<"Num. of Parameters: " <<cmdInfo.getNumOfParameters();

      int np = cmdInfo.getNumOfParameters();

      for (int i = 0; i < np; i++)
      {
        qDebug() <<"Parameter name: " <<cmdInfo.getParameterName(i);
        qDebug() <<"Parameter type: " <<cmdInfo.getParameterType(i);
        qDebug() <<"Parameter value: " <<cmdInfo.getParameterValue(i);
      }
    }
  }
}

QString SurgicalGuidanceView::CreateTestDeviceDescriptor()
{
  TrackerClientDescriptor tcld;
  tcld.setDeviceName("NDI Polaris Vicra");
  tcld.setDeviceType("Tracker");
  tcld.setCommunicationType("Serial");
  tcld.setPortName("Tracker not connected");
  tcld.setClientIP(getLocalHostAddress());
  tcld.setClientPort(QString::number(3200));
  //tcld.addTrackerTool("8700302.rom");
  tcld.addTrackerTool("8700338.rom");
  //tcld.addTrackerTool("8700339.rom");
  tcld.addTrackerTool("8700340.rom");

  return tcld.getXMLAsString();
}

//~~~~~~~~~~~~~~~~~~~~~~~~~~~~~~~~~~~~~~~~~~~~~~~~~~~~~~~~~~~~~~~~~~~~~~~~~~~~~~~~~~~~~~~~~//

void SurgicalGuidanceView::InitializeFilters()
{
  m_FiducialRegistrationFilter = mitk::NavigationDataLandmarkTransformFilter::New();
  m_PermanentRegistrationFilter = mitk::NavigationDataLandmarkTransformFilter::New();
}

mitk::DataNode::Pointer SurgicalGuidanceView::CreateConeRepresentation(const char* label)
{
  mitk::Vector3D centerPoint;
  centerPoint[0] = 0;
  centerPoint[1] = 0;
  centerPoint[2] = 7.5;

  return CreateConeRepresentation(label, centerPoint);
}

mitk::DataNode::Pointer SurgicalGuidanceView::CreateConeRepresentation(const char* label, mitk::Vector3D centerPoint)
{
  //new data
  mitk::Cone::Pointer activeToolData = mitk::Cone::New();
  vtkConeSource* vtkData = vtkConeSource::New();

  vtkData->SetRadius(7.5);
  vtkData->SetHeight(15.0);
  vtkData->SetDirection(m_DirectionOfProjectionVector[0],m_DirectionOfProjectionVector[1],m_DirectionOfProjectionVector[2]);
  vtkData->SetCenter(centerPoint[0], centerPoint[1], centerPoint[2]);
  vtkData->SetResolution(20);
  vtkData->CappingOn();
  vtkData->Update();
  activeToolData->SetVtkPolyData(vtkData->GetOutput());
  vtkData->Delete();

  //new node
  mitk::DataNode::Pointer coneNode = mitk::DataNode::New();
  coneNode->SetData(activeToolData);
  coneNode->GetPropertyList()->SetProperty("name", mitk::StringProperty::New( label ));
  coneNode->GetPropertyList()->SetProperty("layer", mitk::IntProperty::New(0));
  coneNode->GetPropertyList()->SetProperty("visible", mitk::BoolProperty::New(true));
  coneNode->SetColor(1.0,0.0,0.0);
  coneNode->SetOpacity(0.85);
  coneNode->Modified();

  return coneNode;
}

mitk::Surface::Pointer SurgicalGuidanceView::LoadSurfaceFromSTLFile(QString surfaceFilename)
{
  mitk::Surface::Pointer toolSurface;
  
  QFile surfaceFile(surfaceFilename);
  
  if(surfaceFile.exists())
  {
    mitk::STLFileReader::Pointer stlReader = mitk::STLFileReader::New();
    
    try
    {
      stlReader->SetFileName(surfaceFilename.toStdString().c_str());
      stlReader->Update();//load surface
      toolSurface = stlReader->GetOutput();
    }
    catch (std::exception& e)
    {
      MBI_ERROR<<"Could not load surface for tool!";
      MBI_ERROR<< e.what();
      throw e;
    }
  }
  
  return toolSurface;
}
=======
/*=============================================================================

 NifTK: An image processing toolkit jointly developed by the
             Dementia Research Centre, and the Centre For Medical Image Computing
             at University College London.

 See:        http://dementia.ion.ucl.ac.uk/
             http://cmic.cs.ucl.ac.uk/
             http://www.ucl.ac.uk/

 Last Changed      : $LastChangedDate$
 Revision          : $Revision$
 Last modified by  : $Author$

 Original author   : $Author$

 Copyright (c) UCL : See LICENSE.txt in the top level directory for details.

 This software is distributed WITHOUT ANY WARRANTY; without even
 the implied warranty of MERCHANTABILITY or FITNESS FOR A PARTICULAR
 PURPOSE.  See the above copyright notices for more information.

 ============================================================================*/

// Qmitk
#include "SurgicalGuidanceView.h"

const std::string SurgicalGuidanceView::VIEW_ID = "uk.ac.ucl.cmic.surgicalguidance";

//-----------------------------------------------------------------------------
SurgicalGuidanceView::SurgicalGuidanceView()
{
}


//-----------------------------------------------------------------------------
SurgicalGuidanceView::~SurgicalGuidanceView()
{
}


//-----------------------------------------------------------------------------
std::string SurgicalGuidanceView::GetViewID() const
{
  return VIEW_ID;
}


//-----------------------------------------------------------------------------
void SurgicalGuidanceView::CreateQtPartControl( QWidget *parent )
{
  m_ToolManager = QmitkIGIToolManager::New();
  m_ToolManager->setupUi(parent);
  m_ToolManager->SetStdMultiWidget(this->GetActiveStdMultiWidget());
  m_ToolManager->SetDataStorage(this->GetDataStorage());
}


//-----------------------------------------------------------------------------
void SurgicalGuidanceView::SetFocus()
{
  m_ToolManager->setFocus();
}
>>>>>>> 55b69f99
<|MERGE_RESOLUTION|>--- conflicted
+++ resolved
@@ -1,866 +1,3 @@
-<<<<<<< HEAD
-/*=============================================================================
-
- NifTK: An image processing toolkit jointly developed by the
-             Dementia Research Centre, and the Centre For Medical Image Computing
-             at University College London.
-
- See:        http://dementia.ion.ucl.ac.uk/
-             http://cmic.cs.ucl.ac.uk/
-             http://www.ucl.ac.uk/
-
- Last Changed      : $LastChangedDate$
- Revision          : $Revision$
- Last modified by  : $Author$
-
- Original author   : $Author$
-
- Copyright (c) UCL : See LICENSE.txt in the top level directory for details.
-
- This software is distributed WITHOUT ANY WARRANTY; without even
- the implied warranty of MERCHANTABILITY or FITNESS FOR A PARTICULAR
- PURPOSE.  See the above copyright notices for more information.
-
- ============================================================================*/
-
-// Blueberry
-#include <berryISelectionService.h>
-#include <berryIWorkbenchWindow.h>
-
-// Qmitk
-#include "SurgicalGuidanceView.h"
-
-// Qt
-#include <QMessageBox>
-
-// IGI stuff, OpenIGTLink and NiftyLink
-#include "igtlStringMessage.h"
-#include "OIGTLSocketObject.h"
-
-const std::string SurgicalGuidanceView::VIEW_ID = "uk.ac.ucl.cmic.surgicalguidance";
-
-SurgicalGuidanceView::SurgicalGuidanceView()
-{
-  m_consoleDisplay        = NULL;
-  m_TrackerControlsWidget = NULL;
-  m_WidgetOnDisplay       = NULL;
-  m_msgCounter            = 0;
-
-  m_DirectionOfProjectionVector[0]=0;
-  m_DirectionOfProjectionVector[1]=0;
-  m_DirectionOfProjectionVector[2]=-1;
-
-  m_FiducialRegistrationFilter.operator =(NULL);
-  m_PermanentRegistrationFilter.operator =(NULL);
-}
-
-SurgicalGuidanceView::~SurgicalGuidanceView()
-{
-  if (!m_clientDescriptors.isEmpty())
-  {
-    for (int i = 0; i < m_clientDescriptors.count(); i++)
-    {
-      XMLBuilderBase * p = m_clientDescriptors.operator [](i);
-      delete p;
-      p = NULL;
-    }
-    
-    m_clientDescriptors.clear();
-  }
-}
-
-std::string SurgicalGuidanceView::GetViewID() const
-{
-  return VIEW_ID;
-}
-
-void SurgicalGuidanceView::CreateQtPartControl( QWidget *parent )
-{
-  // create GUI widgets from the Qt Designer's .ui file
-  m_Controls.setupUi( parent );
-
-  connect(m_Controls.pushButton_openPort, SIGNAL(clicked()), this, SLOT(OnAddListeningPort()) );
-  connect(m_Controls.pushButton_closePort, SIGNAL(clicked()), this, SLOT(OnRemoveListeningPort()) );
-
-  connect(m_Controls.tableWidget, SIGNAL(cellClicked(int, int)), this, SLOT(OnTableSelectionChange(int, int)) ); 
-  connect(m_Controls.tableWidget, SIGNAL(currentCellChanged(int, int, int, int)), this, SLOT(OnTableSelectionChange(int, int, int, int)) );
-  connect(m_Controls.tableWidget, SIGNAL(cellDoubleClicked(int, int)), this, SLOT(OnCellDoubleClicked(int, int)) );
-}
-
-void SurgicalGuidanceView::SetFocus()
-{
-  //m_Controls.buttonPerformImageProcessing->setFocus();
-}
-
-
-void SurgicalGuidanceView::OnAddListeningPort()
-{
-  int portNum = m_Controls.spinBox->value();
-
-  OIGTLSocketObject * socket = NULL;
-  
-  for (int i = 0; i < m_sockets.count(); i++)
-  {
-    if (m_sockets.at(i)->getPort() == portNum)
-    {
-      QMessageBox msgBox(QMessageBox::Warning, tr("Server failure"), tr("Could not open socket: already listening on the selected port!"), QMessageBox::Ok);
-      msgBox.exec();
-      return;
-    }
-  }
-  socket = new OIGTLSocketObject();
-  connect(socket, SIGNAL(clientConnectedSignal()), this, SLOT(clientConnected()) );
-  connect(socket, SIGNAL(clientDisconnectedSignal()), this, SLOT(clientDisconnected()) );
-  connect(socket, SIGNAL(messageReceived(OIGTLMessage::Pointer )), this, SLOT(interpretMessage(OIGTLMessage::Pointer )), Qt::QueuedConnection);
-
-  if (socket->listenOnPort(portNum))
-  {
-    m_sockets.append(socket);
-
-    QPixmap pix(22, 22);
-    pix.fill(QColor(Qt::lightGray));
-
-    int row = m_Controls.tableWidget->rowCount();
-    m_Controls.tableWidget->insertRow(row);
-
-    QTableWidgetItem *newItem1 = new QTableWidgetItem(pix, QString::number(portNum));
-    newItem1->setTextAlignment(Qt::AlignCenter);
-    newItem1->setFlags(Qt::ItemIsSelectable | Qt::ItemIsEnabled);
-    m_Controls.tableWidget->setItem(row, 0, newItem1);
-
-    QTableWidgetItem *newItem2 = new QTableWidgetItem(QString("Listening"));
-    newItem2->setTextAlignment(Qt::AlignCenter);
-    newItem2->setFlags(Qt::ItemIsSelectable | Qt::ItemIsEnabled);
-    m_Controls.tableWidget->setItem(row, 1, newItem2);
-
-    m_Controls.tableWidget->show();
-
-    ////~~~~~~~~~~~~~~~~~~~~~~~~~~~~~~~~~~~~~~~~~~~~~~~~~~~~~~~~~~~~~~~~~~~~~~~~~~~//
-    //// For testing only: connect to self
-    //QUrl url;
-    //url.setHost("localhost");
-    //url.setPort(portNum);
-
-    //socket->connectToRemote(url);
-   
-    //
-    //// Once the connection is established we start with sending through the host description that the remote peer can enlist us
-    //OIGTLStringMessage::Pointer infoMsg(new OIGTLStringMessage());
-    ////qDebug() <<this->CreateTestDeviceDescriptor();
-    //infoMsg->setString(this->CreateTestDeviceDescriptor());
-    //this->interpretMessage(infoMsg);
-  }
-}
-
-void SurgicalGuidanceView::sendCrap()
-{
-    OIGTLTrackingDataMessage::Pointer trdMsg(new OIGTLTrackingDataMessage());
-    trdMsg->initializeWithRandomData();
-    trdMsg->setTrackerToolName("8700338.rom");
-    this->interpretMessage(trdMsg);
-}
-
-void SurgicalGuidanceView::sendMessage(OIGTLMessage::Pointer msg, int port)
-{
-  OIGTLSocketObject * socket = NULL;
-  
-  for (int i = 0; i < m_sockets.count(); i++)
-  {
-    if (m_sockets.at(i)->getPort() == port)
-    {
-      socket = m_sockets.at(i);
-      break;
-    }
-  }
-
-  if (socket == NULL)
-    return;
-
-  socket->sendMessage(msg);
-}
-
-
-void SurgicalGuidanceView::OnRemoveListeningPort()
-{
-  if (m_Controls.tableWidget->rowCount() == 0)
-    return;
-
-  int rowIndex = m_Controls.tableWidget->currentRow();
-  
-  if (rowIndex < 0)
-    rowIndex = m_Controls.tableWidget->rowCount()-1;
-
-  QTableWidgetItem *tItem = m_Controls.tableWidget->item(rowIndex, 0);
-  
-  bool ok = false;
-  int portNum = tItem->text().toInt(&ok, 10);
-  
-  if (ok)
-  {
-    OIGTLSocketObject * socket = NULL;
-    int index = -1;
-
-    for (int i = 0; i < m_sockets.count(); i++)
-    {
-      if (m_sockets.at(i)->getPort() == portNum)
-      {
-        socket = m_sockets.at(i);
-        index = i;
-        break;
-      }
-    }
-
-    if (index >= -1)
-    {
-      socket->closeSocket();
-      m_sockets.removeAt(index);
-      disconnect(socket, SIGNAL(clientConnectedSignal()), this, SLOT(clientConnected()) );
-      disconnect(socket, SIGNAL(clientDisconnectedSignal()), this, SLOT(clientDisconnected()) );
-      disconnect(socket, SIGNAL(messageReceived(OIGTLMessage::Pointer )), this, SLOT(interpretMessage(OIGTLMessage::Pointer )));
-      delete socket;
-      socket = NULL;
-
-      m_Controls.tableWidget->removeRow(rowIndex);
-    }
-
-  }
-
-}
-
-void SurgicalGuidanceView::OnTableSelectionChange(int r, int c, int pr, int pc)
-{
-  if (r < 0 || c < 0)
-    return;
-
-  QTableWidgetItem *tItem = m_Controls.tableWidget->item(r, 0);
-  bool ok = false;
-  
-  int portNum = tItem->text().toInt(&ok, 10);
-  if (ok)
-    m_Controls.spinBox->setValue(portNum);
-}
-
-void SurgicalGuidanceView::OnCellDoubleClicked(int r, int c)
-{
-  if (r < 0 || c < 0)
-    return;
-
-  QTableWidgetItem *tItem = m_Controls.tableWidget->item(r, 0);
-  bool ok = false;
-  
-  int portNum = tItem->text().toInt(&ok, 10);
-  if (!ok)
-    return;
-  
-  QString deviceType;
-  ClientDescriptorXMLBuilder * clientInfo = NULL;
-
-  for (int i = 0; i < m_clientDescriptors.count(); i++)
-  {
-    clientInfo = (ClientDescriptorXMLBuilder *)(m_clientDescriptors.at(i));
-        
-    if (clientInfo->getClientPort() == QString::number(portNum) )
-    {
-      deviceType = clientInfo->getDeviceType();
-      break;
-    }
-  }
-  
-  if (deviceType == QString("Tracker"))
-  {
-    if (m_WidgetOnDisplay != NULL)
-       m_Controls.gridLayout_clientControls->removeWidget(m_WidgetOnDisplay);
-
-    if (m_TrackerControlsWidget == NULL)
-    {
-      m_TrackerControlsWidget = new TrackerControlsWidget((QWidget *)this->parent());
-      m_TrackerControlsWidget->SetSurgicalGuidanceViewPointer(this);
-      m_TrackerControlsWidget->setPort(portNum);
-      connect(m_TrackerControlsWidget, SIGNAL(sendCrap()), this, SLOT(sendCrap()) );
-    }
-    
-    QStringList trackerTools;
-
-    TrackerClientDescriptor * trDesc = (TrackerClientDescriptor * )clientInfo;
-    trackerTools = trDesc->getTrackerTools();
-    
-    // Update tracker control widget's tool display
-    m_TrackerControlsWidget->InitTrackerTools(trackerTools);
-
-    // Add tracker control widget to UI
-    m_Controls.gridLayout_clientControls->addWidget(m_TrackerControlsWidget);
-    m_WidgetOnDisplay = (QWidget * )m_TrackerControlsWidget;
-
-    m_WidgetOnDisplay->show();
-  }
-  else
-  {
-  }
-}
-
-
-void SurgicalGuidanceView::clientConnected()
-{
-  OIGTLSocketObject * socket = (OIGTLSocketObject *) QObject::sender();
-  int portNum = socket->getPort();
-
-  for (int i = 0; i < m_Controls.tableWidget->rowCount(); i++)
-  {
-    QTableWidgetItem *tItem = m_Controls.tableWidget->item(i, 0);
-
-    bool ok = false;
-    int pNum = tItem->text().toInt(&ok, 10);
-  
-    if (ok && pNum == portNum)
-    {
-      QPixmap pix(22, 22);
-      pix.fill(QColor("orange"));
-      tItem->setFlags(Qt::ItemIsEditable);
-      tItem->setIcon(pix);
-      tItem->setFlags(Qt::ItemIsSelectable | Qt::ItemIsEnabled);
-
-      tItem = m_Controls.tableWidget->item(i, 1);
-      tItem->setFlags(Qt::ItemIsEditable);
-      tItem->setText(QString("Client Connected"));
-      tItem->setFlags(Qt::ItemIsSelectable | Qt::ItemIsEnabled);
-
-      return;
-    }
-
-  }
-}
-
-void SurgicalGuidanceView::clientDisconnected()
-{
-  OIGTLSocketObject * socket = (OIGTLSocketObject *) QObject::sender();
-  int portNum = socket->getPort();
-
-  for (int i = 0; i < m_Controls.tableWidget->rowCount(); i++)
-  {
-    QTableWidgetItem *tItem = m_Controls.tableWidget->item(i, 0);
-
-    bool ok = false;
-    int pNum = tItem->text().toInt(&ok, 10);
-  
-    if (ok && pNum == portNum)
-    {
-      QPixmap pix(22, 22);
-      pix.fill(QColor(Qt::lightGray));
-      tItem->setIcon(pix);
-
-      tItem = m_Controls.tableWidget->item(i, 1);
-      tItem->setText(QString("Listening"));
-
-      tItem = m_Controls.tableWidget->item(i, 2);
-      delete tItem;
-
-      tItem = m_Controls.tableWidget->item(i, 3);
-      delete tItem;
-
-      tItem = m_Controls.tableWidget->item(i, 4);
-      delete tItem;
-
-      return;
-    }
-
-  }
-}
-
-void SurgicalGuidanceView::handleTrackerData(OIGTLMessage::Pointer msg)
-{
-  // DEBUG: display our own messages
-  //displayTrackerData(msg);
-
-  // Save the pointer to the last message received
-  m_lastMsg.operator =(msg);
-
-  if (msg->getMessageType() == QString("TDATA"))
-  {
-    OIGTLTrackingDataMessage::Pointer trMsg;
-    trMsg = static_cast<OIGTLTrackingDataMessage::Pointer>(msg);
-
-    QString toolName = trMsg->getTrackerToolName();
-
-    // try to find DataNode for tool in DataStorage
-    mitk::DataStorage* ds = this->GetDataStorage();
-    if (ds == NULL)
-    {
-      QMessageBox::warning(NULL,"DataStorage Access Error", "Could not access DataStorage!");
-      return;
-    }
-
-    mitk::DataNode::Pointer tempNode = ds->GetNamedNode(toolName.toStdString().c_str());
-    
-    if (tempNode.IsNull())
-    {
-      toolName.append(".rom");
-      tempNode = ds->GetNamedNode(toolName.toStdString().c_str());
-      
-      if (tempNode.IsNull())
-        return;
-    }
-
-    //get the transform from data
-    mitk::BaseData * data = tempNode->GetData();
-   
-    mitk::AffineTransform3D::Pointer affineTransform = data->GetGeometry()->GetIndexToWorldTransform();
-    
-    if (affineTransform.IsNull())
-    {
-      //replace with mitk standard output
-      //itkWarningMacro("NavigationDataObjectVisualizationFilter: AffineTransform IndexToWorldTransform not initialized!");
-      return;
-    }
-
-    //~~~~~~~~~~~~~~~~~~~~~~~~~~~~~~~~~~~~~~~~~~~~~~~~~~~~~~~~~~~~~~~~~~~~~~~~~~~~~~~~~~~~~~~~~~~~~~~~//
-
-    if (m_FiducialRegistrationFilter.IsNull() || !m_FiducialRegistrationFilter->IsInitialized())
-    {
-      //QMessageBox::warning(NULL,"Fiducial Registration Error", "Fiducial registration filter is not yet initialized!");
-      return;
-    }
-    
-    float inputTransformMat[4][4];
-    trMsg->getMatrix(inputTransformMat);
-    
-    mitk::NavigationData::Pointer nd_in  = mitk::NavigationData::New();
-    mitk::NavigationData::Pointer nd_out = mitk::NavigationData::New();
-    mitk::NavigationData::PositionType p;
-    mitk::FillVector3D(p, inputTransformMat[0][3], inputTransformMat[1][3], inputTransformMat[2][3]);
-    nd_in->SetPosition(p);
-     
-    float * quats = new float[4];
-    igtl::MatrixToQuaternion(inputTransformMat, quats);
-
-    mitk::Quaternion mitkQuats(quats[0], quats[1], quats[2], quats[3]);
-    nd_in->SetOrientation(mitkQuats);
-    nd_in->SetDataValid(true);
-
-
-    //~~~~~~~~~~~~~~~~~~~~~~~~~~~~~~~~~~~~~~~~~~~~~~~~~~~~~~~~~~~~~~~~~~~~~~~~~~~~~~~~~~~~~~~~~~~~~~~~//
-    m_FiducialRegistrationFilter->SetInput(nd_in);
-    m_FiducialRegistrationFilter->UpdateOutputData(0);
-    nd_out = m_FiducialRegistrationFilter->GetOutput();
-    nd_out->SetDataValid(true);
-
-    //~~~~~~~~~~~~~~~~~~~~~~~~~~~~~~~~~~~~~~~~~~~~~~~~~~~~~~~~~~~~~~~~~~~~~~~~~~~~~~~~~~~~~~~~~~~~~~~//
-    //store the current scaling to set it after transformation
-    mitk::Vector3D spacing = data->GetUpdatedTimeSlicedGeometry()->GetSpacing();
-    //clear spacing of data to be able to set it again afterwards
-    float scale[] = {1.0, 1.0, 1.0};
-    data->GetGeometry()->SetSpacing(scale);
-
-    /*now bring quaternion to affineTransform by using vnl_Quaternion*/
-    affineTransform->SetIdentity();
-
-    //calculate the transform from the quaternions
-    static itk::QuaternionRigidTransform<double>::Pointer quatTransform = itk::QuaternionRigidTransform<double>::New();
-
-    mitk::NavigationData::OrientationType orientation = nd_out->GetOrientation();
-    // convert mitk::ScalarType quaternion to double quaternion because of itk bug
-    vnl_quaternion<double> doubleQuaternion(orientation.x(), orientation.y(), orientation.z(), orientation.r());
-    quatTransform->SetIdentity();
-    quatTransform->SetRotation(doubleQuaternion);
-    quatTransform->Modified();
-
-    /* because of an itk bug, the transform can not be calculated with float data type. 
-    To use it in the mitk geometry classes, it has to be transfered to mitk::ScalarType which is float */
-    static mitk::AffineTransform3D::MatrixType m;
-    mitk::TransferMatrix(quatTransform->GetMatrix(), m);
-    affineTransform->SetMatrix(m);
-
-    ///*set the offset by convert from itkPoint to itkVector and setting offset of transform*/
-    mitk::Vector3D pos;
-    pos.Set_vnl_vector(nd_out->GetPosition().Get_vnl_vector());
-    affineTransform->SetOffset(pos);    
-    affineTransform->Modified();
-  
-    //set the transform to data
-    data->GetGeometry()->SetIndexToWorldTransform(affineTransform);    
-    //set the original spacing to keep scaling of the geometrical object
-    data->GetGeometry()->SetSpacing(spacing);
-    data->GetGeometry()->TransferItkToVtkTransform(); // update VTK Transform for rendering too
-    data->GetGeometry()->Modified();
-    data->Modified();
-    //output->SetDataValid(true); // operation was successful, therefore data of output is valid.
-  
-    mitk::RenderingManager * renderer = mitk::RenderingManager::GetInstance();
-    renderer->ForceImmediateUpdateAll(mitk::RenderingManager::REQUEST_UPDATE_ALL);
-
-    //mitk::RenderingManager::GetInstance()->RequestUpdateAll(mitk::RenderingManager::REQUEST_UPDATE_ALL);
-
-  }
-
-  //if (m_sending1TransMsg == true)
-  //{
-  //  manageTracking();  //stop tracking after we received 1 message from tracker
-  //  m_sending1TransMsg = false;
-  //  m_socket->sendMessage(m_lastMsg);
-  //}
-  //
-  //if (m_sendingMsgStream == true)  //send messages until the remote peer requests to stop
-  //{
-  //   m_socket->sendMessage(m_lastMsg);
-  //}
-}
-
-//This function prints the message content into the text field
-void SurgicalGuidanceView::displayTrackerData(OIGTLMessage::Pointer msg)
-{
-  //Don't print every message, otherwise the UI freezes
-  if (msg->getMessageType() == QString("TRANSFORM"))// && ((m_msgCounter % 1000 ==0) || (m_msgCounter % 1000 ==1)))
-  {
-
-    OIGTLTransformMessage::Pointer trMsg;
-
-    trMsg = static_cast<OIGTLTransformMessage::Pointer>(msg);
-
-    //Instanciate the text field
-    if (m_consoleDisplay == NULL)
-      m_consoleDisplay = new QPlainTextEdit((QWidget *)this->parent());
-
-    m_Controls.scrollArea_console->setWidget(m_consoleDisplay);
-
-    //Print stuff
-    QString tmp;
-    tmp.setNum(m_msgCounter);
-    tmp.prepend("Message num: ");
-    tmp.append("\nMessage from: ");
-    tmp.append(trMsg->getHostName());
-    tmp.append("\nMessage ID: ");
-    tmp.append(QString::number(trMsg->getId()));
-    m_consoleDisplay->appendPlainText(tmp);
-    m_consoleDisplay->appendPlainText(trMsg->getMatrixAsString());
-    m_consoleDisplay->appendPlainText("\n");
-  }
-  else if (msg->getMessageType() == QString("TDATA"))// && ((m_msgCounter % 1000 ==0) || (m_msgCounter % 1000 ==1)))
-  {
-    OIGTLTrackingDataMessage::Pointer trMsg;
-    trMsg = static_cast<OIGTLTrackingDataMessage::Pointer>(msg);
-
-    //Instanciate the text field
-    if (m_consoleDisplay == NULL)
-      m_consoleDisplay = new QPlainTextEdit((QWidget *)this->parent());
-
-    m_Controls.scrollArea_console->setWidget(m_consoleDisplay);
-
-    //Print stuff
-    QString tmp;
-    tmp.setNum(m_msgCounter);
-    tmp.prepend("Message num: ");
-    tmp.append("\nMessage from: ");
-    tmp.append(trMsg->getHostName());
-    tmp.append("\nMessage ID: ");
-    tmp.append(QString::number(trMsg->getId()));
-    tmp.append("\nTool ID: ");
-    tmp.append(trMsg->getTrackerToolName());
-    m_consoleDisplay->appendPlainText(tmp);
-    m_consoleDisplay->appendPlainText(trMsg->getMatrixAsString());
-    m_consoleDisplay->appendPlainText("\n");
-  }
-}
-
-void SurgicalGuidanceView::interpretMessage(OIGTLMessage::Pointer msg)
-{
-  ++m_msgCounter;
-
-   //Instanciate the text field
-  if (m_consoleDisplay == NULL)
-    m_consoleDisplay = new QPlainTextEdit((QWidget *)this->parent());
-
-  m_Controls.scrollArea_console->setWidget(m_consoleDisplay);
-
-  if (msg->getMessageType() == QString("TRANSFORM") || msg->getMessageType() == QString("TDATA"))
-  {
-    this->handleTrackerData(msg);
-  }
-  else if (msg->getMessageType() == QString("STATUS"))
-  {
-    // Some kind of an error message has arrived
-  }
-  else if (msg->getMessageType() == QString("STRING"))
-  {
-    // Some kind of a command message has arrived
-
-    QString str = static_cast<OIGTLStringMessage::Pointer>(msg)->getString();
-    //qDebug() <<"\n \n \n";
-    //qDebug() <<str;
-    if (str.isEmpty() || str.isNull())
-      return;
-
-    QString type = XMLBuilderBase::parseDescriptorType(str);
-
-    //~~~~~~~~~~~~~~~~~~~~~~~~~~~~~~~~~~~~~~~~~~~~~~~~~~~~~~~~~~~~~~~~~~~~~~~~~~//
-
-    if (type.contains("ClientDescriptor"))
-    {
-      clientConnected();
-      
-      //Decide which type of XML descriptor to instanciate
-      ClientDescriptorXMLBuilder * clientInfo = NULL;
-
-      if (type == QString("ClientDescriptor"))
-        clientInfo = new ClientDescriptorXMLBuilder();
-      else if (type == QString("TrackerClientDescriptor"))
-        clientInfo = new TrackerClientDescriptor();
-      //else if ultrasound, etc...
-      else
-        return; //Invalid descriptor
-
-
-      //Store client desriptor
-      m_clientDescriptors.append(clientInfo);
-
-      // Parse and print common client descriptor stuff
-      clientInfo->setXMLString(str);
-
-      if (!clientInfo->isMessageValid())
-        return;
-
-      bool ok = false;
-      int portNum = clientInfo->getClientPort().toInt(&ok, 10);
-       
-      //Update the appropriate row on the UI with the client's details
-      for (int i = 0; i < m_Controls.tableWidget->rowCount(); i++)
-      {
-        QTableWidgetItem *tItem = m_Controls.tableWidget->item(i, 0);
-
-        ok = false;
-        int pNum = tItem->text().toInt(&ok, 10);
-      
-        if (ok && pNum == portNum)
-        {
-          //Set IP
-          QTableWidgetItem *newItem = new QTableWidgetItem(clientInfo->getClientIP());
-          newItem->setTextAlignment(Qt::AlignCenter);
-          newItem->setFlags(Qt::ItemIsSelectable | Qt::ItemIsEnabled);
-          m_Controls.tableWidget->setItem(i, 2, newItem);
-
-          //Set client type
-          QTableWidgetItem *newItem2 = new QTableWidgetItem(clientInfo->getDeviceType());
-          newItem2->setTextAlignment(Qt::AlignCenter);
-          newItem2->setFlags(Qt::ItemIsSelectable | Qt::ItemIsEnabled);
-          m_Controls.tableWidget->setItem(i, 3, newItem2);
-
-          //Set device name
-          QTableWidgetItem *newItem3 = new QTableWidgetItem(clientInfo->getDeviceName());
-          newItem3->setTextAlignment(Qt::AlignCenter);
-          newItem3->setFlags(Qt::ItemIsSelectable | Qt::ItemIsEnabled);
-          m_Controls.tableWidget->setItem(i, 4, newItem3);
-
-          break;
-        }
-      }
-
-      //Print client's details to console on UI
-      QString tmp;
-      tmp.append("Device name: ");
-      tmp.append(clientInfo->getDeviceName());
-      tmp.append("\n");
-
-      tmp.append("Device type: ");
-      tmp.append(clientInfo->getDeviceType());
-      tmp.append("\n");
-
-      tmp.append("Communication type: ");
-      tmp.append(clientInfo->getCommunicationType());
-      tmp.append("\n");
-
-      tmp.append("Port name: ");
-      tmp.append(clientInfo->getPortName());
-      tmp.append("\n");
-
-      tmp.append("Client ip: ");
-      tmp.append(clientInfo->getClientIP());
-      tmp.append("\n");
-
-      tmp.append("Client port: ");
-      tmp.append(clientInfo->getClientPort());
-      tmp.append("\n");
-
-      m_consoleDisplay->appendPlainText(tmp);
-      m_consoleDisplay->appendPlainText("\n");
-
-      if (type == QString("TrackerClientDescriptor"))
-      {
-        TrackerClientDescriptor * trackerInfo = (TrackerClientDescriptor * )clientInfo;
-        QStringList trackerTools = trackerInfo->getTrackerTools();
-
-        if (trackerTools.isEmpty())
-          return;
-
-        tmp.append("Tracker tools: \n");  
-
-        for (int k = 0; k < trackerTools.count(); k++)
-        {
-          tmp.append(trackerTools.at(k));
-          tmp.append("\n");
-        }
-
-        m_consoleDisplay->appendPlainText(tmp);
-        m_consoleDisplay->appendPlainText("\n");
-
-        // Update tracker control widget's tool display
-        //m_TrackerControlsWidget->InitTrackerTools(trackerTools);
-
-         // try to find DataNode for tool in DataStorage
-        mitk::DataStorage* ds = this->GetDataStorage();
-        if (ds == NULL)
-        {
-          QMessageBox::warning(NULL,"DataStorage Access Error", "Could not access DataStorage!");
-          return;
-        }
-
-        for (int i= 0; i < trackerTools.count(); i++)
-        {
-          const char* toolName = trackerTools.at(i).toStdString().c_str();
-          mitk::DataNode::Pointer tempNode = ds->GetNamedNode(toolName);
-
-          if (tempNode.IsNull())
-          {
-            tempNode = mitk::DataNode::New();  // create new node, if none was found
-            ds->Add(tempNode);
-
-            std::string name = trackerTools.at(i).toStdString();
-            //qDebug() <<trackerTools.at(i);
-            //std::cerr <<trackerTools.at(i).toStdString();
-            tempNode->SetName(trackerTools.at(i).toStdString()); 
-            mitk::Vector3D cp;
-            cp[0] = 0;
-            cp[1] = 0;
-            cp[2] = 7.5*i;
-            tempNode->SetData(CreateConeRepresentation(toolName, cp)->GetData()); // change surface representation of node
-            tempNode->SetColor(i*0.4,0.70,0.85); //light blue like old 5D sensors
-          }
-
-          tempNode->Modified();
-          mitk::RenderingManager::GetInstance()->RequestUpdateAll(mitk::RenderingManager::REQUEST_UPDATE_ALL);
-
-        }
-      }
-      //else if ultrasound...
-    }
-
-    //~~~~~~~~~~~~~~~~~~~~~~~~~~~~~~~~~~~~~~~~~~~~~~~~~~~~~~~~~~~~~~~~~~~~~~~~~~//
-
-    else if (type == QString("CommandDescriptor") )
-    {
-      CommandDescriptorXMLBuilder cmdInfo;
-      cmdInfo.setXMLString(str);
-
-      if (!cmdInfo.isMessageValid())
-        return;
-
-      //Print command descriptor
-
-      qDebug() <<cmdInfo.getXMLAsString();
-
-      qDebug() <<"Command name: " <<cmdInfo.getCommandName();
-      qDebug() <<"Num. of Parameters: " <<cmdInfo.getNumOfParameters();
-
-      int np = cmdInfo.getNumOfParameters();
-
-      for (int i = 0; i < np; i++)
-      {
-        qDebug() <<"Parameter name: " <<cmdInfo.getParameterName(i);
-        qDebug() <<"Parameter type: " <<cmdInfo.getParameterType(i);
-        qDebug() <<"Parameter value: " <<cmdInfo.getParameterValue(i);
-      }
-    }
-  }
-}
-
-QString SurgicalGuidanceView::CreateTestDeviceDescriptor()
-{
-  TrackerClientDescriptor tcld;
-  tcld.setDeviceName("NDI Polaris Vicra");
-  tcld.setDeviceType("Tracker");
-  tcld.setCommunicationType("Serial");
-  tcld.setPortName("Tracker not connected");
-  tcld.setClientIP(getLocalHostAddress());
-  tcld.setClientPort(QString::number(3200));
-  //tcld.addTrackerTool("8700302.rom");
-  tcld.addTrackerTool("8700338.rom");
-  //tcld.addTrackerTool("8700339.rom");
-  tcld.addTrackerTool("8700340.rom");
-
-  return tcld.getXMLAsString();
-}
-
-//~~~~~~~~~~~~~~~~~~~~~~~~~~~~~~~~~~~~~~~~~~~~~~~~~~~~~~~~~~~~~~~~~~~~~~~~~~~~~~~~~~~~~~~~~//
-
-void SurgicalGuidanceView::InitializeFilters()
-{
-  m_FiducialRegistrationFilter = mitk::NavigationDataLandmarkTransformFilter::New();
-  m_PermanentRegistrationFilter = mitk::NavigationDataLandmarkTransformFilter::New();
-}
-
-mitk::DataNode::Pointer SurgicalGuidanceView::CreateConeRepresentation(const char* label)
-{
-  mitk::Vector3D centerPoint;
-  centerPoint[0] = 0;
-  centerPoint[1] = 0;
-  centerPoint[2] = 7.5;
-
-  return CreateConeRepresentation(label, centerPoint);
-}
-
-mitk::DataNode::Pointer SurgicalGuidanceView::CreateConeRepresentation(const char* label, mitk::Vector3D centerPoint)
-{
-  //new data
-  mitk::Cone::Pointer activeToolData = mitk::Cone::New();
-  vtkConeSource* vtkData = vtkConeSource::New();
-
-  vtkData->SetRadius(7.5);
-  vtkData->SetHeight(15.0);
-  vtkData->SetDirection(m_DirectionOfProjectionVector[0],m_DirectionOfProjectionVector[1],m_DirectionOfProjectionVector[2]);
-  vtkData->SetCenter(centerPoint[0], centerPoint[1], centerPoint[2]);
-  vtkData->SetResolution(20);
-  vtkData->CappingOn();
-  vtkData->Update();
-  activeToolData->SetVtkPolyData(vtkData->GetOutput());
-  vtkData->Delete();
-
-  //new node
-  mitk::DataNode::Pointer coneNode = mitk::DataNode::New();
-  coneNode->SetData(activeToolData);
-  coneNode->GetPropertyList()->SetProperty("name", mitk::StringProperty::New( label ));
-  coneNode->GetPropertyList()->SetProperty("layer", mitk::IntProperty::New(0));
-  coneNode->GetPropertyList()->SetProperty("visible", mitk::BoolProperty::New(true));
-  coneNode->SetColor(1.0,0.0,0.0);
-  coneNode->SetOpacity(0.85);
-  coneNode->Modified();
-
-  return coneNode;
-}
-
-mitk::Surface::Pointer SurgicalGuidanceView::LoadSurfaceFromSTLFile(QString surfaceFilename)
-{
-  mitk::Surface::Pointer toolSurface;
-  
-  QFile surfaceFile(surfaceFilename);
-  
-  if(surfaceFile.exists())
-  {
-    mitk::STLFileReader::Pointer stlReader = mitk::STLFileReader::New();
-    
-    try
-    {
-      stlReader->SetFileName(surfaceFilename.toStdString().c_str());
-      stlReader->Update();//load surface
-      toolSurface = stlReader->GetOutput();
-    }
-    catch (std::exception& e)
-    {
-      MBI_ERROR<<"Could not load surface for tool!";
-      MBI_ERROR<< e.what();
-      throw e;
-    }
-  }
-  
-  return toolSurface;
-}
-=======
 /*=============================================================================
 
  NifTK: An image processing toolkit jointly developed by the
@@ -923,5 +60,4 @@
 void SurgicalGuidanceView::SetFocus()
 {
   m_ToolManager->setFocus();
-}
->>>>>>> 55b69f99
+}