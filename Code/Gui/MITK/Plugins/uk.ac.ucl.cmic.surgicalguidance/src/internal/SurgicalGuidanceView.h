<<<<<<< HEAD
/*=============================================================================

 NifTK: An image processing toolkit jointly developed by the
             Dementia Research Centre, and the Centre For Medical Image Computing
             at University College London.

 See:        http://dementia.ion.ucl.ac.uk/
             http://cmic.cs.ucl.ac.uk/
             http://www.ucl.ac.uk/

 Last Changed      : $LastChangedDate$
 Revision          : $Revision$
 Last modified by  : $Author$

 Original author   : $Author$

 Copyright (c) UCL : See LICENSE.txt in the top level directory for details.

 This software is distributed WITHOUT ANY WARRANTY; without even
 the implied warranty of MERCHANTABILITY or FITNESS FOR A PARTICULAR
 PURPOSE.  See the above copyright notices for more information.

 ============================================================================*/
 
#ifndef SurgicalGuidanceView_h
#define SurgicalGuidanceView_h

#include <QPlainTextEdit>
#include <QDebug>

#include <QmitkFiducialRegistrationWidget.h>
#include <QmitkUpdateTimerWidget.h>
#include <QmitkToolSelectionWidget.h>
#include <QmitkToolTrackingStatusWidget.h>
#include "QmitkBaseLegacyView.h"
#include "QmitkAbstractView.h"

#include "mitkCone.h"
#include "mitkSTLFileReader.h"
#include "vtkConeSource.h"
//#include "vnl_vector_fixed.h"


#include "ui_SurgicalGuidanceViewControls.h"
#include "TrackerControlsWidget.h"

#include "OIGTLSocketObject.h"
#include "Common/NiftyLinkXMLBuilder.h"

/**
 * \class SurgicalGuidanceView
 * \brief User interface to provide Image Guided Surgery functionality.
 * \ingroup uk_ac_ucl_cmic_surgicalguidance_internal
*/
class SurgicalGuidanceView : public QmitkBaseLegacyView
{  
  // this is needed for all Qt objects that should have a Qt meta-object
  // (everything that derives from QObject and wants to have signal/slots)
  Q_OBJECT

friend class TrackerControlsWidget;
  
public:

  SurgicalGuidanceView();
  virtual ~SurgicalGuidanceView();

  /// \brief Static view ID = uk.ac.ucl.cmic.surgicalguidance
  static const std::string VIEW_ID;

  /// \brief Returns the view ID.
  virtual std::string GetViewID() const;

protected:

  /// \brief Called by framework, this method creates all the controls for this view
  virtual void CreateQtPartControl(QWidget *parent);

  /// \brief Called by framework, sets the focus on a specific widget.
  virtual void SetFocus();

  QString CreateTestDeviceDescriptor();

  /// \brief Initialize fiducial registration filters
  void InitializeFilters();

protected slots:

  void sendCrap();

  void sendMessage(OIGTLMessage::Pointer msg, int port);

  /// \brief This function displays handles the messages coming from the tracker
  void handleTrackerData(OIGTLMessage::Pointer msg);

  /// \brief This function displays the received tracker data on the UI
  void displayTrackerData(OIGTLMessage::Pointer msg);

  /// \brief This function interprets the received OIGTL messages
  void interpretMessage(OIGTLMessage::Pointer msg);

  /// \brief This slot is triggered when a client connects to the local server, it changes the UI accordingly
  void clientConnected();
  
  /// \brief This slot is triggered when a client disconnects from the local server, it changes the UI accordingly
  void clientDisconnected();

  /// \brief This slot is triggered to create a default "Cone Representation" for any tracker tool
  mitk::DataNode::Pointer CreateConeRepresentation(const char* label);

  /// \brief This slot is triggered to create a default "Cone Representation" at a given center point for any tracker tool
  mitk::DataNode::Pointer CreateConeRepresentation(const char* label, mitk::Vector3D centerPoint);

  /// \brief This slot is triggered when the user wants to load a surface representation from external STL file
  mitk::Surface::Pointer LoadSurfaceFromSTLFile(QString surfaceFilename);

protected:

  Ui::SurgicalGuidanceViewControls   m_Controls;
  QPlainTextEdit                   * m_consoleDisplay;
  
  mitk::Vector3D                                          m_DirectionOfProjectionVector;  ///< vector for direction of projection of instruments
  mitk::NavigationDataLandmarkTransformFilter::Pointer    m_FiducialRegistrationFilter;   ///< this filter transforms from tracking coordinates into mitk world coordinates
  mitk::NavigationDataLandmarkTransformFilter::Pointer    m_PermanentRegistrationFilter;  ///< this filter transforms from tracking coordinates into mitk world coordinates if needed it is interconnected before the FiducialEegistrationFilter

private slots:
  void OnAddListeningPort();
  void OnRemoveListeningPort();
  void OnTableSelectionChange(int r, int c, int pr = 0, int pc = 0);
  void OnCellDoubleClicked(int r, int c);
  
private:
  unsigned long int            m_msgCounter;
  OIGTLMessage::Pointer        m_lastMsg;
  OIGTLSocketObject          * m_sockPointer;
  QList<OIGTLSocketObject *>   m_sockets;
  QList<XMLBuilderBase *>      m_clientDescriptors;

  TrackerControlsWidget      * m_TrackerControlsWidget;     
  QWidget                    * m_WidgetOnDisplay;        
};

#endif // SurgicalGuidanceView_h
=======
/*=============================================================================

 NifTK: An image processing toolkit jointly developed by the
             Dementia Research Centre, and the Centre For Medical Image Computing
             at University College London.

 See:        http://dementia.ion.ucl.ac.uk/
             http://cmic.cs.ucl.ac.uk/
             http://www.ucl.ac.uk/

 Last Changed      : $LastChangedDate$
 Revision          : $Revision$
 Last modified by  : $Author$

 Original author   : $Author$

 Copyright (c) UCL : See LICENSE.txt in the top level directory for details.

 This software is distributed WITHOUT ANY WARRANTY; without even
 the implied warranty of MERCHANTABILITY or FITNESS FOR A PARTICULAR
 PURPOSE.  See the above copyright notices for more information.

 ============================================================================*/
 
#ifndef SurgicalGuidanceView_h
#define SurgicalGuidanceView_h

#include "QmitkBaseLegacyView.h"
#include "QmitkIGIToolManager.h"

/**
 * \class SurgicalGuidanceView
 * \brief User interface to provide Image Guided Surgery functionality.
 * \ingroup uk_ac_ucl_cmic_surgicalguidance_internal
*/
class SurgicalGuidanceView : public QmitkBaseLegacyView
{  
  // this is needed for all Qt objects that should have a Qt meta-object
  // (everything that derives from QObject and wants to have signal/slots)
  Q_OBJECT

public:

  SurgicalGuidanceView();
  virtual ~SurgicalGuidanceView();

  /// \brief Static view ID = uk.ac.ucl.cmic.surgicalguidance
  static const std::string VIEW_ID;

  /// \brief Returns the view ID.
  virtual std::string GetViewID() const;

protected:

  /// \brief Called by framework, this method creates all the controls for this view
  virtual void CreateQtPartControl(QWidget *parent);

  /// \brief Called by framework, sets the focus on a specific widget.
  virtual void SetFocus();

protected slots:

protected:

private slots:
  
private:

  QmitkIGIToolManager::Pointer  m_ToolManager;
};

#endif // SurgicalGuidanceView_h

>>>>>>> 55b69f99
<|MERGE_RESOLUTION|>--- conflicted
+++ resolved
@@ -1,148 +1,3 @@
-<<<<<<< HEAD
-/*=============================================================================
-
- NifTK: An image processing toolkit jointly developed by the
-             Dementia Research Centre, and the Centre For Medical Image Computing
-             at University College London.
-
- See:        http://dementia.ion.ucl.ac.uk/
-             http://cmic.cs.ucl.ac.uk/
-             http://www.ucl.ac.uk/
-
- Last Changed      : $LastChangedDate$
- Revision          : $Revision$
- Last modified by  : $Author$
-
- Original author   : $Author$
-
- Copyright (c) UCL : See LICENSE.txt in the top level directory for details.
-
- This software is distributed WITHOUT ANY WARRANTY; without even
- the implied warranty of MERCHANTABILITY or FITNESS FOR A PARTICULAR
- PURPOSE.  See the above copyright notices for more information.
-
- ============================================================================*/
- 
-#ifndef SurgicalGuidanceView_h
-#define SurgicalGuidanceView_h
-
-#include <QPlainTextEdit>
-#include <QDebug>
-
-#include <QmitkFiducialRegistrationWidget.h>
-#include <QmitkUpdateTimerWidget.h>
-#include <QmitkToolSelectionWidget.h>
-#include <QmitkToolTrackingStatusWidget.h>
-#include "QmitkBaseLegacyView.h"
-#include "QmitkAbstractView.h"
-
-#include "mitkCone.h"
-#include "mitkSTLFileReader.h"
-#include "vtkConeSource.h"
-//#include "vnl_vector_fixed.h"
-
-
-#include "ui_SurgicalGuidanceViewControls.h"
-#include "TrackerControlsWidget.h"
-
-#include "OIGTLSocketObject.h"
-#include "Common/NiftyLinkXMLBuilder.h"
-
-/**
- * \class SurgicalGuidanceView
- * \brief User interface to provide Image Guided Surgery functionality.
- * \ingroup uk_ac_ucl_cmic_surgicalguidance_internal
-*/
-class SurgicalGuidanceView : public QmitkBaseLegacyView
-{  
-  // this is needed for all Qt objects that should have a Qt meta-object
-  // (everything that derives from QObject and wants to have signal/slots)
-  Q_OBJECT
-
-friend class TrackerControlsWidget;
-  
-public:
-
-  SurgicalGuidanceView();
-  virtual ~SurgicalGuidanceView();
-
-  /// \brief Static view ID = uk.ac.ucl.cmic.surgicalguidance
-  static const std::string VIEW_ID;
-
-  /// \brief Returns the view ID.
-  virtual std::string GetViewID() const;
-
-protected:
-
-  /// \brief Called by framework, this method creates all the controls for this view
-  virtual void CreateQtPartControl(QWidget *parent);
-
-  /// \brief Called by framework, sets the focus on a specific widget.
-  virtual void SetFocus();
-
-  QString CreateTestDeviceDescriptor();
-
-  /// \brief Initialize fiducial registration filters
-  void InitializeFilters();
-
-protected slots:
-
-  void sendCrap();
-
-  void sendMessage(OIGTLMessage::Pointer msg, int port);
-
-  /// \brief This function displays handles the messages coming from the tracker
-  void handleTrackerData(OIGTLMessage::Pointer msg);
-
-  /// \brief This function displays the received tracker data on the UI
-  void displayTrackerData(OIGTLMessage::Pointer msg);
-
-  /// \brief This function interprets the received OIGTL messages
-  void interpretMessage(OIGTLMessage::Pointer msg);
-
-  /// \brief This slot is triggered when a client connects to the local server, it changes the UI accordingly
-  void clientConnected();
-  
-  /// \brief This slot is triggered when a client disconnects from the local server, it changes the UI accordingly
-  void clientDisconnected();
-
-  /// \brief This slot is triggered to create a default "Cone Representation" for any tracker tool
-  mitk::DataNode::Pointer CreateConeRepresentation(const char* label);
-
-  /// \brief This slot is triggered to create a default "Cone Representation" at a given center point for any tracker tool
-  mitk::DataNode::Pointer CreateConeRepresentation(const char* label, mitk::Vector3D centerPoint);
-
-  /// \brief This slot is triggered when the user wants to load a surface representation from external STL file
-  mitk::Surface::Pointer LoadSurfaceFromSTLFile(QString surfaceFilename);
-
-protected:
-
-  Ui::SurgicalGuidanceViewControls   m_Controls;
-  QPlainTextEdit                   * m_consoleDisplay;
-  
-  mitk::Vector3D                                          m_DirectionOfProjectionVector;  ///< vector for direction of projection of instruments
-  mitk::NavigationDataLandmarkTransformFilter::Pointer    m_FiducialRegistrationFilter;   ///< this filter transforms from tracking coordinates into mitk world coordinates
-  mitk::NavigationDataLandmarkTransformFilter::Pointer    m_PermanentRegistrationFilter;  ///< this filter transforms from tracking coordinates into mitk world coordinates if needed it is interconnected before the FiducialEegistrationFilter
-
-private slots:
-  void OnAddListeningPort();
-  void OnRemoveListeningPort();
-  void OnTableSelectionChange(int r, int c, int pr = 0, int pc = 0);
-  void OnCellDoubleClicked(int r, int c);
-  
-private:
-  unsigned long int            m_msgCounter;
-  OIGTLMessage::Pointer        m_lastMsg;
-  OIGTLSocketObject          * m_sockPointer;
-  QList<OIGTLSocketObject *>   m_sockets;
-  QList<XMLBuilderBase *>      m_clientDescriptors;
-
-  TrackerControlsWidget      * m_TrackerControlsWidget;     
-  QWidget                    * m_WidgetOnDisplay;        
-};
-
-#endif // SurgicalGuidanceView_h
-=======
 /*=============================================================================
 
  NifTK: An image processing toolkit jointly developed by the
@@ -214,6 +69,4 @@
   QmitkIGIToolManager::Pointer  m_ToolManager;
 };
 
-#endif // SurgicalGuidanceView_h
-
->>>>>>> 55b69f99
+#endif // SurgicalGuidanceView_h