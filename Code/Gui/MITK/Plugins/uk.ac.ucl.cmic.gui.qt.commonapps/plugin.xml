<?xml version="1.0" encoding="UTF-8"?>
<?eclipse version="3.0"?>
<plugin>
<<<<<<< HEAD

  <extension point="org.blueberry.ui.preferencePages">
    <page id="uk.ac.ucl.cmic.gui.qt.commonapps.QmitkCommonAppsApplicationPreferencePage"
        name="Application Preferences"
        class="QmitkCommonAppsApplicationPreferencePage">
      <keywordreference id="uk.ac.ucl.cmic.gui.qt.commonapps.QmitkCommonAppsApplicationPreferencePageKeywords"/>
    </page>
    <page id="org.mitk.AppInstancesPreferencePage" name="Application Instances"
          class="QmitkAppInstancesPreferencePage" category="org.mitk.GeneralPreferencePage">
      <keywordreference id="org.mitk.AppInstancesPreferencePageKeywords"/>
    </page>
  </extension>

  <extension point="org.blueberry.ui.keywords">
    <keyword id="org.mitk.AppInstancesPreferencePageKeywords" label="application instances"/>
    <keyword id="org.mitk.AppInstancesPreferencePageKeywords" label="scene"/>
  </extension>

  <extension point="org.blueberry.ui.views">
    <view
      id="org.mitk.views.modules"
      name="Modules"
      category="org.mitk.views.general"
      class="QmitkModuleView"
      icon="resources/ModuleView.png" />
  </extension>

=======
>>>>>>> fb353fb1
</plugin><|MERGE_RESOLUTION|>--- conflicted
+++ resolved
@@ -1,34 +1,4 @@
 <?xml version="1.0" encoding="UTF-8"?>
 <?eclipse version="3.0"?>
 <plugin>
-<<<<<<< HEAD
-
-  <extension point="org.blueberry.ui.preferencePages">
-    <page id="uk.ac.ucl.cmic.gui.qt.commonapps.QmitkCommonAppsApplicationPreferencePage"
-        name="Application Preferences"
-        class="QmitkCommonAppsApplicationPreferencePage">
-      <keywordreference id="uk.ac.ucl.cmic.gui.qt.commonapps.QmitkCommonAppsApplicationPreferencePageKeywords"/>
-    </page>
-    <page id="org.mitk.AppInstancesPreferencePage" name="Application Instances"
-          class="QmitkAppInstancesPreferencePage" category="org.mitk.GeneralPreferencePage">
-      <keywordreference id="org.mitk.AppInstancesPreferencePageKeywords"/>
-    </page>
-  </extension>
-
-  <extension point="org.blueberry.ui.keywords">
-    <keyword id="org.mitk.AppInstancesPreferencePageKeywords" label="application instances"/>
-    <keyword id="org.mitk.AppInstancesPreferencePageKeywords" label="scene"/>
-  </extension>
-
-  <extension point="org.blueberry.ui.views">
-    <view
-      id="org.mitk.views.modules"
-      name="Modules"
-      category="org.mitk.views.general"
-      class="QmitkModuleView"
-      icon="resources/ModuleView.png" />
-  </extension>
-
-=======
->>>>>>> fb353fb1
 </plugin>