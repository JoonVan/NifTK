/**
\page uk_ac_ucl_cmic_igitrackedpointer The Tracked Pointer View

\image html icon.png "The Icon for Tracked Pointer View"

\section TrackedPointerIntro Introduction

<<<<<<< HEAD
The Tracked Pointer View plugin is to visualise a tracked pointer in a tracking coordinate system. Figure 1 shows a pointer pointing to a phantom of rib cage. The pointer has trackballs attached, which are tracked by a NDI Polaris optical tracking system. Figure 2 shows a virtual pointer overlays on the model of the rib cage phantom, both in the Polaris coordinate system.

\image html pointer-in-real-world.png "Figure 1. A pointer pointing to a phantom of rib cage. The pointer is tracked by a NDI Polaris optical tracking system."
=======
The Tracked Pointer View plugin is to move a tracked pointer in a 3D space. Figure 1 shows a pointer pointing to a phantom of rib cage. The pointer has trackballs (i.e. tracking sensor) attached, which are tracked by a NDI Polaris optical tracking system. Figure 2 shows a virtual pointer overlays on the model of the rib cage phantom, both in the Polaris coordinate system.

\image html pointer-in-real-world.png "Figure 1. A pointer pointing to a phantom of rib cage. The pointer is tracked by a NDI Polaris optical tracking system."

>>>>>>> c474184b
\image html pointer-in-virtual-world.png "Figure 2. A virtual pointer overlays on the model of the rib cage phantom."

\section TrackedPointerUsage Usage

\image html usage_1.png "Figure 3. The input from the plugin."


<ul>

<li> <b>pointer</b> A 3D model of the pointer being tracked, often the model is saved in .vtk or .stl format.</li>

<<<<<<< HEAD
<li> <b>pointer to world</b> The tracker device provides the transformation of the pointer in the tracking system. </li>

<li> <b>tip origin</b> The coordinate of the pointer's tip relative to the origin of the tracker device.
=======
<li> <b>pointer to world</b> The tracking sensor provides the transformation of the pointer in the tracking system. </li>

<li> <b>tip origin</b> The coordinate of the pointer's tip relative to the origin of the tracking sensor.
>>>>>>> c474184b
This coordinate should be obtained via pivot calibration. The origin can be filled as (0, 0, 0) if you have provided the calibration matrix (.4x4) in the "Preferences->Tracked Pointer->calibration matrix file name". 
</li>

<li> <b>maps to</b> The coordinate of the pointer's tip in the tracking coordinate system.
<<<<<<< HEAD
These fields will be automatically updated for each frame, when the tracker device has been tracked.
=======
These fields will be automatically updated for each frame, when the tracking sensor has been tracked.
>>>>>>> c474184b
</li>

<li> <b>grab</b> Press the button, the plugin will start computing the coordinates of the pointer's tip in the tracking coordinate system for certain number of frames, then average those coordinates over the number of frames. The result will be save as a "PointSet" in the "Data Manager".
</li>

</ul>


\section TrackedPointerPreferences Preferences

From the menu "Window-->Preferences", open "Preferences" GUI, select "Tracked Pointer" in the "Filter" list (Figure 4).

\image html preferences.png "Figure 4. Set the plugin preferences."

<ul>

<<<<<<< HEAD
<li> <b>calibration matrix file name</b>  A calibration matrix (.4x4) which determines the transform from the tip of pointer to the tracker.
If you have already filled the "maps to" fields in previous section, you can provide an identity matrix or just ignoring it.
</li>

<li> <b>number of samples to average</b> The number of frames to be used for average.</li>

</ul>
=======
<li> <b>calibration matrix file name</b>  A calibration matrix (.4x4) which determines the transform from the tip of pointer to the tracking sensor.
If you have already filled the "maps to" fields in previous section, you can provide an identity matrix or just ignoring it.
</li>
>>>>>>> c474184b

<li> <b>number of samples to average</b> The number of frames to be used for average.</li>

<<<<<<< HEAD
=======
</ul>
>>>>>>> c474184b

*/
<|MERGE_RESOLUTION|>--- conflicted
+++ resolved
@@ -5,16 +5,10 @@
 
 \section TrackedPointerIntro Introduction
 
-<<<<<<< HEAD
-The Tracked Pointer View plugin is to visualise a tracked pointer in a tracking coordinate system. Figure 1 shows a pointer pointing to a phantom of rib cage. The pointer has trackballs attached, which are tracked by a NDI Polaris optical tracking system. Figure 2 shows a virtual pointer overlays on the model of the rib cage phantom, both in the Polaris coordinate system.
-
-\image html pointer-in-real-world.png "Figure 1. A pointer pointing to a phantom of rib cage. The pointer is tracked by a NDI Polaris optical tracking system."
-=======
 The Tracked Pointer View plugin is to move a tracked pointer in a 3D space. Figure 1 shows a pointer pointing to a phantom of rib cage. The pointer has trackballs (i.e. tracking sensor) attached, which are tracked by a NDI Polaris optical tracking system. Figure 2 shows a virtual pointer overlays on the model of the rib cage phantom, both in the Polaris coordinate system.
 
 \image html pointer-in-real-world.png "Figure 1. A pointer pointing to a phantom of rib cage. The pointer is tracked by a NDI Polaris optical tracking system."
 
->>>>>>> c474184b
 \image html pointer-in-virtual-world.png "Figure 2. A virtual pointer overlays on the model of the rib cage phantom."
 
 \section TrackedPointerUsage Usage
@@ -26,24 +20,14 @@
 
 <li> <b>pointer</b> A 3D model of the pointer being tracked, often the model is saved in .vtk or .stl format.</li>
 
-<<<<<<< HEAD
-<li> <b>pointer to world</b> The tracker device provides the transformation of the pointer in the tracking system. </li>
-
-<li> <b>tip origin</b> The coordinate of the pointer's tip relative to the origin of the tracker device.
-=======
 <li> <b>pointer to world</b> The tracking sensor provides the transformation of the pointer in the tracking system. </li>
 
 <li> <b>tip origin</b> The coordinate of the pointer's tip relative to the origin of the tracking sensor.
->>>>>>> c474184b
 This coordinate should be obtained via pivot calibration. The origin can be filled as (0, 0, 0) if you have provided the calibration matrix (.4x4) in the "Preferences->Tracked Pointer->calibration matrix file name". 
 </li>
 
 <li> <b>maps to</b> The coordinate of the pointer's tip in the tracking coordinate system.
-<<<<<<< HEAD
-These fields will be automatically updated for each frame, when the tracker device has been tracked.
-=======
 These fields will be automatically updated for each frame, when the tracking sensor has been tracked.
->>>>>>> c474184b
 </li>
 
 <li> <b>grab</b> Press the button, the plugin will start computing the coordinates of the pointer's tip in the tracking coordinate system for certain number of frames, then average those coordinates over the number of frames. The result will be save as a "PointSet" in the "Data Manager".
@@ -60,25 +44,12 @@
 
 <ul>
 
-<<<<<<< HEAD
-<li> <b>calibration matrix file name</b>  A calibration matrix (.4x4) which determines the transform from the tip of pointer to the tracker.
+<li> <b>calibration matrix file name</b>  A calibration matrix (.4x4) which determines the transform from the tip of pointer to the tracking sensor.
 If you have already filled the "maps to" fields in previous section, you can provide an identity matrix or just ignoring it.
 </li>
 
 <li> <b>number of samples to average</b> The number of frames to be used for average.</li>
 
 </ul>
-=======
-<li> <b>calibration matrix file name</b>  A calibration matrix (.4x4) which determines the transform from the tip of pointer to the tracking sensor.
-If you have already filled the "maps to" fields in previous section, you can provide an identity matrix or just ignoring it.
-</li>
->>>>>>> c474184b
-
-<li> <b>number of samples to average</b> The number of frames to be used for average.</li>
-
-<<<<<<< HEAD
-=======
-</ul>
->>>>>>> c474184b
 
 */
