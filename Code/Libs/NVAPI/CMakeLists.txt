#/*============================================================================
#
#  NifTK: A software platform for medical image computing.
#
#  Copyright (c) University College London (UCL). All rights reserved.
#
#  This software is distributed WITHOUT ANY WARRANTY; without even
#  the implied warranty of MERCHANTABILITY or FITNESS FOR A PARTICULAR
#  PURPOSE.
#
#  See LICENSE.txt in the top level directory for details.
#
#============================================================================*/

find_package(CUDA REQUIRED)
 
set(niftknvapi_SRCS
  niftkNVAPICommon.cxx
  glew/glew.c
  video/compress.cxx
  video/device.cxx
  video/deviceimpl.cxx
  video/frame.cxx
  video/sdiinput.cxx
  video/sdioutput.cxx
  video/rgba2nv12.cu
)

# with all the itk etc stuff, nvcc dies with "command line too long".
# so instead drop off all the not needed stuff and start clean.
# http://www.cmake.org/Bug/print_bug_page.php?bug_id=12198
set_directory_properties( PROPERTIES INCLUDE_DIRECTORIES "" )

include_directories(${CMAKE_SOURCE_DIR}/Code/Libs/NVAPI/video)
include_directories(${CMAKE_SOURCE_DIR}/Code/Libs/NVAPI/glew)
include_directories(${NVAPI_INCLUDE_DIR})
include_directories(${CMAKE_BINARY_DIR})
include_directories(${CUDA_TOOLKIT_INCLUDE})

# add_library(niftknvapi ${niftknvapi_SRCS})
CUDA_ADD_LIBRARY(niftknvapi ${niftknvapi_SRCS})

if(BUILD_SHARED_LIBS)
  if(WIN32)
    add_definitions(-DNIFTKNVAPI_WINDOWS_EXPORT)
    add_definitions(-DLIBVIDEO_BUILDING_DLL)
  endif(WIN32)
endif(BUILD_SHARED_LIBS)


get_filename_component(cudaencoderpath ${CUDA_CUDART_LIBRARY} PATH)

target_link_libraries(niftknvapi  
  ${NVAPI_LIBRARY}
  ${OPENGL_gl_LIBRARY}
  ${CUDA_CUDA_LIBRARY}
  ${CUDA_CUDART_LIBRARY}
  ${cudaencoderpath}/nvcuvenc.lib
  ${cudaencoderpath}/nvcuvid.lib
)

<<<<<<< HEAD
# all of the nvidia-driver/cuda dependencies should be delay-loaded
#  so this library would at least load on a machine that doesnt have nv hardware
# FIXME: cuda-rt as well! but name is not fixed
set_target_properties(niftknvapi PROPERTIES LINK_FLAGS 
    "/DELAYLOAD:nvcuvenc.dll /DELAYLOAD:nvcuvid.dll /DELAYLOAD:nvcuda.dll")
=======
if(MSVC)
  # all of the nvidia-driver/cuda dependencies should be delay-loaded
  #  so this library would at least load on a machine that doesnt have nv hardware
  SET_TARGET_PROPERTIES(niftknvapi PROPERTIES LINK_FLAGS 
    "/DELAYLOAD:nvcuvenc.dll /DELAYLOAD:nvcuvid.dll /DELAYLOAD:nvcuda.dll /DELAYLOAD:${CUDA_CUDART_DLL_NAME}")
endif(MSVC)
>>>>>>> 042764d7


MITK_INSTALL(TARGETS niftknvapi)<|MERGE_RESOLUTION|>--- conflicted
+++ resolved
@@ -59,20 +59,12 @@
   ${cudaencoderpath}/nvcuvid.lib
 )
 
-<<<<<<< HEAD
-# all of the nvidia-driver/cuda dependencies should be delay-loaded
-#  so this library would at least load on a machine that doesnt have nv hardware
-# FIXME: cuda-rt as well! but name is not fixed
-set_target_properties(niftknvapi PROPERTIES LINK_FLAGS 
-    "/DELAYLOAD:nvcuvenc.dll /DELAYLOAD:nvcuvid.dll /DELAYLOAD:nvcuda.dll")
-=======
 if(MSVC)
   # all of the nvidia-driver/cuda dependencies should be delay-loaded
   #  so this library would at least load on a machine that doesnt have nv hardware
-  SET_TARGET_PROPERTIES(niftknvapi PROPERTIES LINK_FLAGS 
+  set_target_properties(niftknvapi PROPERTIES LINK_FLAGS 
     "/DELAYLOAD:nvcuvenc.dll /DELAYLOAD:nvcuvid.dll /DELAYLOAD:nvcuda.dll /DELAYLOAD:${CUDA_CUDART_DLL_NAME}")
 endif(MSVC)
->>>>>>> 042764d7
 
 
 MITK_INSTALL(TARGETS niftknvapi)