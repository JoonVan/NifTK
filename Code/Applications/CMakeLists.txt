#/*============================================================================
#
#  NifTK: A software platform for medical image computing.
#
#  Copyright (c) University College London (UCL). All rights reserved.
#
#  This software is distributed WITHOUT ANY WARRANTY; without even
#  the implied warranty of MERCHANTABILITY or FITNESS FOR A PARTICULAR
#  PURPOSE.
#
#  See LICENSE.txt in the top level directory for details.
#
#============================================================================*/

###############################################################
# Setup variables describing the library requirements.
###############################################################

set(ITK_NO_IO_FACTORY_REGISTER_MANAGER 0)
include(${MITK_MODULES_PACKAGE_DEPENDS_DIR}/MITK_ITK_Config.cmake)

set(NIFTK_APPLICATION_LINK_LIBRARIES
  niftkcommon
  niftkITK
  ${ITK_LIBRARIES}
  ${Boost_LIBRARIES}
)

set(NIFTK_APPLICATION_WITH_CUDA_LINK_LIBRARIES
  niftkcudautilsgpu
  ${NIFTK_APPLICATION_LINK_LIBRARIES}
)

# Note: vtkRendering seems to force a dependency on Qt. See below.
set(NIFTK_APPLICATION_WITH_VTK_LINK_LIBRARIES
  niftkVTK
  ${NIFTK_VTK_LIBS_BUT_WITHOUT_QT}
  ${NIFTK_APPLICATION_LINK_LIBRARIES}
)

# Note: vtkRendering seems to force a dependency on Qt. See above.
set(NIFTK_APPLICATION_WITH_VTK_AND_QT_LINK_LIBRARIES
  ${NIFTK_VTK_LIBS_WITH_QT}
  ${QT_LIBRARIES}
  ${NIFTK_APPLICATION_WITH_VTK_LINK_LIBRARIES}
)

if (BUILD_MESHING)
  set(NIFTK_MESHING_APPLICATION_LIBRARIES
    niftkMeshingLib
    ${NIFTK_APPLICATION_WITH_VTK_LINK_LIBRARIES}
    CGAL
    CGAL_ImageIO
    )
endif (BUILD_MESHING)

set(_all_command_line_apps "")

###############################################################
# These programs use the new SlicerExecutionModel where
# we generate the command line parsing using TCLAP
###############################################################
if(SlicerExecutionModel_FOUND)

  #-------------------------------------------------------------
  # Add new programs to this list.
  #-------------------------------------------------------------
  set(APPS_DEPENDING_ON_SLICER_AND_APPLICATION_LINK_LIBRARIES
    niftkAdd
    niftkAnonymiseDICOMMammograms
    niftkApplyMaskToImage
    niftkBreastDensityCalculationGivenMRISegmentation
    niftkConvertImage
    niftkConvertRawDICOMMammogramsToPresentation
    niftkCreateMaskImage
    niftkCropImage
    niftkDilate
    niftkErode
    niftkExtrudeMaskToVolume
    niftkExtracellularVolumeFractionFromContrastEnhancedCT
    niftkHistogramEqualization
    niftkInvertImage
    niftkLogInvertImage
    niftkMultiply
    niftkN4BiasFieldCorrection
    niftkNegateImage
    niftkOtsuThresholdImage
    niftkSubsampleImage
    niftkSubtract
    niftkVotingBinaryIterativeHoleFillingImageFilter
  )
  list(APPEND _all_command_line_apps ${APPS_DEPENDING_ON_SLICER_AND_APPLICATION_LINK_LIBRARIES})

  include_directories(${CMAKE_CURRENT_BINARY_DIR})

  foreach(APP ${APPS_DEPENDING_ON_SLICER_AND_APPLICATION_LINK_LIBRARIES})
    NIFTK_CREATE_COMMAND_LINE_APPLICATION(
      NAME ${APP}
      BUILD_SLICER
      INSTALL_SCRIPT
      TARGET_LIBRARIES ${NIFTK_APPLICATION_LINK_LIBRARIES}
    )
  endforeach()

  if(VTK_FOUND)

    #-------------------------------------------------------------
    # Add new programs to this list.
    #-------------------------------------------------------------
    set(APPS_DEPENDING_ON_SLICER_AND_APPLICATION_LINK_LIBRARIES_AND_VTK
      niftkMakeLapUSProbeModel
      niftkMakeLapUSProbeARTagModel
      niftkVTKIterativeClosestPointRegister
      niftkVTKDistanceToSurface
    )
    list(APPEND _all_command_line_apps ${APPS_DEPENDING_ON_SLICER_AND_APPLICATION_LINK_LIBRARIES_AND_VTK})

    include_directories(${CMAKE_CURRENT_BINARY_DIR})

    foreach(APP ${APPS_DEPENDING_ON_SLICER_AND_APPLICATION_LINK_LIBRARIES_AND_VTK})
      NIFTK_CREATE_COMMAND_LINE_APPLICATION(
        NAME ${APP}
        BUILD_SLICER
        INSTALL_SCRIPT
        TARGET_LIBRARIES ${NIFTK_APPLICATION_WITH_VTK_LINK_LIBRARIES}
      )
    endforeach()

    #-------------------------------------------------------------
    # Add new programs which link to VTK and NiftyReg to this list.
    #-------------------------------------------------------------

    if(NIFTYREG_FOUND)
      set(VTK_APPS_DEPENDING_ON_SLICER_AND_NIFTYREG_LINK_LIBRARIES
        niftkF3DControlGridToVTKPolyData
      )
      list(APPEND _all_command_line_apps ${VTK_APPS_DEPENDING_ON_SLICER_AND_NIFTYREG_LINK_LIBRARIES})

      if(NOT ${CMAKE_CXX_COMPILER_ID} MATCHES "Clang")
        # OpenMP is disabled when the compiler is based on Clang
        find_package(OpenMP)
        if(OPENMP_FOUND)
          set(CMAKE_C_FLAGS "${CMAKE_C_FLAGS} ${OpenMP_C_FLAGS}")
          set(CMAKE_CXX_FLAGS "${CMAKE_CXX_FLAGS} ${OpenMP_CXX_FLAGS}")
        endif(OPENMP_FOUND)
      endif(NOT ${CMAKE_CXX_COMPILER_ID} MATCHES "Clang")

      add_definitions(-DUSE_NIFTYREG)
      link_directories(${NIFTYREG_LIBRARY_DIR})
      include_directories(${NIFTYREG_INCLUDE_DIR})

      set(NIFTK_APPLICATION_WITH_VTK_AND_NIFTYREG_LINK_LIBRARIES
        ${NIFTK_APPLICATION_WITH_VTK_LINK_LIBRARIES}
        niftkITK
        niftkVTKNiftyReg
        ${NIFTYREG_LIBRARIES}
      )

      foreach(APP ${VTK_APPS_DEPENDING_ON_SLICER_AND_NIFTYREG_LINK_LIBRARIES})
        NIFTK_CREATE_COMMAND_LINE_APPLICATION(
          NAME ${APP}
          BUILD_SLICER
          INSTALL_SCRIPT
          TARGET_LIBRARIES ${NIFTK_APPLICATION_WITH_VTK_AND_NIFTYREG_LINK_LIBRARIES}
        )
      endforeach()
    endif(NIFTYREG_FOUND)

  endif(VTK_FOUND)

endif()

###############################################################
# The following applications don't use TCLAP but they do
# produce the SlicerExecutionModel xml code, and hence need
# just the script generating.
###############################################################

set(ADDITIONAL_SLICER_EXECUTION_MODEL_APPS
  niftkBreastMaskSegmentationFromMRI
  niftkVesselExtractor
  )
list(APPEND _all_command_line_apps ${ADDITIONAL_SLICER_EXECUTION_MODEL_APPS})

foreach(APP ${ADDITIONAL_SLICER_EXECUTION_MODEL_APPS})
  NIFTK_CREATE_COMMAND_LINE_APPLICATION(
    NAME ${APP}
    INSTALL_SCRIPT
    TARGET_LIBRARIES ${NIFTK_APPLICATION_WITH_VTK_AND_NIFTYREG_LINK_LIBRARIES}
  )
endforeach()


###############################################################
# All other command line apps
###############################################################

##############################################################
# Add new programs to this list.
##############################################################
set(APPS_DEPENDING_ON_NIFTK_APPLICATION_LINK_LIBRARIES
  niftkAbsImageFilter
  niftkAffine
  niftkAnd
  niftkAtlasStatistics
  niftkAverage
  niftkBackProject2Dto3D
  niftkBasicImageFeatures
  niftkBasicImageFeatures3D
  niftkBilateralImageFilter
  niftkBlockMatching
  niftkBreastDicomSeriesReadImageWrite
  niftkBSI
  niftkCombineSegmentations
  niftkComposeITKAffineTransformations
  niftkComputeImageHistogram
  niftkComputeJointHistogram
  niftkComputeMeanTransformation
  niftkConnectedComponents
  #niftkContourExtractor2DImageFilter
  #niftkConvertDofToFsl
  niftkConvertMidasStrToNii
  niftkConvertToMidasStr
  niftkConvertTransformToRIREFormat
  niftkCreateAffineTransform
  niftkCreateMaskFromLabels
  niftkCreateTransformation
  niftkCTEAcosta2009Subsampling
  niftkCTEAssignAtlasValues
  niftkCTEBourgeat2008
  niftkCTEDas2009
  niftkCTEExtractGMWMBoundaryFromLabelImage
  niftkCTEHighRes
  niftkCTEHuttonLayering
  niftkCTEJones2000
  niftkCTEMaskedSmoothing
  niftkCTEPrepareVolumes
  niftkCTEYezzi2003
  niftkCurveFitRegistration
  niftkDecomposeAffineMatrix
  niftkDeformationFieldTargetRegistrationError
  niftkDicomSeriesReadImageWrite
  niftkDilateMaskAndCrop
  niftkDistanceTransform
  niftkDoubleWindowBSI
  niftkExtract2DSliceFrom3DImage
  niftkExtractCurvatures
  niftkExtractRegion
  niftkExtractScalp
  niftkExtractZeroCrossing
  #niftkFFD
  niftkFillHoles
  niftkForwardAndBackProjectionDifferenceFilter
  niftkForwardProject3Dto2D
  niftkGaussian
  niftkGetMetricValue
  niftkImageInfo
  niftkImageReconstruction
  niftkInject
  niftkInvertAffineTransform
  niftkInvertTransformation
  niftkITKAffineResampleImage
  niftkJacobianStatistics
  niftkKMeansWindowBSI
  niftkKMeansWindowWithLinearRegressionNormalisationBSI
  niftkKNDoubleWindowBSI
  niftkMTPDbc
  niftkMultiplyTransformation
  niftkMultiScaleHessianImageEnhancement2D
  niftkMultiScaleHessianImageEnhancement3D
  niftkPadImage
  niftkProjectionGeometry
  niftkReorientateImage
  niftkRescale
  niftkResetDirectionField
  niftkResetVoxelDimensionsField
  niftkSegmentationStatistics
  niftkSeriesReadVolumeWrite
  niftkSetBorderPixel
  niftkShiftProb
  niftkShiftScale
  niftkShrinkImage
  niftkSTAPLE
  niftkSubtractSliceFromVolume
  niftkSwapIntensity
  niftkTestCompareImage
  niftkTestImage
  niftkThreshold
  niftkTransformation
  niftkTransformPoint3Dto2D
  niftkVesselExtractor
  niftkVolToFreeSurfer
  niftkVoxelWiseMaximumIntensities
)
list(APPEND _all_command_line_apps ${APPS_DEPENDING_ON_NIFTK_APPLICATION_LINK_LIBRARIES})

foreach(APP ${APPS_DEPENDING_ON_NIFTK_APPLICATION_LINK_LIBRARIES})
  NIFTK_CREATE_COMMAND_LINE_APPLICATION(
    NAME ${APP}
    BUILD_CLI
    TARGET_LIBRARIES ${NIFTK_APPLICATION_LINK_LIBRARIES}
  )
endforeach()

##############################################################
# Other command line applications, that require VTK.
##############################################################

if(VTK_FOUND)

  ##############################################################
  # Add new programs to this list.
  ##############################################################
  set(APPS_DEPENDING_ON_NIFTK_APPLICATION_WITH_VTK_LINK_LIBRARIES
    niftkBreastMaskSegmentationFromMRI
    niftkConvertImageToVTKStructuredGrid
    niftkConvertNiftiVectorImage
    niftkDecimatePolyData
    niftkGradientVectorField
    niftkMapVolumeDataToPolyDataVertices
    niftkMarchingCubes
    niftkSmoothPolyData
    niftkTransformPolyData
  )
  list(APPEND _all_command_line_apps ${APPS_DEPENDING_ON_NIFTK_APPLICATION_WITH_VTK_LINK_LIBRARIES})

  foreach(APP ${APPS_DEPENDING_ON_NIFTK_APPLICATION_WITH_VTK_LINK_LIBRARIES})
    NIFTK_CREATE_COMMAND_LINE_APPLICATION(
      NAME ${APP}
      BUILD_CLI
      TARGET_LIBRARIES ${NIFTK_APPLICATION_WITH_VTK_LINK_LIBRARIES}
    )
  endforeach()

  if (BUILD_MESHING)
    NIFTK_CREATE_COMMAND_LINE_APPLICATION(
      NAME niftkMeshFromLabels
      BUILD_CLI
      TARGET_LIBRARIES ${NIFTK_MESHING_APPLICATION_LIBRARIES}
    )
  endif (BUILD_MESHING)

endif()

##############################################################
# Other command line applications, that require VTK and QT.
##############################################################

if(VTK_FOUND)
  if(QT_FOUND)

    ##############################################################
    # Add new programs to this list.
    ##############################################################
    set(APPS_DEPENDING_ON_NIFTK_APPLICATION_WITH_VTK_AND_QT_LINK_LIBRARIES
      niftkCreateBreastMesh
    )
    list(APPEND _all_command_line_apps ${APPS_DEPENDING_ON_NIFTK_APPLICATION_WITH_VTK_AND_QT_LINK_LIBRARIES})

    foreach(APP ${APPS_DEPENDING_ON_NIFTK_APPLICATION_WITH_VTK_AND_QT_LINK_LIBRARIES})
      NIFTK_CREATE_COMMAND_LINE_APPLICATION(
        NAME ${APP}
        BUILD_CLI
        TARGET_LIBRARIES ${NIFTK_APPLICATION_WITH_VTK_AND_QT_LINK_LIBRARIES}
      )
    endforeach()

  endif(QT_FOUND)
endif(VTK_FOUND)

##############################################################
# Other command line applications, that require CUDA.
##############################################################
<<<<<<< HEAD

if(CUDA_FOUND)
=======
  
if(CUDA_FOUND AND NIFTK_USE_CUDA)
>>>>>>> 231050d2

  #include(${CMAKE_SOURCE_DIR}/CMake/cuda/FindCUDA.cmake)

  ##############################################################
  # Add new programs to this list.
  ##############################################################
  #set(APPS_DEPENDING_ON_NIFTK_APPLICATION_WITH_CUDA_LINK_LIBRARIES
  #  niftkCUDAInfo
  #)

  #foreach(APP ${APPS_DEPENDING_ON_NIFTK_APPLICATION_WITH_CUDA_LINK_LIBRARIES})
  #  add_executable(${APP} ${APP}.cxx )
  #  target_link_libraries(${APP} ${NIFTK_APPLICATION_WITH_CUDA_LINK_LIBRARIES} )
  #  install(TARGETS ${APP} RUNTIME DESTINATION ${NIFTK_INSTALL_BIN_DIR} COMPONENT applications)
  #endforeach()
<<<<<<< HEAD

endif(CUDA_FOUND)
=======
  
endif()
>>>>>>> 231050d2

##############################################################
# If no GUI, we still need to make sure we have all the
# necessary libraries for the command line apps to work.
##############################################################
if(NOT BUILD_GUI)
  if(NIFTK_RESOLVE_COMMAND_LINE_DEPENDENCIES)
    NIFTK_FIXUP_COMMAND_LINE_APPLICATIONS(APPS ${_all_command_line_apps})
  endif()
endif()<|MERGE_RESOLUTION|>--- conflicted
+++ resolved
@@ -371,13 +371,8 @@
 ##############################################################
 # Other command line applications, that require CUDA.
 ##############################################################
-<<<<<<< HEAD
-
-if(CUDA_FOUND)
-=======
   
 if(CUDA_FOUND AND NIFTK_USE_CUDA)
->>>>>>> 231050d2
 
   #include(${CMAKE_SOURCE_DIR}/CMake/cuda/FindCUDA.cmake)
 
@@ -393,13 +388,8 @@
   #  target_link_libraries(${APP} ${NIFTK_APPLICATION_WITH_CUDA_LINK_LIBRARIES} )
   #  install(TARGETS ${APP} RUNTIME DESTINATION ${NIFTK_INSTALL_BIN_DIR} COMPONENT applications)
   #endforeach()
-<<<<<<< HEAD
-
-endif(CUDA_FOUND)
-=======
   
 endif()
->>>>>>> 231050d2
 
 ##############################################################
 # If no GUI, we still need to make sure we have all the
