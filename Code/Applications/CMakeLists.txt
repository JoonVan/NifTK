#/*============================================================================
#
#  NifTK: A software platform for medical image computing.
#
#  Copyright (c) University College London (UCL). All rights reserved.
#
#  This software is distributed WITHOUT ANY WARRANTY; without even
#  the implied warranty of MERCHANTABILITY or FITNESS FOR A PARTICULAR
#  PURPOSE.
#
#  See LICENSE.txt in the top level directory for details.
#
#============================================================================*/

###############################################################
# Setup variables describing the library requirements.
###############################################################

SET(NIFTK_APPLICATION_LINK_LIBRARIES 
  niftkcommon 
  niftkITK
  ${NIFTK_ITK_LIB}
  ${Boost_LIBRARIES} 
)

SET(NIFTK_APPLICATION_WITH_CUDA_LINK_LIBRARIES
  niftkcudautilsgpu
  ${NIFTK_APPLICATION_LINK_LIBRARIES}
)

# Note: vtkRendering seems to force a dependency on Qt. See below.
SET(NIFTK_APPLICATION_WITH_VTK_LINK_LIBRARIES
  ${NIFTK_VTK_LIBS_BUT_WITHOUT_QT}
  ${NIFTK_APPLICATION_LINK_LIBRARIES}
  niftkVTK
)

# Note: vtkRendering seems to force a dependency on Qt. See above.
SET(NIFTK_APPLICATION_WITH_VTK_AND_QT_LINK_LIBRARIES
  ${NIFTK_VTK_LIBS_WITH_QT}
  ${QT_LIBRARIES}
  ${NIFTK_APPLICATION_WITH_VTK_LINK_LIBRARIES}
)

IF (BUILD_MESHING)
  SET(NIFTK_MESHING_APPLICATION_LIBRARIES
    niftkMeshingLib
    ${NIFTK_APPLICATION_WITH_VTK_LINK_LIBRARIES}
    )
ENDIF (BUILD_MESHING)

###############################################################
# These programs use the new SlicerExecutionModel where
# we generate the command line parsing using TCLAP
###############################################################
IF(SlicerExecutionModel_FOUND)

  #-------------------------------------------------------------
  # Add new programs to this list.
  #-------------------------------------------------------------
  SET(APPS_DEPENDING_ON_SLICER_AND_APPLICATION_LINK_LIBRARIES
    niftkAdd
    niftkApplyMaskToImage
    niftkBreastDensityCalculationGivenMRISegmentation
    niftkConvertImage
    niftkCreateMaskImage
    niftkCropImage
	niftkDilate
    niftkErode
    niftkExtrudeMaskToVolume
    niftkExtracellularVolumeFractionFromContrastEnhancedCT
    niftkMakeCheckerboardMarker
    niftkMultiply
    niftkSubtract
    niftkVotingBinaryIterativeHoleFillingImageFilter
  )

  INCLUDE_DIRECTORIES(${CMAKE_CURRENT_BINARY_DIR})
  
  FOREACH(APP ${APPS_DEPENDING_ON_SLICER_AND_APPLICATION_LINK_LIBRARIES})    
    NIFTK_CONFIGURE_AND_BUILD_CLI(
      NAME ${APP} 
      TARGET_LIBRARIES ${NIFTK_APPLICATION_LINK_LIBRARIES}
    )
  ENDFOREACH()

  IF(VTK_FOUND)
  
    #-------------------------------------------------------------
    # Add new programs to this list.
    #-------------------------------------------------------------
    SET(APPS_DEPENDING_ON_SLICER_AND_APPLICATION_LINK_LIBRARIES_AND_VTK
      niftkMakeLaparoscopicUSProbe
      niftkMakeCheckerboardLapUSProbe
    )
  
    INCLUDE_DIRECTORIES(${CMAKE_CURRENT_BINARY_DIR})
    
    FOREACH(APP ${APPS_DEPENDING_ON_SLICER_AND_APPLICATION_LINK_LIBRARIES_AND_VTK})
      NIFTK_CONFIGURE_AND_BUILD_CLI(
        NAME ${APP} 
        TARGET_LIBRARIES ${NIFTK_APPLICATION_WITH_VTK_LINK_LIBRARIES}
      )
    ENDFOREACH()

    #-------------------------------------------------------------
    # Add new programs which link to VTK and NiftyReg to this list.
    #-------------------------------------------------------------

<<<<<<< HEAD
    IF(NIFTYREG_FOUND)
      SET(VTK_APPS_DEPENDING_ON_SLICER_AND_NIFTYREG_LINK_LIBRARIES
        niftkF3DControlGridToVTKPolyData
      )

      if(NOT ${CMAKE_CXX_COMPILER_ID} MATCHES "Clang")
        # OpenMP is disabled when the compiler is based on Clang
        find_package(OpenMP)
        if(OPENMP_FOUND)
          set(CMAKE_C_FLAGS "${CMAKE_C_FLAGS} ${OpenMP_C_FLAGS}")
          set(CMAKE_CXX_FLAGS "${CMAKE_CXX_FLAGS} ${OpenMP_CXX_FLAGS}")
        endif(OPENMP_FOUND)
      endif(NOT ${CMAKE_CXX_COMPILER_ID} MATCHES "Clang")
      
      ADD_DEFINITIONS(-DUSE_NIFTYREG)
      LINK_DIRECTORIES(${NIFTYREG_LIBRARY_DIR})
      INCLUDE_DIRECTORIES(${NIFTYREG_INCLUDE_DIR})
      
      SET(NIFTK_APPLICATION_WITH_VTK_AND_NIFTYREG_LINK_LIBRARIES
        ${NIFTK_APPLICATION_WITH_VTK_LINK_LIBRARIES} 
        niftkITK
        ${NIFTYREG_LIBRARIES}
      )
      
      FOREACH(APP ${VTK_APPS_DEPENDING_ON_SLICER_AND_NIFTYREG_LINK_LIBRARIES})
        NIFTK_CONFIGURE_AND_BUILD_CLI(
          NAME ${APP} 
          TARGET_LIBRARIES ${NIFTK_APPLICATION_WITH_VTK_AND_NIFTYREG_LINK_LIBRARIES}
        )
      ENDFOREACH()
    ENDIF(NIFTYREG_FOUND)  
=======
#    IF(NIFTYREG_FOUND)
#      SET(VTK_APPS_DEPENDING_ON_SLICER_AND_NIFTYREG_LINK_LIBRARIES
#        niftkF3DControlGridToVTKPolyData
#      )
#
#      if(NOT ${CMAKE_CXX_COMPILER_ID} MATCHES "Clang")
#        # OpenMP is disabled when the compiler is based on Clang
#        find_package(OpenMP)
#        if(OPENMP_FOUND)
#          set(CMAKE_C_FLAGS "${CMAKE_C_FLAGS} ${OpenMP_C_FLAGS}")
#          set(CMAKE_CXX_FLAGS "${CMAKE_CXX_FLAGS} ${OpenMP_CXX_FLAGS}")
#        endif(OPENMP_FOUND)
#      endif(NOT ${CMAKE_CXX_COMPILER_ID} MATCHES "Clang")
#      
#      ADD_DEFINITIONS(-DUSE_NIFTYREG)
#      LINK_DIRECTORIES(${NIFTYREG_LIBRARY_DIR})
#      INCLUDE_DIRECTORIES(${NIFTYREG_INCLUDE_DIR})
#      
#      SET(NIFTK_APPLICATION_WITH_VTK_AND_NIFTYREG_LINK_LIBRARIES
#        ${NIFTK_APPLICATION_WITH_VTK_LINK_LIBRARIES} 
#        niftkITK
#        niftkVTK
#        ${NIFTYREG_LIBRARIES}
#      )
#      
#      FOREACH(APP ${VTK_APPS_DEPENDING_ON_SLICER_AND_NIFTYREG_LINK_LIBRARIES})
#        NIFTK_CONFIGURE_AND_BUILD_CLI(
#          NAME ${APP} 
#          TARGET_LIBRARIES ${NIFTK_APPLICATION_WITH_VTK_AND_NIFTYREG_LINK_LIBRARIES}
#        )
#      ENDFOREACH()
#    ENDIF(NIFTYREG_FOUND)  
>>>>>>> 5c51d8df
    
  ENDIF(VTK_FOUND)  
  
ENDIF()

###############################################################
# The following applications don't use TCLAP but they do 
# produce the SlicerExecutionModel xml code
###############################################################

SET(ADDITIONAL_SLICER_EXECUTION_MODEL_APPS
  niftkBreastMaskSegmentationFromMRI
  niftkVesselExtractor
  )

FOREACH(APP ${ADDITIONAL_SLICER_EXECUTION_MODEL_APPS})
  
  IF(WIN32) 
    CONFIGURE_FILE(${CMAKE_SOURCE_DIR}/CMake/CLI.bat.in ${EXECUTABLE_OUTPUT_PATH}/cli-modules/${APP}.bat @ONLY )
    NIFTK_INSTALL_CLI(PROGRAMS ${EXECUTABLE_OUTPUT_PATH}/cli-modules/${APP}.bat)
  ELSE(WIN32)
    CONFIGURE_FILE(${CMAKE_SOURCE_DIR}/CMake/CLI.sh.in ${EXECUTABLE_OUTPUT_PATH}/cli-modules/${APP}.sh @ONLY )
    NIFTK_INSTALL_CLI(PROGRAMS ${EXECUTABLE_OUTPUT_PATH}/cli-modules/${APP}.sh)
  ENDIF(WIN32)
 
ENDFOREACH()


###############################################################
# All other command line apps
###############################################################

##############################################################
# Add new programs to this list.
##############################################################
SET(APPS_DEPENDING_ON_NIFTK_APPLICATION_LINK_LIBRARIES
  niftkAbsImageFilter
  niftkAffine
  niftkAnd
  niftkAtlasStatistics
  niftkAverage
  niftkBackProject2Dto3D
  niftkBasicImageFeatures
  niftkBasicImageFeatures3D
  niftkBilateralImageFilter
  niftkBlockMatching
  niftkBreastDicomSeriesReadImageWrite
  niftkBSI
  niftkCombineSegmentations
  niftkComposeITKAffineTransformations
  niftkComputeImageHistogram
  niftkComputeJointHistogram
  niftkComputeMeanTransformation
  niftkConnectedComponents
  niftkContourExtractor2DImageFilter
  #niftkConvertDofToFsl
  niftkConvertMidasStrToNii
  niftkConvertToMidasStr
  niftkConvertTransformToRIREFormat
  niftkCreateAffineTransform
  niftkCreateMaskFromLabels
  niftkCreateTransformation
  niftkCTEAcosta2009Subsampling
  niftkCTEAssignAtlasValues
  niftkCTEBourgeat2008
  niftkCTEDas2009
  niftkCTEExtractGMWMBoundaryFromLabelImage
  niftkCTEHighRes
  niftkCTEHuttonLayering
  niftkCTEJones2000
  niftkCTEMaskedSmoothing
  niftkCTEPrepareVolumes
  niftkCTEYezzi2003
  niftkCurveFitRegistration
  niftkDecomposeAffineMatrix
  niftkDeformationFieldTargetRegistrationError
  niftkDicomSeriesReadImageWrite
  niftkDilateMaskAndCrop
  niftkDistanceTransform
  niftkDoubleWindowBSI
  niftkExtract2DSliceFrom3DImage
  niftkExtractCurvatures
  niftkExtractRegion
  niftkExtractScalp
  niftkExtractZeroCrossing
  niftkFFD
  niftkFillHoles
  niftkForwardAndBackProjectionDifferenceFilter
  niftkForwardProject3Dto2D
  niftkGaussian
  niftkGetMetricValue
  niftkImageInfo
  niftkImageReconstruction
  niftkInject
  niftkInvertAffineTransform
  niftkInvertTransformation
  niftkITKAffineResampleImage
  niftkJacobianStatistics
  niftkKMeansWindowBSI
  niftkKMeansWindowWithLinearRegressionNormalisationBSI
  niftkKNDoubleWindowBSI
  niftkMTPDbc
  niftkMultiplyTransformation
  niftkMultiScaleHessianImageEnhancement2D
  niftkMultiScaleHessianImageEnhancement3D
  niftkPadImage
  niftkProjectionGeometry
  niftkReorientateImage
  niftkRescale
  niftkResetDirectionField
  niftkResetVoxelDimensionsField
  niftkSegmentationStatistics
  niftkSeriesReadVolumeWrite
  niftkSetBorderPixel
  niftkShiftProb
  niftkShiftScale
  niftkShrinkImage
  niftkSTAPLE
  niftkSubsampleImage
  niftkSubtractSliceFromVolume
  niftkSwapIntensity
  niftkTestCompareImage
  niftkTestImage
  niftkThreshold
  niftkTransformation
  niftkTransformPoint3Dto2D
  niftkVesselExtractor
  niftkVolToFreeSurfer
  niftkVoxelWiseMaximumIntensities
)

FOREACH(APP ${APPS_DEPENDING_ON_NIFTK_APPLICATION_LINK_LIBRARIES})
  ADD_EXECUTABLE(${APP} ${APP}.cxx )
  TARGET_LINK_LIBRARIES(${APP} ${NIFTK_APPLICATION_LINK_LIBRARIES} )
  MITK_INSTALL(TARGETS ${APP})
ENDFOREACH()
  
##############################################################
# Other command line applications, that require VTK.
##############################################################

IF(VTK_FOUND)
  
  ##############################################################
  # Add new programs to this list.
  ##############################################################
  SET(APPS_DEPENDING_ON_NIFTK_APPLICATION_WITH_VTK_LINK_LIBRARIES
    niftkBreastMaskSegmentationFromMRI
    niftkConvertImageToVTKStructuredGrid
    niftkConvertNiftiVectorImage
    niftkDecimatePolyData
    niftkGradientVectorField
    niftkMapVolumeDataToPolyDataVertices
    niftkMarchingCubes
    niftkSmoothPolyData
    niftkTransformPolyData
    niftkVTKIterativeClosestPointRegister
  )

  FOREACH(APP ${APPS_DEPENDING_ON_NIFTK_APPLICATION_WITH_VTK_LINK_LIBRARIES})
    ADD_EXECUTABLE(${APP} ${APP}.cxx )
    TARGET_LINK_LIBRARIES(${APP} ${NIFTK_APPLICATION_WITH_VTK_LINK_LIBRARIES} )
    MITK_INSTALL(TARGETS ${APP})
  ENDFOREACH()

  IF (BUILD_MESHING) 
    IF (NOT WIN32) 
      SET(CMAKE_CXX_FLAGS "-L${CGAL_DIR}/..")
    ENDIF (NOT WIN32) 
    ADD_EXECUTABLE(niftkMeshFromLabels niftkMeshFromLabels.cxx)
    TARGET_LINK_LIBRARIES(niftkMeshFromLabels ${NIFTK_MESHING_APPLICATION_LIBRARIES})
    MITK_INSTALL(TARGETS niftkMeshFromLabels)
  ENDIF (BUILD_MESHING) 

ENDIF()

##############################################################
# Other command line applications, that require VTK and QT.
##############################################################
  
IF(VTK_FOUND)
  IF(QT_FOUND)

    ##############################################################
    # Add new programs to this list.
    ##############################################################      
    SET(APPS_DEPENDING_ON_NIFTK_APPLICATION_WITH_VTK_AND_QT_LINK_LIBRARIES
      niftkCreateBreastMesh
    )

    FOREACH(APP ${APPS_DEPENDING_ON_NIFTK_APPLICATION_WITH_VTK_AND_QT_LINK_LIBRARIES})
      ADD_EXECUTABLE(${APP} ${APP}.cxx )
      TARGET_LINK_LIBRARIES(${APP} ${NIFTK_APPLICATION_WITH_VTK_AND_QT_LINK_LIBRARIES} )
      MITK_INSTALL(TARGETS ${APP})
    ENDFOREACH()
  
  ENDIF(QT_FOUND)
ENDIF(VTK_FOUND)
  
##############################################################
# Other command line applications, that require CUDA.
##############################################################
  
IF(CUDA_FOUND)

  #INCLUDE(${CMAKE_SOURCE_DIR}/CMake/cuda/FindCUDA.cmake)

  ##############################################################
  # Add new programs to this list.
  ##############################################################
  #SET(APPS_DEPENDING_ON_NIFTK_APPLICATION_WITH_CUDA_LINK_LIBRARIES
  #  niftkCUDAInfo
  #)
      
  #FOREACH(APP ${APPS_DEPENDING_ON_NIFTK_APPLICATION_WITH_CUDA_LINK_LIBRARIES})
  #  ADD_EXECUTABLE(${APP} ${APP}.cxx )
  #  TARGET_LINK_LIBRARIES(${APP} ${NIFTK_APPLICATION_WITH_CUDA_LINK_LIBRARIES} )
  #  INSTALL(TARGETS ${APP} RUNTIME DESTINATION ${NIFTK_INSTALL_BIN_DIR} COMPONENT applications)
  #ENDFOREACH()
  
ENDIF(CUDA_FOUND)<|MERGE_RESOLUTION|>--- conflicted
+++ resolved
@@ -107,7 +107,6 @@
     # Add new programs which link to VTK and NiftyReg to this list.
     #-------------------------------------------------------------
 
-<<<<<<< HEAD
     IF(NIFTYREG_FOUND)
       SET(VTK_APPS_DEPENDING_ON_SLICER_AND_NIFTYREG_LINK_LIBRARIES
         niftkF3DControlGridToVTKPolyData
@@ -139,40 +138,6 @@
         )
       ENDFOREACH()
     ENDIF(NIFTYREG_FOUND)  
-=======
-#    IF(NIFTYREG_FOUND)
-#      SET(VTK_APPS_DEPENDING_ON_SLICER_AND_NIFTYREG_LINK_LIBRARIES
-#        niftkF3DControlGridToVTKPolyData
-#      )
-#
-#      if(NOT ${CMAKE_CXX_COMPILER_ID} MATCHES "Clang")
-#        # OpenMP is disabled when the compiler is based on Clang
-#        find_package(OpenMP)
-#        if(OPENMP_FOUND)
-#          set(CMAKE_C_FLAGS "${CMAKE_C_FLAGS} ${OpenMP_C_FLAGS}")
-#          set(CMAKE_CXX_FLAGS "${CMAKE_CXX_FLAGS} ${OpenMP_CXX_FLAGS}")
-#        endif(OPENMP_FOUND)
-#      endif(NOT ${CMAKE_CXX_COMPILER_ID} MATCHES "Clang")
-#      
-#      ADD_DEFINITIONS(-DUSE_NIFTYREG)
-#      LINK_DIRECTORIES(${NIFTYREG_LIBRARY_DIR})
-#      INCLUDE_DIRECTORIES(${NIFTYREG_INCLUDE_DIR})
-#      
-#      SET(NIFTK_APPLICATION_WITH_VTK_AND_NIFTYREG_LINK_LIBRARIES
-#        ${NIFTK_APPLICATION_WITH_VTK_LINK_LIBRARIES} 
-#        niftkITK
-#        niftkVTK
-#        ${NIFTYREG_LIBRARIES}
-#      )
-#      
-#      FOREACH(APP ${VTK_APPS_DEPENDING_ON_SLICER_AND_NIFTYREG_LINK_LIBRARIES})
-#        NIFTK_CONFIGURE_AND_BUILD_CLI(
-#          NAME ${APP} 
-#          TARGET_LIBRARIES ${NIFTK_APPLICATION_WITH_VTK_AND_NIFTYREG_LINK_LIBRARIES}
-#        )
-#      ENDFOREACH()
-#    ENDIF(NIFTYREG_FOUND)  
->>>>>>> 5c51d8df
     
   ENDIF(VTK_FOUND)  
   
